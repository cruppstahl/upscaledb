/*
 * Copyright (C) 2005-2010 Christoph Rupp (chris@crupp.de).
 *
 * This program is free software; you can redistribute it and/or modify it
 * under the terms of the GNU General Public License as published by the
 * Free Software Foundation; either version 2 of the License, or
 * (at your option) any later version.
 *
 * See files COPYING.* for License information.
 */

#include "internal_fwd_decl.h"
#include "txn_cursor.h"
#include "txn.h"
#include "db.h"
#include "env.h"
#include "mem.h"
#include "cursor.h"
#include "btree_cursor.h"

ham_status_t
txn_cursor_create(Database *db, Transaction *txn, ham_u32_t flags,
                txn_cursor_t *cursor, Cursor *parent)
{
    (void)db;
    (void)txn;
    (void)flags;
    txn_cursor_set_parent(cursor, parent);
    return (0);
}

void
txn_cursor_set_to_nil(txn_cursor_t *cursor)
{
    /* uncoupled cursor? remove from the txn_op structure */
    if (!txn_cursor_is_nil(cursor)) {
        txn_op_t *op=txn_cursor_get_coupled_op(cursor);
        if (op)
            txn_op_remove_cursor(op, cursor);
        txn_cursor_set_coupled_op(cursor, 0);
    }

    /* otherwise cursor is already nil */
}

void
txn_cursor_couple(txn_cursor_t *cursor, txn_op_t *op)
{
    txn_cursor_set_to_nil(cursor);
    txn_cursor_set_coupled_op(cursor, op);
    txn_op_add_cursor(op, cursor);
}

void
txn_cursor_clone(const txn_cursor_t *src, txn_cursor_t *dest,
                Cursor *parent)
{
    txn_cursor_set_parent(dest, parent);
    txn_cursor_set_coupled_op(dest, 0);

    if (!txn_cursor_is_nil(src))
        txn_cursor_couple(dest, txn_cursor_get_coupled_op(src));
}

void
txn_cursor_close(txn_cursor_t *cursor)
{
    txn_cursor_set_to_nil(cursor);
}

ham_status_t
txn_cursor_conflicts(txn_cursor_t *cursor)
{
    Transaction *txn=txn_cursor_get_parent(cursor)->get_txn();
    txn_op_t *op=txn_cursor_get_coupled_op(cursor);

    if (txn_op_get_txn(op)!=txn) {
        ham_u32_t flags=txn_get_flags(txn_op_get_txn(op));
        if (!(flags&TXN_STATE_COMMITTED) && !(flags&TXN_STATE_ABORTED))
            return (HAM_TRUE);
    }

    return (HAM_FALSE);
}

ham_status_t
txn_cursor_overwrite(txn_cursor_t *cursor, ham_record_t *record)
{
    Database *db=txn_cursor_get_db(cursor);
    Transaction *txn=txn_cursor_get_parent(cursor)->get_txn();
    txn_op_t *op;
    txn_opnode_t *node;

    /* an overwrite is actually an insert w/ HAM_OVERWRITE of the
     * current key */

    if (txn_cursor_is_nil(cursor))
        return (HAM_CURSOR_IS_NIL);

    op=txn_cursor_get_coupled_op(cursor);
    node=txn_op_get_node(op);

    /* check if the op is part of a conflicting txn */
    if (txn_cursor_conflicts(cursor))
        return (HAM_TXN_CONFLICT);

    return (db_insert_txn(db, txn, txn_opnode_get_key(node),
                record, HAM_OVERWRITE, cursor));
}

static ham_status_t
__move_top_in_node(txn_cursor_t *cursor, txn_opnode_t *node, txn_op_t *op,
                ham_bool_t ignore_conflicts, ham_u32_t flags)
{
    txn_op_t *lastdup=0;
    Transaction *optxn=0;
    Cursor *pc=txn_cursor_get_parent(cursor);

    if (!op)
        op=txn_opnode_get_newest_op(node);
    else
        goto next;

    while (op) {
        optxn=txn_op_get_txn(op);
        /* only look at ops from the current transaction and from
         * committed transactions */
        if ((optxn==txn_cursor_get_parent(cursor)->get_txn())
                || (txn_get_flags(optxn)&TXN_STATE_COMMITTED)) {
            /* a normal (overwriting) insert will return this key */
            if ((txn_op_get_flags(op)&TXN_OP_INSERT)
                    || (txn_op_get_flags(op)&TXN_OP_INSERT_OW)) {
                txn_cursor_couple(cursor, op);
                return (0);
            }
            /* retrieve a duplicate key */
            if (txn_op_get_flags(op)&TXN_OP_INSERT_DUP) {
                /* the duplicates are handled by the caller. here we only
                 * couple to the first op */
                txn_cursor_couple(cursor, op);
                return (0);
            }
            /* a normal erase will return an error (but we still couple the
             * cursor because the caller might need to know WHICH key was
             * deleted!) */
            if (txn_op_get_flags(op)&TXN_OP_ERASE) {
                txn_cursor_couple(cursor, op);
                return (HAM_KEY_ERASED_IN_TXN);
            }
            /* everything else is a bug! */
            ham_assert(txn_op_get_flags(op)==TXN_OP_NOP, (""));
        }
        else if (txn_get_flags(optxn)&TXN_STATE_ABORTED)
            ; /* nop */
        else if (!ignore_conflicts) {
            /* we still have to couple, because higher-level functions
             * will need to know about the op when consolidating the trees */
            txn_cursor_couple(cursor, op);
            return (HAM_TXN_CONFLICT);
        }

next:
        pc->set_dupecache_index(0);
        op=txn_op_get_previous_in_node(op);
    }

    /* did we find a duplicate key? then return it */
    if (lastdup) {
        txn_cursor_couple(cursor, op);
        return (0);
    }
 
    return (HAM_KEY_NOT_FOUND);
}

ham_status_t
txn_cursor_move(txn_cursor_t *cursor, ham_u32_t flags)
{
    ham_status_t st;
    Database *db=txn_cursor_get_db(cursor);
    txn_opnode_t *node;

    if (flags&HAM_CURSOR_FIRST) {
        /* first set cursor to nil */
        txn_cursor_set_to_nil(cursor);

        node=txn_tree_get_first(db->get_optree());
        if (!node)
            return (HAM_KEY_NOT_FOUND);
        return (__move_top_in_node(cursor, node, 0, HAM_FALSE, flags));
    }
    else if (flags&HAM_CURSOR_LAST) {
        /* first set cursor to nil */
        txn_cursor_set_to_nil(cursor);

        node=txn_tree_get_last(db->get_optree());
        if (!node)
            return (HAM_KEY_NOT_FOUND);
        return (__move_top_in_node(cursor, node, 0, HAM_FALSE, flags));
    }
    else if (flags&HAM_CURSOR_NEXT) {
        txn_op_t *op=txn_cursor_get_coupled_op(cursor);
        if (txn_cursor_is_nil(cursor))
            return (HAM_CURSOR_IS_NIL);

        node=txn_op_get_node(op);
        op=0;

        ham_assert(!txn_cursor_is_nil(cursor), (""));

        /* first move to the next key in the current node; if we fail,
         * then move to the next node. repeat till we've found a key or
         * till we've reached the end of the tree */
        while (1) {
            node=txn_opnode_get_next_sibling(node);
            if (!node)
                return (HAM_KEY_NOT_FOUND);
            st=__move_top_in_node(cursor, node, op, HAM_TRUE, flags);
            if (st==HAM_KEY_NOT_FOUND)
                continue;
            return (st);
        }
    }
    else if (flags&HAM_CURSOR_PREVIOUS) {
        txn_op_t *op=txn_cursor_get_coupled_op(cursor);
        if (txn_cursor_is_nil(cursor))
            return (HAM_CURSOR_IS_NIL);

        node=txn_op_get_node(op);
        op=0;

        ham_assert(!txn_cursor_is_nil(cursor), (""));

        /* first move to the previous key in the current node; if we fail,
         * then move to the previous node. repeat till we've found a key or
         * till we've reached the end of the tree */
        while (1) {
            node=txn_opnode_get_previous_sibling(node);
            if (!node)
                return (HAM_KEY_NOT_FOUND);
            st=__move_top_in_node(cursor, node, op, HAM_TRUE, flags);
            if (st==HAM_KEY_NOT_FOUND)
                continue;
            return (st);
        }
    }
    else {
        ham_assert(!"this flag is not yet implemented", (""));
    }

    return (0);
}

ham_bool_t
txn_cursor_is_erased(txn_cursor_t *cursor)
{
    txn_op_t *op=txn_cursor_get_coupled_op(cursor);
    txn_opnode_t *node=txn_op_get_node(op);

    ham_assert(!txn_cursor_is_nil(cursor), (""));

    /* move to the newest op and check if it erased the key */
    return (HAM_KEY_ERASED_IN_TXN
                ==__move_top_in_node(cursor, node, 0, HAM_FALSE, 0));
}

ham_bool_t
txn_cursor_is_erased_duplicate(txn_cursor_t *cursor)
{
    txn_op_t *op=txn_cursor_get_coupled_op(cursor);
    txn_opnode_t *node=txn_op_get_node(op);
    Cursor *pc=txn_cursor_get_parent(cursor);

    ham_assert(!txn_cursor_is_nil(cursor), (""));
    ham_assert(pc->get_dupecache_index()!=0, (""));

    op=txn_opnode_get_newest_op(node);

    while (op) {
<<<<<<< HEAD
        ham_txn_t *optxn=txn_op_get_txn(op);
        /* only look at ops from the current transaction and from
=======
        Transaction *optxn=txn_op_get_txn(op);
        /* only look at ops from the current transaction and from 
>>>>>>> d71e6922
         * committed transactions */
        if ((optxn==txn_cursor_get_parent(cursor)->get_txn())
                || (txn_get_flags(optxn)&TXN_STATE_COMMITTED)) {
            /* a normal erase deletes ALL the duplicates */
            if (txn_op_get_flags(op)&TXN_OP_ERASE) {
                ham_u32_t ref=txn_op_get_referenced_dupe(op);
                if (ref)
                    return (ref==pc->get_dupecache_index());
                return (HAM_TRUE);
            }
        }

        op=txn_op_get_previous_in_node(op);
    }

    return (HAM_FALSE);
}

ham_status_t
txn_cursor_find(txn_cursor_t *cursor, ham_key_t *key, ham_u32_t flags)
{
    txn_opnode_t *node;

    /* first set cursor to nil */
    txn_cursor_set_to_nil(cursor);

    /* then lookup the node */
    node=txn_opnode_get(txn_cursor_get_db(cursor), key, flags);
    if (!node)
        return (HAM_KEY_NOT_FOUND);

    while (1) {
        /* and then move to the newest insert*-op */
        ham_status_t st=__move_top_in_node(cursor, node, 0, HAM_FALSE, 0);
        if (st!=HAM_KEY_ERASED_IN_TXN)
            return (st);

        /* if the key was erased and approx. matching is enabled, then move
        * next/prev till we found a valid key. */
        if (flags&HAM_FIND_GT_MATCH)
            node=txn_opnode_get_next_sibling(node);
        else if (flags&HAM_FIND_LT_MATCH)
            node=txn_opnode_get_previous_sibling(node);
        else
            return (st);

        if (!node)
            return (HAM_KEY_NOT_FOUND);
    }

    ham_assert(!"should never reach this", (""));
    return (0);
}

ham_status_t
txn_cursor_insert(txn_cursor_t *cursor, ham_key_t *key, ham_record_t *record,
                ham_u32_t flags)
{
    Database *db=txn_cursor_get_db(cursor);
    Transaction *txn=txn_cursor_get_parent(cursor)->get_txn();

    return (db_insert_txn(db, txn, key, record, flags, cursor));
}

ham_status_t
txn_cursor_get_key(txn_cursor_t *cursor, ham_key_t *key)
{
    Database *db=txn_cursor_get_db(cursor);
    Transaction *txn=txn_cursor_get_parent(cursor)->get_txn();
    ham_key_t *source=0;

    ByteArray *arena=(txn==0 || (txn_get_flags(txn)&HAM_TXN_TEMPORARY))
                        ? &db->get_key_arena()
                        : &txn->get_key_arena();

    /* coupled cursor? get key from the txn_op structure */
    if (!txn_cursor_is_nil(cursor)) {
        txn_op_t *op=txn_cursor_get_coupled_op(cursor);
        txn_opnode_t *node=txn_op_get_node(op);

        ham_assert(db==txn_opnode_get_db(node), (""));
        source=txn_opnode_get_key(node);

        key->size=source->size;
        if (source->data && source->size) {
            if (!(key->flags&HAM_KEY_USER_ALLOC)) {
                arena->resize(source->size);
                key->data=arena->get_ptr();
            }
            memcpy(key->data, source->data, source->size);
        }
        else
            key->data=0;
    }
<<<<<<< HEAD
    /*
     * otherwise cursor is nil and we cannot return a key
     */
=======
    /* otherwise cursor is nil and we cannot return a key */
>>>>>>> d71e6922
    else
        return (HAM_CURSOR_IS_NIL);

    return (0);
}

ham_status_t
txn_cursor_get_record(txn_cursor_t *cursor, ham_record_t *record)
{
    Database *db=txn_cursor_get_db(cursor);
    ham_record_t *source=0;
    Transaction *txn=txn_cursor_get_parent(cursor)->get_txn();

    ByteArray *arena=(txn==0 || (txn_get_flags(txn)&HAM_TXN_TEMPORARY))
                        ? &db->get_record_arena()
                        : &txn->get_record_arena();

    /* coupled cursor? get record from the txn_op structure */
    if (!txn_cursor_is_nil(cursor)) {
        txn_op_t *op=txn_cursor_get_coupled_op(cursor);
        source=txn_op_get_record(op);

        record->size=source->size;
        if (source->data && source->size) {
            if (!(record->flags&HAM_RECORD_USER_ALLOC)) {
                arena->resize(source->size);
                record->data=arena->get_ptr();
            }
            memcpy(record->data, source->data, source->size);
        }
        else
            record->data=0;
    }
<<<<<<< HEAD
    /*
     * otherwise cursor is nil and we cannot return a key
     */
=======
    /* otherwise cursor is nil and we cannot return a key */
>>>>>>> d71e6922
    else
        return (HAM_CURSOR_IS_NIL);

    return (0);
}

ham_status_t
txn_cursor_get_record_size(txn_cursor_t *cursor, ham_offset_t *psize)
{
    ham_record_t *record=0;

    /* coupled cursor? get record from the txn_op structure */
    if (!txn_cursor_is_nil(cursor)) {
        txn_op_t *op=txn_cursor_get_coupled_op(cursor);
        record=txn_op_get_record(op);
        *psize=record->size;
    }
    /* otherwise cursor is nil and we cannot return a key */
    else
        return (HAM_CURSOR_IS_NIL);

    return (0);
}

ham_status_t
txn_cursor_erase(txn_cursor_t *cursor)
{
    ham_status_t st;
    txn_op_t *op;
    txn_opnode_t *node;
    Database *db=txn_cursor_get_db(cursor);
    Cursor *parent=txn_cursor_get_parent(cursor);
    Transaction *txn=parent->get_txn();

    /* don't continue if cursor is nil */
    if (btree_cursor_is_nil(parent->get_btree_cursor())
            && txn_cursor_is_nil(cursor))
        return (HAM_CURSOR_IS_NIL);

    /*
     * !!
     * we have two cases:
     *
     * 1. the cursor is coupled to a btree item (or uncoupled, but not nil)
     *    and the txn_cursor is nil; in that case, we have to
     *      - uncouple the btree cursor
     *      - insert the erase-op for the key which is used by the btree cursor
     *
     * 2. the cursor is coupled to a txn-op; in this case, we have to
     *      - insert the erase-op for the key which is used by the txn-op
     */

    /* case 1 described above */
    if (txn_cursor_is_nil(cursor)) {
        btree_cursor_t *btc=parent->get_btree_cursor();
        if (btree_cursor_is_coupled(btc)) {
            st=btree_cursor_uncouple(btc, 0);
            if (st)
                return (st);
        }
        st=db_erase_txn(db, txn, btree_cursor_get_uncoupled_key(btc), 0,
                            cursor);
        if (st)
            return (st);
    }
    /* case 2 described above */
    else {
        op=txn_cursor_get_coupled_op(cursor);
        node=txn_op_get_node(op);
        st=db_erase_txn(db, txn, txn_opnode_get_key(node), 0, cursor);
        if (st)
            return (st);
    }

    return (0);
}
<|MERGE_RESOLUTION|>--- conflicted
+++ resolved
@@ -277,13 +277,8 @@
     op=txn_opnode_get_newest_op(node);
 
     while (op) {
-<<<<<<< HEAD
-        ham_txn_t *optxn=txn_op_get_txn(op);
-        /* only look at ops from the current transaction and from
-=======
         Transaction *optxn=txn_op_get_txn(op);
         /* only look at ops from the current transaction and from 
->>>>>>> d71e6922
          * committed transactions */
         if ((optxn==txn_cursor_get_parent(cursor)->get_txn())
                 || (txn_get_flags(optxn)&TXN_STATE_COMMITTED)) {
@@ -378,13 +373,7 @@
         else
             key->data=0;
     }
-<<<<<<< HEAD
-    /*
-     * otherwise cursor is nil and we cannot return a key
-     */
-=======
     /* otherwise cursor is nil and we cannot return a key */
->>>>>>> d71e6922
     else
         return (HAM_CURSOR_IS_NIL);
 
@@ -418,13 +407,7 @@
         else
             record->data=0;
     }
-<<<<<<< HEAD
-    /*
-     * otherwise cursor is nil and we cannot return a key
-     */
-=======
     /* otherwise cursor is nil and we cannot return a key */
->>>>>>> d71e6922
     else
         return (HAM_CURSOR_IS_NIL);
 
