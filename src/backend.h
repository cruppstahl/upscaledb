--- conflicted
+++ resolved
@@ -37,13 +37,8 @@
 
 
 /**
-<<<<<<< HEAD
- * a callback function for enumerating the index nodes/pages using the
- * @ref ham_backend_t::_fun_enumerate callback/method.
-=======
  * a callback function for enumerating the index nodes/pages using the 
  * @ref Backend::enumerate callback/method.
->>>>>>> 96f7517a
  *
  * @param event one of the @ref ham_cb_event state codes
  *
@@ -76,163 +71,10 @@
 */
 
 /**
-<<<<<<< HEAD
- * the backend structure - these functions and members are "inherited"
- * by every other backend (i.e. btree, hashdb etc).
- */
-#define BACKEND_DECLARATIONS(clss)                                      \
-    /**                                                                 \
-     * create and initialize a new backend                              \
-     *                                                                  \
-     * @remark this function is called after the @a Database structure  \
-     * and the file were created                                        \
-     *                                                                  \
-     * the @a flags are stored in the database; only transfer           \
-     * the persistent flags!                                            \
-     */                                                                 \
-    ham_status_t (*_fun_create)(clss *be, ham_u16_t keysize,            \
-            ham_u32_t flags);                                           \
-                                                                        \
-    /**                                                                 \
-     * open and initialize a backend                                    \
-     *                                                                  \
-     * @remark this function is called after the ham_db_structure       \
-     * was allocated and the file was opened                            \
-     */                                                                 \
-    ham_status_t (*_fun_open)(clss *be, ham_u32_t flags);               \
-                                                                        \
-    /**                                                                 \
-     * close the backend                                                \
-     *                                                                  \
-     * @remark this function is called before the file is closed        \
-     */                                                                 \
-    ham_status_t (*_fun_close)(clss *be);                               \
-                                                                        \
-    /**                                                                 \
-     * flush the backend                                                \
-     *                                                                  \
-     * @remark this function is called during ham_flush                 \
-     */                                                                 \
-    ham_status_t (*_fun_flush)(clss *be);                               \
-                                                                        \
-    /**                                                                 \
-     * find a key in the index                                          \
-     */                                                                 \
-    ham_status_t (*_fun_find)(clss *be, Transaction *txn, ham_key_t *key,\
-            ham_record_t *record, ham_u32_t flags);                     \
-                                                                        \
-    /**                                                                 \
-     * insert (or update) a key in the index                            \
-     *                                                                  \
-     * the backend is responsible for inserting or updating the         \
-     * record. (see blob.h for blob management functions)               \
-     */                                                                 \
-    ham_status_t (*_fun_insert)(clss *be, Transaction *txn,             \
-            ham_key_t *key, ham_record_t *record, ham_u32_t flags);     \
-                                                                        \
-    /**                                                                 \
-     * erase a key in the index                                         \
-     */                                                                 \
-    ham_status_t (*_fun_erase)(clss *be, Transaction *txn, ham_key_t *key,\
-            ham_u32_t flags);                                           \
-                                                                        \
-    /**                                                                 \
-     * iterate the whole tree and enumerate every item                  \
-     */                                                                 \
-    ham_status_t (*_fun_enumerate)(clss *be,                            \
-            ham_enumerate_cb_t cb, void *context);                      \
-                                                                        \
-    /**                                                                 \
-     * verify the whole tree                                            \
-     */                                                                 \
-    ham_status_t (*_fun_check_integrity)(clss *be);                     \
-                                                                        \
-    /**                                                                 \
-     * free all allocated resources                                     \
-     *                                                                  \
-     * @remark this function is called after _fun_close()               \
-     */                                                                 \
-    ham_status_t (*_fun_delete)(clss *be);                              \
-                                                                        \
-    /**                                                                 \
-     * estimate the number of keys per page, given the keysize          \
-     */                                                                 \
-    ham_status_t (*_fun_calc_keycount_per_page)(clss *be,               \
-                  ham_size_t *keycount, ham_u16_t keysize);             \
-                                                                        \
-    /**                                                                 \
-     * Close (and free) all cursors related to this database table.     \
-     */                                                                 \
-    ham_status_t (*_fun_close_cursors)(clss *be, ham_u32_t flags);      \
-                                                                        \
-    /**                                                                 \
-     * uncouple all cursors from a page                                 \
-     *                                                                  \
-     * @remark this is called whenever the page is deleted or           \
-     * becoming invalid                                                 \
-     */                                                                 \
-    ham_status_t (*_fun_uncouple_all_cursors)(clss *be,                 \
-                Page *page, ham_size_t start);                    \
-                                                                        \
-    /**                                                                 \
-     * Remove all extended keys for the given @a page from the          \
-     * extended key cache.                                              \
-     */                                                                 \
-    ham_status_t (*_fun_free_page_extkeys)(clss *be,                    \
-                Page *page, ham_u32_t flags);                     \
-                                                                        \
-    /**                                                                 \
-     * pointer to the database object                                   \
-     */                                                                 \
-    Database *_db;                                                      \
-                                                                        \
-    /**                                                                 \
-     * the last used record number                                      \
-     */                                                                 \
-    ham_offset_t _recno;                                                \
-                                                                        \
-    /**                                                                 \
-     * the keysize of this backend index                                \
-     */                                                                 \
-    ham_u16_t _keysize;                                                 \
-                                                                        \
-    /**                                                                 \
-     * flag if this backend has to be written to disk                   \
-     */                                                                 \
-    unsigned _dirty: 1;                                                 \
-                                                                        \
-    /**                                                                 \
-     * flag if this backend has been fully initialized                  \
-     */                                                                 \
-    unsigned _is_active: 1;                                             \
-                                                                        \
-    /**                                                                 \
-     * the persistent flags of this backend index                       \
-     */                                                                 \
-    ham_u32_t _flags
-
-
-#include "packstart.h"
-
-/**
- * A generic backend structure, which has the same memory layout as
- * all other backends.
- *
- * @remark We're pre-declaring struct ham_backend_t and the typedef
- * to avoid syntax errors in @ref BACKEND_DECLARATIONS .
- *
- * @remark Since this structure is not persistent, we don't really
- * need packing; however, with Microsoft Visual C++ 8, the
- * offset of ham_backend_t::_flags (the last member) is not the same
- * as the offset of ham_btree_t::_flags, unless packing is enabled.
- */
-HAM_PACK_0 struct HAM_PACK_1 ham_backend_t
-=======
  * the backend structure - these functions and members are inherited
  * by every other backend (i.e. btree, hashdb etc). 
  */
 class Backend
->>>>>>> 96f7517a
 {
   public:
     Backend(Database *db, ham_u32_t flags)
