/*
 * Copyright (C) 2005-2011 Christoph Rupp (chris@crupp.de).
 *
 * This program is free software; you can redistribute it and/or modify it
 * under the terms of the GNU General Public License as published by the
 * Free Software Foundation; either version 2 of the License, or
 * (at your option) any later version.
 *
 * See files COPYING.* for License information.
 *
 */

#include "config.h"

#include <string.h>

#include "cursor.h"
#include "db.h"
#include "env.h"
#include "error.h"
#include "mem.h"
#include "btree_cursor.h"
#include "btree_key.h"


static ham_bool_t
__btree_cursor_is_nil(btree_cursor_t *btc)
{
    return (!btree_cursor_is_coupled(btc) && !btree_cursor_is_uncoupled(btc));
}

ham_status_t
Cursor::update_dupecache(ham_u32_t what)
{
    ham_status_t st=0;
    Environment *env=m_db->get_env();
    DupeCache *dc=get_dupecache();
    btree_cursor_t *btc=get_btree_cursor();
    txn_cursor_t *txnc=get_txn_cursor();

    if (!(m_db->get_rt_flags()&HAM_ENABLE_DUPLICATES))
        return (0);

    /* if the cache already exists: no need to continue, it should be
     * up to date */
    if (dc->get_count()!=0)
        return (0);

    if ((what&CURSOR_BTREE) && (what&CURSOR_TXN)) {
        if (is_nil(CURSOR_BTREE) && !is_nil(CURSOR_TXN)) {
            ham_bool_t equal_keys;
            (void)sync(0, &equal_keys);
            if (!equal_keys)
                set_to_nil(CURSOR_BTREE);
        }
    }

    /* first collect all duplicates from the btree. They're already sorted,
     * therefore we can just append them to our duplicate-cache. */
    if ((what&CURSOR_BTREE) && !is_nil(CURSOR_BTREE)) {
        ham_size_t i;
        ham_bool_t needs_free=HAM_FALSE;
        dupe_table_t *table=0;
        st=btree_cursor_get_duplicate_table(btc, &table, &needs_free);
        if (st && st!=HAM_CURSOR_IS_NIL)
            return (st);
        st=0;
        if (table) {
            for (i=0; i<dupe_table_get_count(table); i++) {
                dc->append(DupeCacheLine(true, i));
            }
            if (needs_free)
                env->get_allocator()->free(table);
        }
        env->get_changeset().clear();
    }

    /* read duplicates from the txn-cursor? */
    if ((what&CURSOR_TXN) && !is_nil(CURSOR_TXN)) {
        txn_op_t *op=txn_cursor_get_coupled_op(txnc);
        txn_opnode_t *node=txn_op_get_node(op);

        if (!node)
            goto bail;

        /* now start integrating the items from the transactions */
        op=txn_opnode_get_oldest_op(node);

        while (op) {
<<<<<<< HEAD
            ham_txn_t *optxn=txn_op_get_txn(op);
            /* collect all ops that are valid (even those that are
=======
            Transaction *optxn=txn_op_get_txn(op);
            /* collect all ops that are valid (even those that are 
>>>>>>> d71e6922
             * from conflicting transactions) */
            if (!(txn_get_flags(optxn)&TXN_STATE_ABORTED)) {
                /* a normal (overwriting) insert will overwrite ALL dupes,
                 * but an overwrite of a duplicate will only overwrite
                 * an entry in the dupecache */
                if (txn_op_get_flags(op)&TXN_OP_INSERT) {
                    /* all existing dupes are overwritten */
                    dc->clear();
                    dc->append(DupeCacheLine(false, op));
                }
                else if (txn_op_get_flags(op)&TXN_OP_INSERT_OW) {
                    ham_u32_t ref=txn_op_get_referenced_dupe(op);
                    if (ref) {
                        ham_assert(ref<=dc->get_count(), (""));
                        DupeCacheLine *e=dc->get_first_element();
                        (&e[ref-1])->set_txn_op(op);
                    }
                    else {
                        /* all existing dupes are overwritten */
                        dc->clear();
                        dc->append(DupeCacheLine(false, op));
                    }
                }
                /* insert a duplicate key */
                else if (txn_op_get_flags(op)&TXN_OP_INSERT_DUP) {
                    ham_u32_t of=txn_op_get_orig_flags(op);
                    ham_u32_t ref=txn_op_get_referenced_dupe(op)-1;
                    DupeCacheLine dcl(false, op);
                    if (of&HAM_DUPLICATE_INSERT_FIRST)
                        dc->insert(0, dcl);
                    else if (of&HAM_DUPLICATE_INSERT_BEFORE) {
                        dc->insert(ref, dcl);
                    }
                    else if (of&HAM_DUPLICATE_INSERT_AFTER) {
                        if (ref+1>=dc->get_count())
                            dc->append(dcl);
                        else
                            dc->insert(ref+1, dcl);
                    }
                    else /* default is HAM_DUPLICATE_INSERT_LAST */
                        dc->append(dcl);
                }
                /* a normal erase will erase ALL duplicate keys */
                else if (txn_op_get_flags(op)&TXN_OP_ERASE) {
                    ham_u32_t ref=txn_op_get_referenced_dupe(op);
                    if (ref) {
                        ham_assert(ref<=dc->get_count(), (""));
                        dc->erase(ref-1);
                    }
                    else {
                        /* all existing dupes are erased */
                        dc->clear();
                    }
                }
                else {
                    /* everything else is a bug! */
                    ham_assert(txn_op_get_flags(op)==TXN_OP_NOP, (""));
                }
            }
    
            /* continue with the previous/older operation */
            op=txn_op_get_next_in_node(op);
        }
    }

bail:
    return (0);
}

void
Cursor::couple_to_dupe(ham_u32_t dupe_id)
{
    txn_cursor_t *txnc=get_txn_cursor();
    DupeCache *dc=get_dupecache();
    DupeCacheLine *e=0;

    ham_assert(dc->get_count()>=dupe_id, (""));
    ham_assert(dupe_id>=1, (""));

    /* dupe-id is a 1-based index! */
    e=dc->get_element(dupe_id-1);
    if (e->use_btree()) {
        btree_cursor_t *btc=get_btree_cursor();
        couple_to_btree();
        btree_cursor_set_dupe_id(btc, (ham_size_t)e->get_btree_dupe_idx());
    }
    else {
        ham_assert(e->get_txn_op()!=0, (""));
        txn_cursor_couple(txnc, e->get_txn_op());
        couple_to_txnop();
    }
    set_dupecache_index(dupe_id);
}

ham_status_t
Cursor::check_if_btree_key_is_erased_or_overwritten(void)
{
    ham_key_t key={0};
    Cursor *clone;
    txn_op_t *op;
    ham_status_t st;
    get_db()->clone_cursor(this, &clone);
    txn_cursor_t *txnc=clone->get_txn_cursor();
    st=btree_cursor_move(get_btree_cursor(), &key, 0, 0);
    if (st) {
        get_db()->close_cursor(clone);
        return (st);
    }

    st=txn_cursor_find(txnc, &key, 0);
    if (st) {
        get_db()->close_cursor(clone);
        return (st);
    }

    op=txn_cursor_get_coupled_op(txnc);
    if (txn_op_get_flags(op)&TXN_OP_INSERT_DUP)
        st=HAM_KEY_NOT_FOUND;
    get_db()->close_cursor(clone);
    return (st);
}

ham_status_t
Cursor::sync(ham_u32_t flags, ham_bool_t *equal_keys)
{
    ham_status_t st=0;
    txn_cursor_t *txnc=get_txn_cursor();
    if (equal_keys)
        *equal_keys=HAM_FALSE;

    if (is_nil(CURSOR_BTREE)) {
        txn_opnode_t *node;
        ham_key_t *k;
        if (!txn_cursor_get_coupled_op(txnc))
            return (0);
        node=txn_op_get_node(txn_cursor_get_coupled_op(txnc));
        k=txn_opnode_get_key(node);

        if (!(flags&CURSOR_SYNC_ONLY_EQUAL_KEY))
            flags=flags|((flags&HAM_CURSOR_NEXT)
                    ? HAM_FIND_GEQ_MATCH
                    : HAM_FIND_LEQ_MATCH);
        /* the flag DONT_LOAD_KEY does not load the key if there's an
         * approx match - it only positions the cursor */
        st=btree_cursor_find(get_btree_cursor(), k, 0,
                CURSOR_SYNC_DONT_LOAD_KEY|flags);
        /* if we had a direct hit instead of an approx. match then
         * set fresh_start to false; otherwise do_local_cursor_move
         * will move the btree cursor again */
        if (st==0 && equal_keys && !ham_key_get_approximate_match_type(k))
            *equal_keys=HAM_TRUE;
    }
    else if (is_nil(CURSOR_TXN)) {
        Cursor *clone;
        ham_key_t *k;
        get_db()->clone_cursor(this, &clone);
        st=btree_cursor_uncouple(clone->get_btree_cursor(), 0);
        if (st) {
            get_db()->close_cursor(clone);
            goto bail;
        }
        k=btree_cursor_get_uncoupled_key(clone->get_btree_cursor());
        if (!(flags&CURSOR_SYNC_ONLY_EQUAL_KEY))
            flags=flags|((flags&HAM_CURSOR_NEXT)
                    ? HAM_FIND_GEQ_MATCH
                    : HAM_FIND_LEQ_MATCH);
        st=txn_cursor_find(txnc, k, CURSOR_SYNC_DONT_LOAD_KEY|flags);
        /* if we had a direct hit instead of an approx. match then
        * set fresh_start to false; otherwise do_local_cursor_move
        * will move the btree cursor again */
        if (st==0 && equal_keys && !ham_key_get_approximate_match_type(k))
            *equal_keys=HAM_TRUE;
        get_db()->close_cursor(clone);
    }

bail:
    return (st);
}

ham_status_t
Cursor::move_next_dupe(void)
{
    DupeCache *dc=get_dupecache();

    if (get_dupecache_index()) {
        if (get_dupecache_index()<dc->get_count()) {
            set_dupecache_index(get_dupecache_index()+1);
            couple_to_dupe(get_dupecache_index());
            return (0);
        }
    }
    return (HAM_LIMITS_REACHED);
}

ham_status_t
Cursor::move_previous_dupe(void)
{
    if (get_dupecache_index()) {
        if (get_dupecache_index()>1) {
            set_dupecache_index(get_dupecache_index()-1);
            couple_to_dupe(get_dupecache_index());
            return (0);
        }
    }
    return (HAM_LIMITS_REACHED);
}

ham_status_t
Cursor::move_first_dupe(void)
{
    DupeCache *dc=get_dupecache();

    if (dc->get_count()) {
        set_dupecache_index(1);
        couple_to_dupe(get_dupecache_index());
        return (0);
    }
    return (HAM_LIMITS_REACHED);
}

ham_status_t
Cursor::move_last_dupe(void)
{
    DupeCache *dc=get_dupecache();

    if (dc->get_count()) {
        set_dupecache_index(dc->get_count());
        couple_to_dupe(get_dupecache_index());
        return (0);
    }
    return (HAM_LIMITS_REACHED);
}

static ham_bool_t
__txn_cursor_is_erase(txn_cursor_t *txnc)
{
    txn_op_t *op=txn_cursor_get_coupled_op(txnc);
    return (op ? (txn_op_get_flags(op)&TXN_OP_ERASE) : HAM_FALSE);
}

int
Cursor::compare(void)
{
    int cmp;
    btree_cursor_t *btrc=get_btree_cursor();
    txn_cursor_t *txnc=get_txn_cursor();

    txn_opnode_t *node=txn_op_get_node(txn_cursor_get_coupled_op(txnc));
    ham_key_t *txnk=txn_opnode_get_key(node);

    ham_assert(!is_nil(0), (""));
    ham_assert(!txn_cursor_is_nil(txnc), (""));

    if (btree_cursor_is_coupled(btrc)) {
        /* clone the cursor, then uncouple the clone; get the uncoupled key
         * and discard the clone again */
        
        /*
         * TODO TODO TODO
         * this is all correct, but of course quite inefficient, because
         *    a) new structures have to be allocated/released
         *    b) uncoupling fetches the whole extended key, which is often
         *      not necessary
         *  -> fix it!
         */
        Cursor *clone;
        get_db()->clone_cursor(this, &clone);
        ham_status_t st=btree_cursor_uncouple(clone->get_btree_cursor(), 0);
        if (st) {
            get_db()->close_cursor(clone);
            return (0); /* TODO throw */
        }
        /* TODO error codes are swallowed */
        cmp=get_db()->compare_keys(
                btree_cursor_get_uncoupled_key(clone->get_btree_cursor()),
                txnk);
        get_db()->close_cursor(clone);

        set_lastcmp(cmp);
        return (cmp);
    }
    else if (btree_cursor_is_uncoupled(btrc)) {
        /* TODO error codes are swallowed */
        cmp=get_db()->compare_keys(btree_cursor_get_uncoupled_key(btrc), txnk);
        set_lastcmp(cmp);
        return (cmp);
    }

    ham_assert(!"shouldn't be here", (""));
    return (0);
}

ham_status_t
Cursor::move_next_key_singlestep(void)
{
    ham_status_t st=0;
    txn_cursor_t *txnc=get_txn_cursor();
    btree_cursor_t *btrc=get_btree_cursor();

    /* if both cursors point to the same key: move next with both */
    if (get_lastcmp()==0) {
        if (!is_nil(CURSOR_BTREE)) {
            st=btree_cursor_move(btrc, 0, 0,
                        HAM_CURSOR_NEXT|HAM_SKIP_DUPLICATES);
            if (st==HAM_KEY_NOT_FOUND || st==HAM_CURSOR_IS_NIL) {
                set_to_nil(CURSOR_BTREE); // TODO muss raus
                if (txn_cursor_is_nil(txnc))
                    return (HAM_KEY_NOT_FOUND);
                else {
                    couple_to_txnop();
                    set_lastcmp(+1);
                }
            }
        }
        if (!txn_cursor_is_nil(txnc)) {
            st=txn_cursor_move(txnc, HAM_CURSOR_NEXT);
            if (st==HAM_KEY_NOT_FOUND || st==HAM_CURSOR_IS_NIL) {
                set_to_nil(CURSOR_TXN); // TODO muss raus
                if (is_nil(CURSOR_BTREE))
                    return (HAM_KEY_NOT_FOUND);
                else {
                    couple_to_btree();
                    set_lastcmp(-1);

                    ham_status_t st2;
                    st2=check_if_btree_key_is_erased_or_overwritten();
                    if (st2==HAM_TXN_CONFLICT)
                        st=st2;
                }
            }
        }
    }
    /* if the btree-key is smaller: move it next */
    else if (get_lastcmp()<0) {
        st=btree_cursor_move(btrc, 0, 0, HAM_CURSOR_NEXT|HAM_SKIP_DUPLICATES);
        if (st==HAM_KEY_NOT_FOUND) {
            set_to_nil(CURSOR_BTREE); // TODO Das muss raus!
            if (txn_cursor_is_nil(txnc))
                return (st);
            couple_to_txnop();
            set_lastcmp(+1);
        }
        else {
            ham_status_t st2;
            st2=check_if_btree_key_is_erased_or_overwritten();
            if (st2==HAM_TXN_CONFLICT)
                st=st2;
        }
        if (txn_cursor_is_nil(txnc))
            set_lastcmp(-1);
    }
    /* if the txn-key is smaller OR if both keys are equal: move next
     * with the txn-key (which is chronologically newer) */
    else {
        st=txn_cursor_move(txnc, HAM_CURSOR_NEXT);
        if (st==HAM_KEY_NOT_FOUND) {
            set_to_nil(CURSOR_TXN); // TODO Das muss raus!
            if (is_nil(CURSOR_BTREE))
                return (st);
            couple_to_btree();
            set_lastcmp(-1);
        }
        if (is_nil(CURSOR_BTREE))
            set_lastcmp(+1);
    }

    /* compare keys again */
    if (!is_nil(CURSOR_BTREE) && !txn_cursor_is_nil(txnc))
        compare();

    /* if there's a txn conflict: move next */
    if (st==HAM_TXN_CONFLICT)
        return (move_next_key_singlestep());

    /* btree-key is smaller */
    if (get_lastcmp()<0 || txn_cursor_is_nil(txnc)) {
        couple_to_btree();
        update_dupecache(CURSOR_BTREE);
        return (0);
    }
    /* txn-key is smaller */
    else if (get_lastcmp()>0 || btree_cursor_is_nil(btrc)) {
        couple_to_txnop();
        update_dupecache(CURSOR_TXN);
        return (0);
    }
    /* both keys are equal */
    else {
        couple_to_txnop();
        update_dupecache(CURSOR_TXN|CURSOR_BTREE);
        return (0);
    }
}

ham_status_t
Cursor::move_next_key(ham_u32_t flags)
{
    ham_status_t st;
    txn_cursor_t *txnc=get_txn_cursor();

    /* are we in the middle of a duplicate list? if yes then move to the
     * next duplicate */
    if (get_dupecache_index()>0 && !(flags&HAM_SKIP_DUPLICATES)) {
        st=move_next_dupe();
        if (st!=HAM_LIMITS_REACHED)
            return (st);
        else if (st==HAM_LIMITS_REACHED && (flags&HAM_ONLY_DUPLICATES))
            return (HAM_KEY_NOT_FOUND);
    }

    clear_dupecache();

    /* either there were no duplicates or we've reached the end of the
     * duplicate list. move next till we found a new candidate */
    while (1) {
        st=move_next_key_singlestep();
        if (st)
            return (st);

        /* check for duplicates. the dupecache was already updated in
         * move_next_key_singlestep() */
        if (m_db->get_rt_flags()&HAM_ENABLE_DUPLICATES) {
            /* are there any duplicates? if not then they were all erased and
             * we move to the previous key */
            if (!has_duplicates())
                continue;

            /* otherwise move to the first duplicate */
            return (move_first_dupe());
        }

        /* no duplicates - make sure that we've not coupled to an erased
         * item */
        if (is_coupled_to_txnop()) {
            if (__txn_cursor_is_erase(txnc))
                continue;
            else
                return (0);
        }
        if (is_coupled_to_btree()) {
            st=check_if_btree_key_is_erased_or_overwritten();
            if (st==HAM_KEY_ERASED_IN_TXN)
                continue;
            else if (st==0) {
                couple_to_txnop();
                return (0);
            }
            else if (st==HAM_KEY_NOT_FOUND)
                return (0);
            else
                return (st);
        }
        else
            return (HAM_KEY_NOT_FOUND);
    }

    ham_assert(!"should never reach this", (""));
    return (HAM_INTERNAL_ERROR);
}

ham_status_t
Cursor::move_previous_key_singlestep(void)
{
    ham_status_t st=0;
    txn_cursor_t *txnc=get_txn_cursor();
    btree_cursor_t *btrc=get_btree_cursor();

    /* if both cursors point to the same key: move previous with both */
    if (get_lastcmp()==0) {
        if (!is_nil(CURSOR_BTREE)) {
            st=btree_cursor_move(btrc, 0, 0,
                        HAM_CURSOR_PREVIOUS|HAM_SKIP_DUPLICATES);
            if (st==HAM_KEY_NOT_FOUND || st==HAM_CURSOR_IS_NIL) {
                set_to_nil(CURSOR_BTREE); // TODO muss raus
                if (txn_cursor_is_nil(txnc))
                    return (HAM_KEY_NOT_FOUND);
                else {
                    couple_to_txnop();
                    set_lastcmp(-1);
                }
            }
        }
        if (!txn_cursor_is_nil(txnc)) {
            st=txn_cursor_move(txnc, HAM_CURSOR_PREVIOUS);
            if (st==HAM_KEY_NOT_FOUND || st==HAM_CURSOR_IS_NIL) {
                set_to_nil(CURSOR_TXN); // TODO muss raus
                if (is_nil(CURSOR_BTREE))
                    return (HAM_KEY_NOT_FOUND);
                else {
                    couple_to_btree();
                    set_lastcmp(+1);
                }
            }
        }
    }
    /* if the btree-key is greater: move previous */
    else if (get_lastcmp()>0) {
        st=btree_cursor_move(btrc, 0, 0,
                        HAM_CURSOR_PREVIOUS|HAM_SKIP_DUPLICATES);
        if (st==HAM_KEY_NOT_FOUND) {
            set_to_nil(CURSOR_BTREE); // TODO Das muss raus!
            if (txn_cursor_is_nil(txnc))
                return (st);
            couple_to_txnop();
            set_lastcmp(-1);
        }
        else {
            ham_status_t st2;
            st2=check_if_btree_key_is_erased_or_overwritten();
            if (st2==HAM_TXN_CONFLICT)
                st=st2;
        }
        if (txn_cursor_is_nil(txnc))
            set_lastcmp(+1);
    }
    /* if the txn-key is greater OR if both keys are equal: move previous
     * with the txn-key (which is chronologically newer) */
    else {
        st=txn_cursor_move(txnc, HAM_CURSOR_PREVIOUS);
        if (st==HAM_KEY_NOT_FOUND) {
            set_to_nil(CURSOR_TXN); // TODO Das muss raus!
            if (is_nil(CURSOR_BTREE))
                return (st);
            couple_to_btree();
            set_lastcmp(+1);

            ham_status_t st2;
            st2=check_if_btree_key_is_erased_or_overwritten();
            if (st2==HAM_TXN_CONFLICT)
                st=st2;
        }
        if (is_nil(CURSOR_BTREE))
            set_lastcmp(-1);
    }

    /* compare keys again */
    if (!is_nil(CURSOR_BTREE) && !txn_cursor_is_nil(txnc))
        compare();

    /* if there's a txn conflict: move previous */
    if (st==HAM_TXN_CONFLICT)
        return (move_previous_key_singlestep());

    /* btree-key is greater */
    if (get_lastcmp()>0 || txn_cursor_is_nil(txnc)) {
        couple_to_btree();
        update_dupecache(CURSOR_BTREE);
        return (0);
    }
    /* txn-key is greater */
    else if (get_lastcmp()<0 || btree_cursor_is_nil(btrc)) {
        couple_to_txnop();
        update_dupecache(CURSOR_TXN);
        return (0);
    }
    /* both keys are equal */
    else {
        couple_to_txnop();
        update_dupecache(CURSOR_TXN|CURSOR_BTREE);
        return (0);
    }
}

ham_status_t
Cursor::move_previous_key(ham_u32_t flags)
{
    ham_status_t st;
    txn_cursor_t *txnc=get_txn_cursor();

    /* are we in the middle of a duplicate list? if yes then move to the
     * previous duplicate */
    if (get_dupecache_index()>0 && !(flags&HAM_SKIP_DUPLICATES)) {
        st=move_previous_dupe();
        if (st!=HAM_LIMITS_REACHED)
            return (st);
        else if (st==HAM_LIMITS_REACHED && (flags&HAM_ONLY_DUPLICATES))
            return (HAM_KEY_NOT_FOUND);
    }

    clear_dupecache();

    /* either there were no duplicates or we've reached the end of the
     * duplicate list. move previous till we found a new candidate */
    while (!is_nil(CURSOR_BTREE) || !txn_cursor_is_nil(txnc)) {
        st=move_previous_key_singlestep();
        if (st)
            return (st);

        /* check for duplicates. the dupecache was already updated in
         * move_previous_key_singlestep() */
        if (m_db->get_rt_flags()&HAM_ENABLE_DUPLICATES) {
            /* are there any duplicates? if not then they were all erased and
             * we move to the previous key */
            if (!has_duplicates())
                continue;

            /* otherwise move to the last duplicate */
            return (move_last_dupe());
        }

        /* no duplicates - make sure that we've not coupled to an erased
         * item */
        if (is_coupled_to_txnop()) {
            if (__txn_cursor_is_erase(txnc))
                continue;
            else
                return (0);
        }
        if (is_coupled_to_btree()) {
            st=check_if_btree_key_is_erased_or_overwritten();
            if (st==HAM_KEY_ERASED_IN_TXN)
                continue;
            else if (st==0) {
                couple_to_txnop();
                return (0);
            }
            else if (st==HAM_KEY_NOT_FOUND)
                return (0);
            else
                return (st);
        }
        else
            return (HAM_KEY_NOT_FOUND);
    }

    return (HAM_KEY_NOT_FOUND);
}

ham_status_t
Cursor::move_first_key_singlestep(void)
{
    ham_status_t btrs, txns;
    txn_cursor_t *txnc=get_txn_cursor();
    btree_cursor_t *btrc=get_btree_cursor();

    /* fetch the smallest key from the transaction tree. */
    txns=txn_cursor_move(txnc, HAM_CURSOR_FIRST);
    /* fetch the smallest key from the btree tree. */
    btrs=btree_cursor_move(btrc, 0, 0, HAM_CURSOR_FIRST|HAM_SKIP_DUPLICATES);
    /* now consolidate - if both trees are empty then return */
    if (btrs==HAM_KEY_NOT_FOUND && txns==HAM_KEY_NOT_FOUND) {
        return (HAM_KEY_NOT_FOUND);
    }
    /* if btree is empty but txn-tree is not: couple to txn */
    else if (btrs==HAM_KEY_NOT_FOUND && txns!=HAM_KEY_NOT_FOUND) {
        if (txns==HAM_TXN_CONFLICT)
            return (txns);
        couple_to_txnop();
        update_dupecache(CURSOR_TXN);
        return (0);
    }
    /* if txn-tree is empty but btree is not: couple to btree */
    else if (txns==HAM_KEY_NOT_FOUND && btrs!=HAM_KEY_NOT_FOUND) {
        couple_to_btree();
        update_dupecache(CURSOR_BTREE);
        return (0);
    }
    /* if both trees are not empty then compare them and couple to the
     * smaller one */
    else {
        ham_assert(btrs==0
            && (txns==0
                || txns==HAM_KEY_ERASED_IN_TXN
                || txns==HAM_TXN_CONFLICT), (""));
        compare();

        /* both keys are equal - couple to txn; it's chronologically
         * newer */
        if (get_lastcmp()==0) {
            if (txns && txns!=HAM_KEY_ERASED_IN_TXN)
                return (txns);
            couple_to_txnop();
            update_dupecache(CURSOR_BTREE|CURSOR_TXN);
        }
        /* couple to txn */
        else if (get_lastcmp()>0) {
            if (txns && txns!=HAM_KEY_ERASED_IN_TXN)
                return (txns);
            couple_to_txnop();
            update_dupecache(CURSOR_TXN);
        }
        /* couple to btree */
        else {
            couple_to_btree();
            update_dupecache(CURSOR_BTREE);
        }
        return (0);
    }
}

ham_status_t
Cursor::move_first_key(ham_u32_t flags)
{
    ham_status_t st=0;
    txn_cursor_t *txnc=get_txn_cursor();

    /* move to the very very first key */
    st=move_first_key_singlestep();
    if (st)
        return (st);

    /* check for duplicates. the dupecache was already updated in
     * move_first_key_singlestep() */
    if (m_db->get_rt_flags()&HAM_ENABLE_DUPLICATES) {
        /* are there any duplicates? if not then they were all erased and we
         * move to the previous key */
        if (!has_duplicates())
            return (move_next_key(flags));

        /* otherwise move to the first duplicate */
        return (move_first_dupe());
    }

    /* no duplicates - make sure that we've not coupled to an erased
     * item */
    if (is_coupled_to_txnop()) {
        if (__txn_cursor_is_erase(txnc))
            return (move_next_key(flags));
        else
            return (0);
    }
    if (is_coupled_to_btree()) {
        st=check_if_btree_key_is_erased_or_overwritten();
        if (st==HAM_KEY_ERASED_IN_TXN)
            return (move_next_key(flags));
        else if (st==0) {
            couple_to_txnop();
            return (0);
        }
        else if (st==HAM_KEY_NOT_FOUND)
            return (0);
        else
            return (st);
    }
    else
        return (HAM_KEY_NOT_FOUND);
}

ham_status_t
Cursor::move_last_key_singlestep(void)
{
    ham_status_t btrs, txns;
    txn_cursor_t *txnc=get_txn_cursor();
    btree_cursor_t *btrc=get_btree_cursor();

    /* fetch the largest key from the transaction tree. */
    txns=txn_cursor_move(txnc, HAM_CURSOR_LAST);
    /* fetch the largest key from the btree tree. */
    btrs=btree_cursor_move(btrc, 0, 0, HAM_CURSOR_LAST|HAM_SKIP_DUPLICATES);
    /* now consolidate - if both trees are empty then return */
    if (btrs==HAM_KEY_NOT_FOUND && txns==HAM_KEY_NOT_FOUND) {
        return (HAM_KEY_NOT_FOUND);
    }
    /* if btree is empty but txn-tree is not: couple to txn */
    else if (btrs==HAM_KEY_NOT_FOUND && txns!=HAM_KEY_NOT_FOUND) {
        if (txns==HAM_TXN_CONFLICT)
            return (txns);
        couple_to_txnop();
        update_dupecache(CURSOR_TXN);
        return (0);
    }
    /* if txn-tree is empty but btree is not: couple to btree */
    else if (txns==HAM_KEY_NOT_FOUND && btrs!=HAM_KEY_NOT_FOUND) {
        couple_to_btree();
        update_dupecache(CURSOR_BTREE);
        return (0);
    }
    /* if both trees are not empty then compare them and couple to the
     * greater one */
    else {
        ham_assert(btrs==0
            && (txns==0
                || txns==HAM_KEY_ERASED_IN_TXN
                || txns==HAM_TXN_CONFLICT), (""));
        compare();

        /* both keys are equal - couple to txn; it's chronologically
         * newer */
        if (get_lastcmp()==0) {
            if (txns && txns!=HAM_KEY_ERASED_IN_TXN)
                return (txns);
            couple_to_txnop();
            update_dupecache(CURSOR_BTREE|CURSOR_TXN);
        }
        /* couple to txn */
        else if (get_lastcmp()<1) {
            if (txns && txns!=HAM_KEY_ERASED_IN_TXN)
                return (txns);
            couple_to_txnop();
            update_dupecache(CURSOR_TXN);
        }
        /* couple to btree */
        else {
            couple_to_btree();
            update_dupecache(CURSOR_BTREE);
        }
        return (0);
    }
}

ham_status_t
Cursor::move_last_key(ham_u32_t flags)
{
    ham_status_t st=0;
    txn_cursor_t *txnc=get_txn_cursor();

    /* move to the very very last key */
    st=move_last_key_singlestep();
    if (st)
        return (st);

    /* check for duplicates. the dupecache was already updated in
     * move_last_key_singlestep() */
    if (m_db->get_rt_flags()&HAM_ENABLE_DUPLICATES) {
        /* are there any duplicates? if not then they were all erased and we
         * move to the previous key */
        if (!has_duplicates())
            return (move_previous_key(flags));

        /* otherwise move to the last duplicate */
        return (move_last_dupe());
    }

    /* no duplicates - make sure that we've not coupled to an erased
     * item */
    if (is_coupled_to_txnop()) {
        if (__txn_cursor_is_erase(txnc))
            return (move_previous_key(flags));
        else
            return (0);
    }
    if (is_coupled_to_btree()) {
        st=check_if_btree_key_is_erased_or_overwritten();
        if (st==HAM_KEY_ERASED_IN_TXN)
            return (move_previous_key(flags));
        else if (st==0) {
            couple_to_txnop();
            return (0);
        }
        else if (st==HAM_KEY_NOT_FOUND)
            return (0);
        else
            return (st);
    }
    else
        return (HAM_KEY_NOT_FOUND);
}

ham_status_t
Cursor::move(ham_key_t *key, ham_record_t *record, ham_u32_t flags)
{
    ham_status_t st=0;
    ham_bool_t changed_dir=HAM_FALSE;
    txn_cursor_t *txnc=get_txn_cursor();
    btree_cursor_t *btrc=get_btree_cursor();

    /* no movement requested? directly retrieve key/record */
    if (!flags)
        goto retrieve_key_and_record;

    /* synchronize the btree and transaction cursor if the last operation was
     * not a move next/previous OR if the direction changed */
    if ((get_lastop()==HAM_CURSOR_PREVIOUS)
            && (flags&HAM_CURSOR_NEXT))
        changed_dir=HAM_TRUE;
    else if ((get_lastop()==HAM_CURSOR_NEXT)
            && (flags&HAM_CURSOR_PREVIOUS))
        changed_dir=HAM_TRUE;
    if (((flags&HAM_CURSOR_NEXT) || (flags&HAM_CURSOR_PREVIOUS))
            && (get_lastop()==CURSOR_LOOKUP_INSERT
                || changed_dir)) {
        if (is_coupled_to_txnop())
            set_to_nil(CURSOR_BTREE);
        else
            set_to_nil(CURSOR_TXN);
        (void)sync(flags, 0);

        if (!txn_cursor_is_nil(txnc) && !is_nil(CURSOR_BTREE))
            compare();
    }

    /* we have either skipped duplicates or reached the end of the duplicate
     * list. btree cursor and txn cursor are synced and as close to
     * each other as possible. Move the cursor in the requested direction. */
    if (flags&HAM_CURSOR_NEXT) {
        st=move_next_key(flags);
    }
    else if (flags&HAM_CURSOR_PREVIOUS) {
        st=move_previous_key(flags);
    }
    else if (flags&HAM_CURSOR_FIRST) {
        clear_dupecache();
        st=move_first_key(flags);
    }
    else {
        ham_assert(flags&HAM_CURSOR_LAST, (""));
        clear_dupecache();
        st=move_last_key(flags);
    }

    if (st)
        return (st);

retrieve_key_and_record:
    /* retrieve key/record, if requested */
    if (st==0) {
        if (is_coupled_to_txnop()) {
#ifdef HAM_DEBUG
            txn_op_t *op=txn_cursor_get_coupled_op(txnc);
            ham_assert(!(txn_op_get_flags(op)&TXN_OP_ERASE), (""));
#endif
            if (key) {
                st=txn_cursor_get_key(txnc, key);
                if (st)
                    goto bail;
            }
            if (record) {
                st=txn_cursor_get_record(txnc, record);
                if (st)
                    goto bail;
            }
        }
        else {
            st=btree_cursor_move(btrc, key, record, 0);
        }
    }

bail:
    return (st);
}

Cursor::Cursor(Database *db, Transaction *txn, ham_u32_t flags)
  : m_db(db), m_txn(txn), m_remote_handle(0), m_next(0), m_previous(0),
    m_next_in_page(0), m_previous_in_page(0), m_dupecache_index(0),
    m_lastop(0), m_lastcmp(0), m_flags(flags), m_is_first_use(true)
{
    txn_cursor_create(db, txn, flags, get_txn_cursor(), this);
    btree_cursor_create(db, txn, flags, get_btree_cursor(), this);
}

Cursor::Cursor(Cursor &other)
{
    m_db=other.m_db;
    m_txn=other.m_txn;
    m_remote_handle=other.m_remote_handle;
    m_next=other.m_next;
    m_previous=other.m_previous;
    m_next_in_page=other.m_next_in_page;
    m_previous_in_page=other.m_previous_in_page;
    m_dupecache_index=other.m_dupecache_index;
    m_lastop=other.m_lastop;
    m_lastcmp=other.m_lastcmp;
    m_flags=other.m_flags;
    m_txn_cursor=other.m_txn_cursor;
    m_btree_cursor=other.m_btree_cursor;
    m_is_first_use=other.m_is_first_use;

    set_next_in_page(0);
    set_previous_in_page(0);

    btree_cursor_clone(other.get_btree_cursor(), get_btree_cursor(), this);

    /* always clone the txn-cursor, even if transactions are not required */
    txn_cursor_clone(other.get_txn_cursor(), get_txn_cursor(), this);

    if (m_db->get_rt_flags()&HAM_ENABLE_DUPLICATES)
        other.get_dupecache()->clone(get_dupecache());
}

bool
Cursor::is_nil(int what)
{
    switch (what) {
      case CURSOR_BTREE:
        return (__btree_cursor_is_nil(get_btree_cursor())
            ? true
            : false);
      case CURSOR_TXN:
        return (txn_cursor_is_nil(get_txn_cursor()));
      default:
        ham_assert(what==0, (""));
        /* TODO btree_cursor_is_nil is different from __btree_cursor_is_nil
         * - refactor and clean up! */
        return (btree_cursor_is_nil(get_btree_cursor())
            ? true
            : false);
    }
}

void
Cursor::set_to_nil(int what)
{
    switch (what) {
      case CURSOR_BTREE:
        btree_cursor_set_to_nil(get_btree_cursor());
        break;
      case CURSOR_TXN:
        txn_cursor_set_to_nil(get_txn_cursor());
        couple_to_btree(); /* reset flag */
        break;
      default:
        ham_assert(what==0, (""));
        btree_cursor_set_to_nil(get_btree_cursor());
        txn_cursor_set_to_nil(get_txn_cursor());
        set_first_use(true);
        break;
    }
}

ham_status_t
Cursor::erase(Transaction *txn, ham_u32_t flags)
{
    ham_status_t st;

    /* if transactions are enabled: add a erase-op to the txn-tree */
    if (txn) {
        /* if cursor is coupled to a btree item: set the txn-cursor to
         * nil; otherwise txn_cursor_erase() doesn't know which cursor
         * part is the valid one */
        if (is_coupled_to_btree())
            set_to_nil(CURSOR_TXN);
        st=txn_cursor_erase(get_txn_cursor());
    }
    else {
        st=btree_cursor_erase(get_btree_cursor(), flags);
    }

    if (st==0)
        set_to_nil(0);

    return (st);
}

ham_status_t
Cursor::get_duplicate_count(Transaction *txn, ham_u32_t *pcount, ham_u32_t flags)
{
    ham_status_t st=0;

    *pcount=0;

    if (txn) {
        if (m_db->get_rt_flags()&HAM_ENABLE_DUPLICATES) {
            ham_bool_t dummy;
            DupeCache *dc=get_dupecache();

            (void)sync(0, &dummy);
            st=update_dupecache(CURSOR_TXN|CURSOR_BTREE);
            if (st)
                return (st);
            *pcount=dc->get_count();
        }
        else {
            /* obviously the key exists, since the cursor is coupled to
             * a valid item */
            *pcount=1;
        }
    }
    else {
        st=btree_cursor_get_duplicate_count(get_btree_cursor(), pcount, flags);
    }

    return (st);
}

ham_status_t
Cursor::get_record_size(Transaction *txn, ham_offset_t *psize)
{
    ham_status_t st=0;

    *psize=0;

    if (txn) {
        if (is_coupled_to_txnop())
            st=txn_cursor_get_record_size(get_txn_cursor(), psize);
        else
            st=btree_cursor_get_record_size(get_btree_cursor(), psize);
    }
    else
        st=btree_cursor_get_record_size(get_btree_cursor(), psize);

    return (st);
}

<<<<<<< HEAD
ham_status_t
Cursor::overwrite(ham_txn_t *txn, ham_record_t *record, ham_u32_t flags)
=======
ham_status_t 
Cursor::overwrite(Transaction *txn, ham_record_t *record, ham_u32_t flags)
>>>>>>> d71e6922
{
    ham_status_t st=0;

    /*
     * if we're in transactional mode then just append an "insert/OW" operation
     * to the txn-tree.
     *
     * if the txn_cursor is already coupled to a txn-op, then we can use
     * txn_cursor_overwrite(). Otherwise we have to call db_insert_txn().
     *
     * If transactions are disabled then overwrite the item in the btree.
     */
    if (txn) {
        if (txn_cursor_is_nil(get_txn_cursor())
                && !(is_nil(0))) {
            st=btree_cursor_uncouple(get_btree_cursor(), 0);
            if (st==0)
                st=db_insert_txn(m_db, txn,
                    btree_cursor_get_uncoupled_key(get_btree_cursor()),
                        record, flags|HAM_OVERWRITE,
                        get_txn_cursor());
        }
        else {
            st=txn_cursor_overwrite(get_txn_cursor(), record);
        }

        if (st==0)
            couple_to_txnop();
    }
    else {
        st=btree_cursor_overwrite(get_btree_cursor(), record, flags);
        if (st==0)
            couple_to_btree();
    }

    return (st);
}

void
Cursor::close(void)
{
    btree_cursor_close(get_btree_cursor());
    txn_cursor_close(get_txn_cursor());
    get_dupecache()->clear();
}
<|MERGE_RESOLUTION|>--- conflicted
+++ resolved
@@ -87,13 +87,8 @@
         op=txn_opnode_get_oldest_op(node);
 
         while (op) {
-<<<<<<< HEAD
-            ham_txn_t *optxn=txn_op_get_txn(op);
-            /* collect all ops that are valid (even those that are
-=======
             Transaction *optxn=txn_op_get_txn(op);
             /* collect all ops that are valid (even those that are 
->>>>>>> d71e6922
              * from conflicting transactions) */
             if (!(txn_get_flags(optxn)&TXN_STATE_ABORTED)) {
                 /* a normal (overwriting) insert will overwrite ALL dupes,
@@ -1177,13 +1172,8 @@
     return (st);
 }
 
-<<<<<<< HEAD
-ham_status_t
-Cursor::overwrite(ham_txn_t *txn, ham_record_t *record, ham_u32_t flags)
-=======
 ham_status_t 
 Cursor::overwrite(Transaction *txn, ham_record_t *record, ham_u32_t flags)
->>>>>>> d71e6922
 {
     ham_status_t st=0;
 
