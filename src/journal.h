/*
 * Copyright (C) 2005-2011 Christoph Rupp (chris@crupp.de).
 *
 * This program is free software; you can redistribute it and/or modify it
 * under the terms of the GNU General Public License as published by the
 * Free Software Foundation; either version 2 of the License, or
 * (at your option) any later version.
 *
 * See files COPYING.* for License information.
 */

/**
 * @brief Routines for the journal - writing, reading, recovering
 *
 * The journal is a logical logfile. It stores high-level information about
 * the database operations (unlike the (physical) log which stores low-level
 * information about modified pages.
 *
 */

#ifndef HAM_JOURNAL_H__
#define HAM_JOURNAL_H__

#include "internal_fwd_decl.h"
#include "mem.h"
#include "env.h"
#include "os.h"


#include "journal_entries.h"

#include "packstart.h"

/**
 * a Journal object
 */
class Journal
{
  public:
    static const ham_u32_t HEADER_MAGIC=('h'<<24)|('j'<<16)|('o'<<8)|'1';

    enum {
        /** mark the start of a new transaction */
        ENTRY_TYPE_TXN_BEGIN  = 1,
        /** mark the end of an aborted transaction */
        ENTRY_TYPE_TXN_ABORT  = 2,
        /** mark the end of an committed transaction */
        ENTRY_TYPE_TXN_COMMIT = 3,
        /** mark an insert operation */
        ENTRY_TYPE_INSERT     = 4,
        /** mark an erase operation */
        ENTRY_TYPE_ERASE      = 5
    };

    /**
     * the header structure of a journal file
     */
    HAM_PACK_0 struct HAM_PACK_1 Header {
        Header() : magic(0), _reserved(0), lsn(0) { }

        /** the magic */
        ham_u32_t magic;
    
        /* a reserved field */
        ham_u32_t _reserved;
    
        /** the last used lsn */
        ham_u64_t lsn;
    } HAM_PACK_2;

    /**
     * An "iterator" structure for traversing the journal files
     */
    struct Iterator {
        Iterator() : fdidx(0), fdstart(0), offset(0) { }

        /** selects the file descriptor [0..1] */
        int fdidx;

        /** which file descriptor did we start with? [0..1] */
        int fdstart;

        /** the offset in the file of the NEXT entry */
        ham_offset_t offset;
    };

    /** constructor */
    Journal(Environment *env);

    /** creates a new journal */
    ham_status_t create(void);

    /** opens an existing journal */
    ham_status_t open(void);

    /** checks if the journal is empty */
    bool is_empty(void);

    /* appends a journal entry for ham_txn_begin/ENTRY_TYPE_TXN_BEGIN */
<<<<<<< HEAD
    ham_status_t append_txn_begin(struct ham_txn_t *txn, Environment *env,
=======
    ham_status_t append_txn_begin(struct Transaction *txn, Environment *env, 
>>>>>>> d71e6922
                const char *name, ham_u64_t lsn);

    /** appends a journal entry for
     * ham_txn_abort/ENTRY_TYPE_TXN_ABORT */
    ham_status_t append_txn_abort(struct Transaction *txn, ham_u64_t lsn);

    /** appends a journal entry for
     * ham_txn_commit/ENTRY_TYPE_TXN_COMMIT */
    ham_status_t append_txn_commit(struct Transaction *txn, ham_u64_t lsn);

    /** appends a journal entry for ham_insert/ENTRY_TYPE_INSERT */
<<<<<<< HEAD
    ham_status_t append_insert(Database *db, ham_txn_t *txn,
                ham_key_t *key, ham_record_t *record, ham_u32_t flags,
                ham_u64_t lsn);

    /** appends a journal entry for ham_erase/ENTRY_TYPE_ERASE */
    ham_status_t append_erase(Database *db, ham_txn_t *txn,
=======
    ham_status_t append_insert(Database *db, Transaction *txn, 
                ham_key_t *key, ham_record_t *record, ham_u32_t flags, 
                ham_u64_t lsn);

    /** appends a journal entry for ham_erase/ENTRY_TYPE_ERASE */
    ham_status_t append_erase(Database *db, Transaction *txn, 
>>>>>>> d71e6922
                ham_key_t *key, ham_u32_t dupe, ham_u32_t flags, ham_u64_t lsn);

    /** empties the journal, removes all entries */
    ham_status_t clear(void);

    /**
     * Sequentially returns the next journal entry, starting with
     * the oldest entry.
     *
     * iter must be initialized with zeroes for the first call
     *
     * 'aux' returns the auxiliary data of the entry, or NULL.
     * 'aux' is either a structure of type journal_entry_insert_t or
     * journal_entry_erase_t.
     * The memory of 'aux' has to be freed by the caller.
     *
     * returns SUCCESS and an empty entry (lsn is zero) after the last element.
     */
    ham_status_t get_entry(Iterator *iter,
                JournalEntry *entry, void **aux);

    /** Closes the journal, frees all allocated resources */
    ham_status_t close(ham_bool_t noclear=false);

    /**
     * Recovers! All committed Transactions will be re-applied, all others
     * are automatically aborted
     */
    ham_status_t recover(void);

    /** get the lsn */
    ham_u64_t get_lsn(void) {
        return (m_lsn);
    }

    /** get the lsn and increment it */
    ham_u64_t get_incremented_lsn(void) {
        return (m_lsn++);
    }

    /** returns the path of the journal file */
    std::string get_path(int i);

  private:
    /** appends an entry to the journal */
    ham_status_t append_entry(int fdidx,
                void *ptr1=0, ham_size_t ptr1_size=0,
                void *ptr2=0, ham_size_t ptr2_size=0,
                void *ptr3=0, ham_size_t ptr3_size=0,
                void *ptr4=0, ham_size_t ptr4_size=0,
                void *ptr5=0, ham_size_t ptr5_size=0) {
        return (os_writev(m_fd[fdidx], ptr1, ptr1_size,
                    ptr2, ptr2_size, ptr3, ptr3_size,
                    ptr4, ptr4_size, ptr5, ptr5_size));
    }

    /** clears a single file */
    ham_status_t clear_file(int idx);

    /** helper function for the allocator */
    void *allocate(ham_size_t size) {
        return (m_env->get_allocator()->alloc(size));
    }

    /** helper function for the allocator */
    void alloc_free(void *ptr) {
        return (m_env->get_allocator()->free(ptr));
    }

    /** references the Environment this journal file is for */
    Environment *m_env;

    /** the index of the file descriptor we are currently writing to */
    ham_size_t m_current_fd;

    /** the two file descriptors */
    ham_fd_t m_fd[2];

    /** for counting all open transactions in the files */
    ham_size_t m_open_txn[2];

    /** for counting all closed transactions in the files */
    ham_size_t m_closed_txn[2];

    /** the last used lsn */
    ham_u64_t m_lsn;

    /** the lsn of the previous checkpoint */
    ham_u64_t m_last_cp_lsn;

    /** when having more than these Transactions in one file, we
     * swap the files */
    ham_size_t m_threshold;

    friend class JournalTest;
};

#include "packstop.h"


#endif /* HAM_JOURNAL_H__ */<|MERGE_RESOLUTION|>--- conflicted
+++ resolved
@@ -97,11 +97,7 @@
     bool is_empty(void);
 
     /* appends a journal entry for ham_txn_begin/ENTRY_TYPE_TXN_BEGIN */
-<<<<<<< HEAD
-    ham_status_t append_txn_begin(struct ham_txn_t *txn, Environment *env,
-=======
     ham_status_t append_txn_begin(struct Transaction *txn, Environment *env, 
->>>>>>> d71e6922
                 const char *name, ham_u64_t lsn);
 
     /** appends a journal entry for
@@ -113,21 +109,12 @@
     ham_status_t append_txn_commit(struct Transaction *txn, ham_u64_t lsn);
 
     /** appends a journal entry for ham_insert/ENTRY_TYPE_INSERT */
-<<<<<<< HEAD
-    ham_status_t append_insert(Database *db, ham_txn_t *txn,
-                ham_key_t *key, ham_record_t *record, ham_u32_t flags,
-                ham_u64_t lsn);
-
-    /** appends a journal entry for ham_erase/ENTRY_TYPE_ERASE */
-    ham_status_t append_erase(Database *db, ham_txn_t *txn,
-=======
     ham_status_t append_insert(Database *db, Transaction *txn, 
                 ham_key_t *key, ham_record_t *record, ham_u32_t flags, 
                 ham_u64_t lsn);
 
     /** appends a journal entry for ham_erase/ENTRY_TYPE_ERASE */
     ham_status_t append_erase(Database *db, Transaction *txn, 
->>>>>>> d71e6922
                 ham_key_t *key, ham_u32_t dupe, ham_u32_t flags, ham_u64_t lsn);
 
     /** empties the journal, removes all entries */
