/**
 * Copyright (C) 2005-2008 Christoph Rupp (chris@crupp.de).
 *
 * This program is free software; you can redistribute it and/or modify it
 * under the terms of the GNU General Public License as published by the
 * Free Software Foundation; either version 2 of the License, or 
 * (at your option) any later version.
 *
 * See files COPYING.* for License information.
 *
 */

#include "config.h"

#include <string.h>

#include "db.h"
#include "env.h"
#include "btree_stats.h"
#include "device.h"
#include "version.h"
#include "serial.h"
#include "txn.h"
#include "mem.h"
#include "freelist.h"
#include "extkeys.h"
#include "backend.h"
#include "cache.h"
#include "log.h"
#include "journal.h"
#include "btree_key.h"
#include "os.h"
#include "blob.h"

typedef struct free_cb_context_t
{
    ham_db_t *db;
    ham_bool_t is_leaf;

} free_cb_context_t;

/* 
 * forward decl - implemented in hamsterdb.c 
 */
extern ham_status_t 
__check_create_parameters(ham_env_t *env, ham_db_t *db, const char *filename, 
        ham_u32_t *pflags, const ham_parameter_t *param, 
        ham_size_t *ppagesize, ham_u16_t *pkeysize, 
        ham_size_t *pcachesize, ham_u16_t *pdbname,
        ham_u16_t *pmaxdbs, ham_u16_t *pdata_access_mode, ham_bool_t create);

/*
 * callback function for freeing blobs of an in-memory-database, implemented 
 * in db.c
 */
extern ham_status_t
__free_inmemory_blobs_cb(int event, void *param1, void *param2, void *context);

ham_u16_t
env_get_max_databases(ham_env_t *env)
{
    env_header_t *hdr=(env_header_t*)
                    (page_get_payload(env_get_header_page(env)));
    return (ham_db2h16(hdr->_max_databases));
}

ham_u8_t
env_get_version(ham_env_t *env, ham_size_t idx)
{
    env_header_t *hdr=(env_header_t*)
                    (page_get_payload(env_get_header_page(env)));
    return (envheader_get_version(hdr, idx));
}

ham_u32_t
env_get_serialno(ham_env_t *env)
{
    env_header_t *hdr=(env_header_t*)
                    (page_get_payload(env_get_header_page(env)));
    return (ham_db2h32(hdr->_serialno));
}

void
env_set_serialno(ham_env_t *env, ham_u32_t n)
{
    env_header_t *hdr=(env_header_t*)
                    (page_get_payload(env_get_header_page(env)));
    hdr->_serialno=ham_h2db32(n);
}

env_header_t *
env_get_header(ham_env_t *env)
{
    return ((env_header_t*)(page_get_payload(env_get_header_page(env))));
}

ham_status_t
env_fetch_page(ham_page_t **page_ref, ham_env_t *env, 
        ham_offset_t address, ham_u32_t flags)
{
    return (db_fetch_page_impl(page_ref, env, 0, address, flags));
}

ham_status_t
env_alloc_page(ham_page_t **page_ref, ham_env_t *env,
                ham_u32_t type, ham_u32_t flags)
{
    return (db_alloc_page_impl(page_ref, env, 0, type, flags));
}

static ham_status_t 
_local_fun_create(ham_env_t *env, const char *filename,
            ham_u32_t flags, ham_u32_t mode, const ham_parameter_t *param)
{
    ham_status_t st=0;
    ham_device_t *device=0;
    ham_size_t pagesize=env_get_pagesize(env);

    /* reset all performance data */
    btree_stats_init_globdata(env, env_get_global_perf_data(env));

    ham_assert(!env_get_header_page(env), (0));

    /* 
     * initialize the device if it does not yet exist
     */
    if (!env_get_device(env)) {
        device=ham_device_new(env_get_allocator(env), env, 
                        ((flags&HAM_IN_MEMORY_DB) 
                            ? HAM_DEVTYPE_MEMORY 
                            : HAM_DEVTYPE_FILE));
        if (!device)
            return (HAM_OUT_OF_MEMORY);

        env_set_device(env, device);

        device->set_flags(device, flags);
        st = device->set_pagesize(device, env_get_pagesize(env));
        if (st)
            return st;

        /* now make sure the pagesize is a multiple of 
         * DB_PAGESIZE_MIN_REQD_ALIGNMENT bytes */
        ham_assert(0 == (env_get_pagesize(env) 
                    % DB_PAGESIZE_MIN_REQD_ALIGNMENT), (0));
    }
    else
    {
        device=env_get_device(env);
        ham_assert(device->get_pagesize(device), (0));
        ham_assert(env_get_pagesize(env) == device->get_pagesize(device), (0));
    }
    ham_assert(device == env_get_device(env), (0));
    ham_assert(env_get_pagesize(env) == device->get_pagesize(device), (""));

    /* create the file */
    st=device->create(device, filename, flags, mode);
    if (st) {
        (void)ham_env_close(env, 0);
        return (st);
    }

    /* 
     * allocate the header page
     */
    {
        ham_page_t *page;

        page=page_new(env);
        if (!page) {
            (void)ham_env_close(env, 0);
            return (HAM_OUT_OF_MEMORY);
        }
        /* manually set the device pointer */
        page_set_device(page, device);
        st=page_alloc(page);
        if (st) {
            page_delete(page);
            (void)ham_env_close(env, 0);
            return (st);
        }
        memset(page_get_pers(page), 0, pagesize);
        page_set_type(page, PAGE_TYPE_HEADER);
        env_set_header_page(env, page);

        /* initialize the header */
        env_set_magic(env, 'H', 'A', 'M', '\0');
        env_set_version(env, HAM_VERSION_MAJ, HAM_VERSION_MIN, 
                HAM_VERSION_REV, 0);
        env_set_serialno(env, HAM_SERIALNO);
        env_set_persistent_pagesize(env, pagesize);
        env_set_max_databases(env, env_get_max_databases_cached(env));
        ham_assert(env_get_max_databases(env) > 0, (0));

        page_set_dirty(page);
    }

    /*
     * create a logfile and a journal (if requested)
     */
    if (env_get_rt_flags(env)&HAM_ENABLE_RECOVERY) {
        ham_log_t *log;
        journal_t *journal;
        st=log_create(env, 0644, 0, &log);
        if (st) { 
            (void)ham_env_close(env, 0);
            return (st);
        }
        env_set_log(env, log);

        st=journal_create(env, 0644, 0, &journal);
        if (st) { 
            (void)ham_env_close(env, 0);
            return (st);
        }
        env_set_journal(env, journal);
    }

    /* 
     * initialize the cache
     */
    {
        ham_cache_t *cache;
        ham_size_t cachesize=env_get_cachesize(env);

        /* cachesize is specified in PAGES */
        ham_assert(cachesize, (0));
        cache=cache_new(env, cachesize);
        if (!cache) {
            (void)ham_env_close(env, 0);
            return (HAM_OUT_OF_MEMORY);
        }
        env_set_cache(env, cache);
    }

    /* flush the header page - this will write through disk if logging is
     * enabled */
    if (env_get_rt_flags(env)&HAM_ENABLE_RECOVERY)
    	return (page_flush(env_get_header_page(env)));

    return (0);
}

static ham_status_t
__recover(ham_env_t *env, ham_u32_t flags)
{
    ham_status_t st;
    ham_log_t *log;
    journal_t *journal;

    ham_assert(env_get_rt_flags(env)&HAM_ENABLE_RECOVERY, (""));

    /* open the log */
    st=log_open(env, 0, &log);
    if (st && st!=HAM_FILE_NOT_FOUND)
        goto bail;
    /* success - check if we need recovery */
    else if (!st) {
        ham_bool_t isempty;
        st=log_is_empty(log, &isempty);
        if (st)
            goto bail;

        if (!isempty) {
            if (flags&HAM_AUTO_RECOVERY) {
                st=log_recover(log);
                if (st)
                    goto bail;
            }
            else {
                st=HAM_NEED_RECOVERY;
                goto bail;
            }
        }
    }

    /* open the journal */
    st=journal_open(env, 0, &journal);
    if (st && st!=HAM_FILE_NOT_FOUND)
        goto bail;
    /* success - check if we need recovery */
    else if (!st) {
        ham_bool_t isempty;
        st=journal_is_empty(journal, &isempty);
        if (st)
            goto bail;

        if (!isempty) {
            if (flags&HAM_AUTO_RECOVERY) {
                st=journal_recover(journal);
                if (st)
                    goto bail;
            }
            else {
                st=HAM_NEED_RECOVERY;
                goto bail;
            }
        }
    }

goto success;

bail:
    /* in case of errors: close log and journal, but do not delete the files */
    if (log)
        log_close(log, HAM_TRUE);
    if (journal)
        journal_close(journal, HAM_TRUE);
    return (st);

success:
    /* done with recovering - if there's no log and/or no journal then
     * create them and store them in the environment */
    if (!log) {
        st=log_create(env, 0644, 0, &log);
        if (st)
            return (st);
    }
    env_set_log(env, log);

    if (!journal) {
        st=journal_create(env, 0644, 0, &journal);
        if (st)
            return (st);
    }
    env_set_journal(env, journal);

    return (0);
}

static ham_status_t 
_local_fun_open(ham_env_t *env, const char *filename, ham_u32_t flags, 
        const ham_parameter_t *param)
{
    ham_status_t st;
    ham_device_t *device=0;
    ham_u32_t pagesize=0;

    /* reset all performance data */
    btree_stats_init_globdata(env, env_get_global_perf_data(env));

    /* 
     * initialize the device if it does not yet exist
     */
    if (!env_get_device(env)) {
        device=ham_device_new(env_get_allocator(env), env,
                ((flags&HAM_IN_MEMORY_DB) 
                    ? HAM_DEVTYPE_MEMORY 
                    : HAM_DEVTYPE_FILE));
        if (!device)
            return (HAM_OUT_OF_MEMORY);
        env_set_device(env, device);
    }
    else {
        device=env_get_device(env);
    }

    /* 
     * open the file 
     */
    st=device->open(device, filename, flags);
    if (st) {
        (void)ham_env_close(env, 0);
        return (st);
    }

    /*
     * read the database header
     *
     * !!!
     * now this is an ugly problem - the database header is one page, but
     * what's the size of this page? chances are good that it's the default
     * page-size, but we really can't be sure.
     *
     * read 512 byte and extract the "real" page size, then read 
     * the real page. (but i really don't like this)
     */
    {
        ham_page_t *page=0;
        env_header_t *hdr;
        ham_u8_t hdrbuf[512];
        ham_page_t fakepage = {{0}};
        ham_bool_t hdrpage_faked = HAM_FALSE;

        /*
         * in here, we're going to set up a faked headerpage for the 
         * duration of this call; BE VERY CAREFUL: we MUST clean up 
         * at the end of this section or we'll be in BIG trouble!
         */
        hdrpage_faked = HAM_TRUE;
        fakepage._pers = (ham_perm_page_union_t *)hdrbuf;
        env_set_header_page(env, &fakepage);

        /*
         * now fetch the header data we need to get an estimate of what 
         * the database is made of really.
         * 
         * Because we 'faked' a headerpage setup right here, we can now use 
         * the regular hamster macros to obtain data from the file 
         * header -- pre v1.1.0 code used specially modified copies of 
         * those macros here, but with the advent of dual-version database 
         * format support here this was getting hairier and hairier. 
         * So we now fake it all the way instead.
         */
        st=device->read(device, 0, hdrbuf, sizeof(hdrbuf));
        if (st) 
            goto fail_with_fake_cleansing;

        hdr = env_get_header(env);
        ham_assert(hdr == (env_header_t *)(hdrbuf + 
                    page_get_persistent_header_size()), (0));

        pagesize = env_get_persistent_pagesize(env);
        env_set_pagesize(env, pagesize);
        st = device->set_pagesize(device, pagesize);
        if (st) 
            goto fail_with_fake_cleansing;

        /*
         * can we use mmap?
         * TODO really necessary? code is already handled in 
         * __check_parameters() above
         */
#if HAVE_MMAP
        if (!(flags&HAM_DISABLE_MMAP)) {
            if (pagesize % os_get_granularity()==0)
                flags|=DB_USE_MMAP;
            else
                device->set_flags(device, flags|HAM_DISABLE_MMAP);
        }
        else {
            device->set_flags(device, flags|HAM_DISABLE_MMAP);
        }
        flags&=~HAM_DISABLE_MMAP; /* don't store this flag */
#else
        device->set_flags(device, flags|HAM_DISABLE_MMAP);
#endif

        /* 
         * check the file magic
         */
        if (env_get_magic(hdr, 0)!='H' ||
                env_get_magic(hdr, 1)!='A' ||
                env_get_magic(hdr, 2)!='M' ||
                env_get_magic(hdr, 3)!='\0') {
            ham_log(("invalid file type"));
            st = HAM_INV_FILE_HEADER;
            goto fail_with_fake_cleansing;
        }

        /* 
         * check the database version
         *
         * if this Database is from 1.0.x: force the PRE110-DAM
         * TODO this is done again some lines below; remove this and
         * replace it with a function __is_supported_version()
         */
        if (envheader_get_version(hdr, 0)!=HAM_VERSION_MAJ ||
                envheader_get_version(hdr, 1)!=HAM_VERSION_MIN) {
            /* before we yak about a bad DB, see if this feller is 
             * a 'backwards compatible' one (1.0.x - 1.0.9) */
            if (envheader_get_version(hdr, 0) == 1 &&
                envheader_get_version(hdr, 1) == 0 &&
                envheader_get_version(hdr, 2) <= 9) {
                env_set_legacy(env, 1);
            }
            else {
                ham_log(("invalid file version"));
                st = HAM_INV_FILE_VERSION;
                goto fail_with_fake_cleansing;
            }
        }

        st = 0;

fail_with_fake_cleansing:

        /* undo the headerpage fake first! */
        if (hdrpage_faked) {
            env_set_header_page(env, 0);
        }

        /* exit when an error was signaled */
        if (st) {
            (void)ham_env_close(env, 0);
            return (st);
        }

        /*
         * now read the "real" header page and store it in the Environment
         */
        page=page_new(env);
        if (!page) {
            (void)ham_env_close(env, 0);
            return (HAM_OUT_OF_MEMORY);
        }
        page_set_device(page, device);
        st=page_fetch(page);
        if (st) {
            page_delete(page);
            (void)ham_env_close(env, 0);
            return (st);
        }
        env_set_header_page(env, page);
    }

    /*
<<<<<<< HEAD
     * open the logfile and check if we need recovery
     */
    if (env_get_rt_flags(env)&HAM_ENABLE_RECOVERY
            && env_get_log(env)==0) {
        ham_log_t *log;
        journal_t *journal;
        (void)journal_open(env, 0, &journal); /* TODO */
        st=log_open(env, 0, &log);
        if (!st) { 
            env_set_journal(env, journal); /* TODO */
            /* success - check if we need recovery */
            ham_bool_t isempty;
            st=log_is_empty(log, &isempty);
            if (st) {
                (void)ham_env_close(env, 0);
                return (st);
            }
            env_set_log(env, log);
            if (!isempty) {
                if (flags&HAM_AUTO_RECOVERY) {
                    st=log_recover(log, env_get_device(env), env);
                    if (st) {
                        (void)ham_env_close(env, 0);
                        return (st);
                    }
               }
                else {
                    (void)ham_env_close(env, 0);
                    return (HAM_NEED_RECOVERY);
                }
            }
        }
        else if (st && st==HAM_FILE_NOT_FOUND) {
            st=log_create(env, 0644, 0, &log);
            if (st) {
                (void)ham_env_close(env, 0);
                return (st);
            }
            env_set_log(env, log);

            st=journal_create(env, 0644, 0, &journal);
            if (st) {
                (void)ham_env_close(env, 0);
                return (st);
            }
            env_set_journal(env, journal);
        }
        else {
=======
     * open the logfile and check if we need recovery. first open the 
     * (physical) log and re-apply it. afterwards to the same with the
     * (logical) journal.
     */
    if (env_get_rt_flags(env)&HAM_ENABLE_RECOVERY) {
        st=__recover(env, flags);
        if (st) {
>>>>>>> 1b51c4f0
            (void)ham_env_close(env, 0);
            return (st);
        }
    }

    /* 
     * initialize the cache
     */
    {
        ham_cache_t *cache;
        ham_size_t cachesize=env_get_cachesize(env);

        if (!cachesize)
            cachesize=HAM_DEFAULT_CACHESIZE;
        env_set_cachesize(env, cachesize);

        /* cachesize is specified in PAGES */
        ham_assert(cachesize, (0));
        cache=cache_new(env, cachesize);
        if (!cache) {
            (void)ham_env_close(env, 0);
            return (HAM_OUT_OF_MEMORY);
        }
        env_set_cache(env, cache);
    }

    env_set_active(env, HAM_TRUE);

    return (HAM_SUCCESS);
}

static ham_status_t
_local_fun_rename_db(ham_env_t *env, ham_u16_t oldname, 
                ham_u16_t newname, ham_u32_t flags)
{
    ham_u16_t dbi;
    ham_u16_t slot;

    /*
     * make sure that the environment was either created or opened, and 
     * a valid device exists
     */
    if (!env_get_device(env))
        return (HAM_NOT_READY);

    /*
     * check if a database with the new name already exists; also search 
     * for the database with the old name
     */
    slot=env_get_max_databases(env);
    ham_assert(env_get_max_databases(env) > 0, (0));
    for (dbi=0; dbi<env_get_max_databases(env); dbi++) {
        ham_u16_t name=index_get_dbname(env_get_indexdata_ptr(env, dbi));
        if (name==newname)
            return (HAM_DATABASE_ALREADY_EXISTS);
        if (name==oldname)
            slot=dbi;
    }

    if (slot==env_get_max_databases(env))
        return (HAM_DATABASE_NOT_FOUND);

    /*
     * replace the database name with the new name
     */
    index_set_dbname(env_get_indexdata_ptr(env, slot), newname);

    env_set_dirty(env);

    /* flush the header page if logging is enabled */
    if (env_get_rt_flags(env)&HAM_ENABLE_RECOVERY)
        return (page_flush(env_get_header_page(env)));
    
    return (0);
}

static ham_status_t
_local_fun_erase_db(ham_env_t *env, ham_u16_t name, ham_u32_t flags)
{
    ham_db_t *db;
    ham_status_t st;
    free_cb_context_t context;
    ham_txn_t *txn;
    ham_backend_t *be;

    /*
     * check if this database is still open
     */
    db=env_get_list(env);
    while (db) {
        ham_u16_t dbname=index_get_dbname(env_get_indexdata_ptr(env,
                            db_get_indexdata_offset(db)));
        if (dbname==name)
            return (HAM_DATABASE_ALREADY_OPEN);
        db=db_get_next(db);
    }

    /*
     * if it's an in-memory environment: no need to go on, if the 
     * database was closed, it does no longer exist
     */
    if (env_get_rt_flags(env)&HAM_IN_MEMORY_DB)
        return (HAM_DATABASE_NOT_FOUND);

    /*
     * temporarily load the database
     */
    st=ham_new(&db);
    if (st)
        return (st);
    st=ham_env_open_db(env, db, name, 0, 0);
    if (st) {
        (void)ham_delete(db);
        return (st);
    }

    /*
     * delete all blobs and extended keys, also from the cache and
     * the extkey_cache
     *
     * also delete all pages and move them to the freelist; if they're 
     * cached, delete them from the cache
     */
    st=txn_begin(&txn, env, 0);
    if (st) {
        (void)ham_close(db, 0);
        (void)ham_delete(db);
        return (st);
    }
    
    context.db=db;
    be=db_get_backend(db);
    if (!be || !be_is_active(be))
        return HAM_INTERNAL_ERROR;

    if (!be->_fun_enumerate)
        return HAM_NOT_IMPLEMENTED;

    st=be->_fun_enumerate(be, __free_inmemory_blobs_cb, &context);
    if (st) {
        (void)txn_abort(txn, 0);
        (void)ham_close(db, 0);
        (void)ham_delete(db);
        return (st);
    }

    st=txn_commit(txn, 0);
    if (st) {
        (void)ham_close(db, 0);
        (void)ham_delete(db);
        return (st);
    }

    /*
     * set database name to 0 and set the header page to dirty
     */
    index_set_dbname(env_get_indexdata_ptr(env, 
                        db_get_indexdata_offset(db)), 0);
    page_set_dirty(env_get_header_page(env));

    /*
     * TODO
     * 
     * log??? before + after image of header page???
     */

    /*
     * clean up and return
     */
    (void)ham_close(db, 0);
    (void)ham_delete(db);

    return (0);
}

static ham_status_t
_local_fun_get_database_names(ham_env_t *env, ham_u16_t *names, 
            ham_size_t *count)
{
    ham_u16_t name;
    ham_size_t i=0;
    ham_size_t max_names=0;
    ham_status_t st=0;

    max_names=*count;
    *count=0;

    /*
     * copy each database name in the array
     */
    ham_assert(env_get_max_databases(env) > 0, (0));
    for (i=0; i<env_get_max_databases(env); i++) {
        name = index_get_dbname(env_get_indexdata_ptr(env, i));
        if (name==0)
            continue;

        if (*count>=max_names) {
            st=HAM_LIMITS_REACHED;
            goto bail;
        }

        names[(*count)++]=name;
    }

bail:

    return st;
}

static ham_status_t
_local_fun_close(ham_env_t *env, ham_u32_t flags)
{
    ham_status_t st;
    ham_status_t st2 = HAM_SUCCESS;
    ham_device_t *dev;
    ham_file_filter_t *file_head;

    /*
     * if we're not in read-only mode, and not an in-memory-database,
     * and the dirty-flag is true: flush the page-header to disk
     */
    if (env_get_header_page(env)
            && !(env_get_rt_flags(env)&HAM_IN_MEMORY_DB)
            && env_get_device(env)
            && env_get_device(env)->is_open(env_get_device(env))
            && (!(env_get_rt_flags(env)&HAM_READ_ONLY))) {
        st=page_flush(env_get_header_page(env));
        if (!st2) st2 = st;
    }

    /*
     * flush the freelist
     */
    st=freel_shutdown(env);
    if (st)
    {
        if (st2 == 0) 
            st2 = st;
    }

    /*
     * close the header page
     *
     * !!
     * the last database, which was closed, has set the owner of the 
     * page to 0, which means that we can't call page_free, page_delete
     * etc. We have to use the device-routines.
     */
    dev=env_get_device(env);
    if (env_get_header_page(env)) 
    {
        ham_page_t *page=env_get_header_page(env);
        ham_assert(dev, (0));
        if (page_get_pers(page))
        {
            st = dev->free_page(dev, page);
            if (!st2) 
                st2 = st;
        }
        allocator_free(env_get_allocator(env), page);
        env_set_header_page(env, 0);
    }

    /* 
     * flush all pages, get rid of the cache 
     */
    if (env_get_cache(env)) {
        (void)db_flush_all(env_get_cache(env), 0);
        cache_delete(env_get_cache(env));
        env_set_cache(env, 0);
    }

    /* 
     * close the device
     */
    if (dev) {
        if (dev->is_open(dev)) {
            if (!(env_get_rt_flags(env)&HAM_READ_ONLY)) {
                st = dev->flush(dev);
                if (!st2) 
                    st2 = st;
            }
            st = dev->close(dev);
            if (!st2) 
                st2 = st;
        }
        st = dev->destroy(dev);
        if (!st2) 
            st2 = st;
        env_set_device(env, 0);
    }

    /*
     * close all file-level filters
     */
    file_head=env_get_file_filter(env);
    while (file_head) {
        ham_file_filter_t *next=file_head->_next;
        if (file_head->close_cb)
            file_head->close_cb(env, file_head);
        file_head=next;
    }
    env_set_file_filter(env, 0);

    /*
     * close the log and the journal
     */
    if (env_get_log(env)) {
        st = log_close(env_get_log(env), (flags&HAM_DONT_CLEAR_LOG));
        if (!st2) 
            st2 = st;
        env_set_log(env, 0);
    }
    if (env_get_journal(env)) {
        st = journal_close(env_get_journal(env), (flags&HAM_DONT_CLEAR_LOG));
        if (!st2) 
            st2 = st;
        env_set_journal(env, 0);
    }

    return st2;
}

static ham_status_t 
_local_fun_get_parameters(ham_env_t *env, ham_parameter_t *param)
{
    ham_parameter_t *p=param;

    if (p) {
        for (; p->name; p++) {
            switch (p->name) {
            case HAM_PARAM_CACHESIZE:
                p->value=env_get_cachesize(env);
                break;
            case HAM_PARAM_PAGESIZE:
                p->value=env_get_pagesize(env);
                break;
            case HAM_PARAM_MAX_ENV_DATABASES:
                p->value=env_get_max_databases(env);
                break;
            case HAM_PARAM_GET_FLAGS:
                p->value=env_get_rt_flags(env);
                break;
            case HAM_PARAM_GET_FILEMODE:
                p->value=env_get_file_mode(env);
                break;
            case HAM_PARAM_GET_FILENAME:
                if (env_get_filename(env))
                    p->value=(ham_u64_t)(PTR_TO_U64(env_get_filename(env)));
                else
                    p->value=0;
                break;
            case HAM_PARAM_GET_STATISTICS:
                if (!p->value) {
                    ham_trace(("the value for parameter "
                               "'HAM_PARAM_GET_STATISTICS' must not be NULL "
                               "and reference a ham_statistics_t data "
                               "structure before invoking "
                               "ham_get_parameters"));
                    return (HAM_INV_PARAMETER);
                }
                else {
                    ham_status_t st = btree_stats_fill_ham_statistics_t(env, 0, 
                            (ham_statistics_t *)U64_TO_PTR(p->value));
                    if (st)
                        return st;
                }
                break;
            default:
                ham_trace(("unknown parameter %d", (int)p->name));
                return (HAM_INV_PARAMETER);
            }
        }
    }

    return (0);
}

static ham_status_t
_local_fun_flush(ham_env_t *env, ham_u32_t flags)
{
    ham_status_t st;
    ham_db_t *db;
    ham_device_t *dev;

    (void)flags;

    /*
     * never flush an in-memory-database
     */
    if (env_get_rt_flags(env)&HAM_IN_MEMORY_DB)
        return (0);

    dev = env_get_device(env);
    if (!dev)
        return HAM_NOT_INITIALIZED;

    /*
     * flush the open backends
     */
    db = env_get_list(env);
    while (db) 
    {
        ham_backend_t *be=db_get_backend(db);

        if (!be || !be_is_active(be))
            return HAM_NOT_INITIALIZED;
        if (!be->_fun_flush)
            return (HAM_NOT_IMPLEMENTED);
        st = be->_fun_flush(be);
        if (st)
            return st;
        db = db_get_next(db);
    }

    /*
     * update the header page, if necessary
     */
    if (env_is_dirty(env)) {
        st=page_flush(env_get_header_page(env));
        if (st)
            return st;
    }

    /*
     * flush all open pages to disk
     */
    st=db_flush_all(env_get_cache(env), DB_FLUSH_NODELETE);
    if (st)
        return st;

    /*
     * flush the device - this usually causes a fsync()
     */
    st=dev->flush(dev);
    if (st)
        return st;

    return (HAM_SUCCESS);
}

static ham_status_t 
_local_fun_create_db(ham_env_t *env, ham_db_t *db, 
        ham_u16_t dbname, ham_u32_t flags, const ham_parameter_t *param)
{
    ham_status_t st;
    ham_u16_t keysize = 0;
    ham_size_t cachesize = 0;
    ham_u16_t dam = 0;
    ham_u16_t dbi;
    ham_size_t i;
    ham_backend_t *be;
    ham_u32_t pflags;

    db_set_rt_flags(db, 0);

    /* 
     * parse parameters
     */
    st=__check_create_parameters(env, db, 0, &flags, param, 
            0, &keysize, &cachesize, &dbname, 0, &dam, HAM_TRUE);
    if (st)
        return (st);

    /*
     * store the env pointer in the database
     */
    db_set_env(db, env);

    /* reset all DB performance data */
    btree_stats_init_dbdata(db, db_get_db_perf_data(db));

    /*
     * set the flags; strip off run-time (per session) flags for the 
     * backend::create() method though.
     */
    db_set_rt_flags(db, flags);
    pflags=flags;
    pflags&=~(HAM_DISABLE_VAR_KEYLEN
             |HAM_CACHE_STRICT
             |HAM_CACHE_UNLIMITED
             |HAM_DISABLE_MMAP
             |HAM_WRITE_THROUGH
             |HAM_READ_ONLY
             |HAM_DISABLE_FREELIST_FLUSH
             |HAM_ENABLE_RECOVERY
             |HAM_AUTO_RECOVERY
             |HAM_ENABLE_TRANSACTIONS
             |HAM_SORT_DUPLICATES
             |DB_USE_MMAP
             |DB_ENV_IS_PRIVATE);

    /*
     * transfer the ownership of the header page to this Database
     */
    page_set_owner(env_get_header_page(env), db);
    ham_assert(env_get_header_page(env), (0));

    /*
     * check if this database name is unique
     */
    ham_assert(env_get_max_databases(env) > 0, (0));
    for (i=0; i<env_get_max_databases(env); i++) {
        ham_u16_t name = index_get_dbname(env_get_indexdata_ptr(env, i));
        if (!name)
            continue;
        if (name==dbname || dbname==HAM_FIRST_DATABASE_NAME) {
            (void)ham_close(db, 0);
            return (HAM_DATABASE_ALREADY_EXISTS);
        }
    }

    /*
     * find a free slot in the indexdata array and store the 
     * database name
     */
    ham_assert(env_get_max_databases(env) > 0, (0));
    for (dbi=0; dbi<env_get_max_databases(env); dbi++) {
        ham_u16_t name = index_get_dbname(env_get_indexdata_ptr(env, dbi));
        if (!name) {
            index_set_dbname(env_get_indexdata_ptr(env, dbi), dbname);
            db_set_indexdata_offset(db, dbi);
            break;
        }
    }
    if (dbi==env_get_max_databases(env)) {
        (void)ham_close(db, 0);
        return (HAM_LIMITS_REACHED);
    }

    /* logging enabled? then the changeset and the log HAS to be empty */
#ifdef HAM_DEBUG
    if (env_get_rt_flags(env)&HAM_ENABLE_RECOVERY) {
        ham_status_t st;
        ham_bool_t empty;
        ham_assert(changeset_is_empty(env_get_changeset(env)), (""));
        st=log_is_empty(env_get_log(env), &empty);
        ham_assert(st==0, (""));
        ham_assert(empty==HAM_TRUE, (""));
    }
#endif

    /* 
     * create the backend
     */
    be = db_get_backend(db);
    if (be == NULL) {
        st=db_create_backend(&be, db, flags);
        ham_assert(st ? be == NULL : 1, (0));
        if (!be) {
            (void)ham_close(db, 0);
            goto bail;
        }

        /* 
         * store the backend in the database
         */
        db_set_backend(db, be);
    }

    /* 
     * initialize the backend
     */
    st=be->_fun_create(be, keysize, pflags);
    if (st) {
        (void)ham_close(db, 0);
        goto bail;
    }

    ham_assert(be_is_active(be) != 0, (0));

    /*
     * initialize the remaining function pointers in ham_db_t
     */
    st=db_initialize_local(db);
    if (st) {
        (void)ham_close(db, 0);
        goto bail;
    }

    /*
     * set the default key compare functions
     */
    if (db_get_rt_flags(db)&HAM_RECORD_NUMBER) {
        ham_set_compare_func(db, db_default_recno_compare);
    }
    else {
        ham_set_compare_func(db, db_default_compare);
        ham_set_prefix_compare_func(db, db_default_prefix_compare);
    }
    ham_set_duplicate_compare_func(db, db_default_compare);
    env_set_dirty(env);

    /* 
     * finally calculate and store the data access mode 
     */
    if (env_get_version(env, 0) == 1 &&
        env_get_version(env, 1) == 0 &&
        env_get_version(env, 2) <= 9) {
        dam |= HAM_DAM_ENFORCE_PRE110_FORMAT;
        env_set_legacy(env, 1);
    }
    if (!dam) {
        dam=(flags&HAM_RECORD_NUMBER)
            ? HAM_DAM_SEQUENTIAL_INSERT 
            : HAM_DAM_RANDOM_WRITE;
    }
    db_set_data_access_mode(db, dam);

    /* 
     * set the key compare function
     */
    if (db_get_rt_flags(db)&HAM_RECORD_NUMBER) {
        ham_set_compare_func(db, db_default_recno_compare);
    }
    else {
        ham_set_compare_func(db, db_default_compare);
        ham_set_prefix_compare_func(db, db_default_prefix_compare);
    }
    ham_set_duplicate_compare_func(db, db_default_compare);

    /*
     * on success: store the open database in the environment's list of
     * opened databases
     */
    db_set_next(db, env_get_list(env));
    env_set_list(env, db);

bail:
    /* if logging is enabled: flush the changeset and the header page */
    if (st==0 && env_get_rt_flags(env)&HAM_ENABLE_RECOVERY) {
        st=page_flush(env_get_header_page(env));
        if (!st)
            st=changeset_flush(env_get_changeset(env), 0);
        changeset_clear(env_get_changeset(env));
    }

    return (st);
}

static ham_status_t 
_local_fun_open_db(ham_env_t *env, ham_db_t *db, 
        ham_u16_t name, ham_u32_t flags, const ham_parameter_t *param)
{
    ham_db_t *head;
    ham_status_t st;
    ham_u16_t dam = 0;
    ham_size_t cachesize = 0;
    ham_backend_t *be = 0;
    ham_u16_t dbi;

    /*
     * make sure that this database is not yet open/created
     */
    if (db_is_active(db)) {
        ham_trace(("parameter 'db' is already initialized"));
        return (HAM_DATABASE_ALREADY_OPEN);
    }

    db_set_rt_flags(db, 0);

    /* parse parameters */
    st=__check_create_parameters(env, db, 0, &flags, param, 
            0, 0, &cachesize, &name, 0, &dam, HAM_FALSE);
    if (st)
        return (st);

    /*
     * make sure that this database is not yet open
     */
    head=env_get_list(env);
    while (head) {
        db_indexdata_t *ptr=env_get_indexdata_ptr(env, 
                                db_get_indexdata_offset(head));
        if (index_get_dbname(ptr)==name)
            return (HAM_DATABASE_ALREADY_OPEN);
        head=db_get_next(head);
    }

    ham_assert(env_get_allocator(env), (""));
    ham_assert(env_get_device(env), (""));
    ham_assert(0 != env_get_header_page(env), (0));
    ham_assert(env_get_max_databases(env) > 0, (0));

    /*
     * store the env pointer in the database
     */
    db_set_env(db, env);

    /*
     * reset the DB performance data
     */
    btree_stats_init_dbdata(db, db_get_db_perf_data(db));

    /*
     * search for a database with this name
     */
    for (dbi=0; dbi<env_get_max_databases(env); dbi++) {
        db_indexdata_t *idx=env_get_indexdata_ptr(env, dbi);
        ham_u16_t dbname = index_get_dbname(idx);
        if (!dbname)
            continue;
        if (name==HAM_FIRST_DATABASE_NAME || name==dbname) {
            db_set_indexdata_offset(db, dbi);
            break;
        }
    }

    if (dbi==env_get_max_databases(env)) {
        (void)ham_close(db, 0);
        return (HAM_DATABASE_NOT_FOUND);
    }

    /* 
     * create the backend
     */
    be = db_get_backend(db);
    if (be == NULL) {
        st=db_create_backend(&be, db, flags);
        ham_assert(st ? be == NULL : 1, (0));
        if (!be) {
            (void)ham_close(db, 0);
            return (st);
        }

        /* 
        * store the backend in the database
        */
        db_set_backend(db, be);
    }

    /* 
     * initialize the backend 
     */
    st=be->_fun_open(be, flags);
    if (st) {
        (void)ham_close(db, 0);
        return (st);
    }

    ham_assert(be_is_active(be) != 0, (0));

    /*
     * initialize the remaining function pointers in ham_db_t
     */
    st=db_initialize_local(db);
    if (st) {
        (void)ham_close(db, 0);
        return (st);
    }

    /* 
     * set the database flags; strip off the persistent flags that may have been
     * set by the caller, before mixing in the persistent flags as obtained 
     * from the backend.
     */
    flags &= (HAM_DISABLE_VAR_KEYLEN
             |HAM_CACHE_STRICT
             |HAM_CACHE_UNLIMITED
             |HAM_DISABLE_MMAP
             |HAM_WRITE_THROUGH
             |HAM_READ_ONLY
             |HAM_DISABLE_FREELIST_FLUSH
             |HAM_ENABLE_RECOVERY
             |HAM_AUTO_RECOVERY
             |HAM_ENABLE_TRANSACTIONS
             |HAM_SORT_DUPLICATES
             |DB_USE_MMAP
             |DB_ENV_IS_PRIVATE);
    db_set_rt_flags(db, flags|be_get_flags(be));
    ham_assert(!(be_get_flags(be)&HAM_DISABLE_VAR_KEYLEN), 
            ("invalid persistent database flags 0x%x", be_get_flags(be)));
    ham_assert(!(be_get_flags(be)&HAM_CACHE_STRICT), 
            ("invalid persistent database flags 0x%x", be_get_flags(be)));
    ham_assert(!(be_get_flags(be)&HAM_CACHE_UNLIMITED), 
            ("invalid persistent database flags 0x%x", be_get_flags(be)));
    ham_assert(!(be_get_flags(be)&HAM_DISABLE_MMAP), 
            ("invalid persistent database flags 0x%x", be_get_flags(be)));
    ham_assert(!(be_get_flags(be)&HAM_WRITE_THROUGH), 
            ("invalid persistent database flags 0x%x", be_get_flags(be)));
    ham_assert(!(be_get_flags(be)&HAM_READ_ONLY), 
            ("invalid persistent database flags 0x%x", be_get_flags(be)));
    ham_assert(!(be_get_flags(be)&HAM_DISABLE_FREELIST_FLUSH), 
            ("invalid persistent database flags 0x%x", be_get_flags(be)));
    ham_assert(!(be_get_flags(be)&HAM_ENABLE_RECOVERY), 
            ("invalid persistent database flags 0x%x", be_get_flags(be)));
    ham_assert(!(be_get_flags(be)&HAM_AUTO_RECOVERY), 
            ("invalid persistent database flags 0x%x", be_get_flags(be)));
    ham_assert(!(be_get_flags(be)&HAM_ENABLE_TRANSACTIONS), 
            ("invalid persistent database flags 0x%x", be_get_flags(be)));
    ham_assert(!(be_get_flags(be)&DB_USE_MMAP), 
            ("invalid persistent database flags 0x%x", be_get_flags(be)));

    /*
     * SORT_DUPLICATES is only allowed if the Database was created
     * with ENABLE_DUPLICATES!
     */
    if ((flags&HAM_SORT_DUPLICATES) 
            && !(db_get_rt_flags(db)&HAM_ENABLE_DUPLICATES)) {
        ham_trace(("flag HAM_SORT_DUPLICATES set but duplicates are not "
                   "enabled for this Database"));
        (void)ham_close(db, 0);
        return (HAM_INV_PARAMETER);
    }

    /* 
     * finally calculate and store the data access mode 
     */
    if (env_get_version(env, 0) == 1 &&
        env_get_version(env, 1) == 0 &&
        env_get_version(env, 2) <= 9) {
        dam |= HAM_DAM_ENFORCE_PRE110_FORMAT;
        env_set_legacy(env, 1);
    }
    if (!dam) {
        dam=(db_get_rt_flags(db)&HAM_RECORD_NUMBER)
            ? HAM_DAM_SEQUENTIAL_INSERT 
            : HAM_DAM_RANDOM_WRITE;
    }
    db_set_data_access_mode(db, dam);

    /* 
     * set the key compare function
     */
    if (db_get_rt_flags(db)&HAM_RECORD_NUMBER) {
        ham_set_compare_func(db, db_default_recno_compare);
    }
    else {
        ham_set_compare_func(db, db_default_compare);
        ham_set_prefix_compare_func(db, db_default_prefix_compare);
    }
    ham_set_duplicate_compare_func(db, db_default_compare);

    /*
     * on success: store the open database in the environment's list of
     * opened databases
     */
    db_set_next(db, env_get_list(env));
    env_set_list(env, db);

    return (0);
}

static ham_status_t
_local_fun_txn_begin(ham_env_t *env, ham_db_t *db, 
                    ham_txn_t **txn, ham_u32_t flags)
{
    ham_status_t st;

    (void)db;

    st=txn_begin(txn, env, flags);
    if (st) {
        txn_free(*txn);
        *txn=0;
    }

    /* append journal entry */
    if (st==0 && env_get_rt_flags(env)&HAM_ENABLE_RECOVERY)
        st=journal_append_txn_begin(env_get_journal(env), *txn);

    return (st);
}

static ham_status_t
_local_fun_txn_commit(ham_env_t *env, ham_txn_t *txn, ham_u32_t flags)
{
    ham_status_t st=txn_commit(txn, flags);

    /* append journal entry */
    if (st==0 && env_get_rt_flags(env)&HAM_ENABLE_RECOVERY)
        st=journal_append_txn_commit(env_get_journal(env), txn);

    return (st);
}

static ham_status_t
_local_fun_txn_abort(ham_env_t *env, ham_txn_t *txn, ham_u32_t flags)
{
    ham_status_t st=txn_abort(txn, flags);

    /* append journal entry */
    if (st==0 && env_get_rt_flags(env)&HAM_ENABLE_RECOVERY)
        st=journal_append_txn_abort(env_get_journal(env), txn);

    return (st);
}

ham_status_t
env_initialize_local(ham_env_t *env)
{
    env->_fun_create             =_local_fun_create;
    env->_fun_open               =_local_fun_open;
    env->_fun_rename_db          =_local_fun_rename_db;
    env->_fun_erase_db           =_local_fun_erase_db;
    env->_fun_get_database_names =_local_fun_get_database_names;
    env->_fun_get_parameters     =_local_fun_get_parameters;
    env->_fun_create_db          =_local_fun_create_db;
    env->_fun_open_db            =_local_fun_open_db;
    env->_fun_flush              =_local_fun_flush;
    env->_fun_close              =_local_fun_close;
    env->_fun_txn_begin          =_local_fun_txn_begin;
    env->_fun_txn_commit         =_local_fun_txn_commit;
    env->_fun_txn_abort          =_local_fun_txn_abort;

    return (0);
}

void
env_append_txn(ham_env_t *env, ham_txn_t *txn)
{
    txn_set_env(txn, env);

    if (!env_get_newest_txn(env)) {
        ham_assert(env_get_oldest_txn(env)==0, (""));
        env_set_oldest_txn(env, txn);
        env_set_newest_txn(env, txn);
    }
    else {
        txn_set_older(txn, env_get_newest_txn(env));
        txn_set_newer(env_get_newest_txn(env), txn);
        env_set_newest_txn(env, txn);
        /* if there's no oldest txn (this means: all txn's but the
         * current one were already flushed) then set this txn as
         * the oldest txn */
        if (!env_get_oldest_txn(env))
            env_set_oldest_txn(env, txn);
    }
}

void
env_remove_txn(ham_env_t *env, ham_txn_t *txn)
{
    if (env_get_newest_txn(env)==txn) {
        env_set_newest_txn(env, txn_get_older(txn));
    }

    if (env_get_oldest_txn(env)==txn) {
        ham_txn_t *n=txn_get_newer(txn);
        env_set_oldest_txn(env, n);
        if (n)
            txn_set_older(n, 0);
    }
    else {
        ham_assert(!"not yet implemented", (""));
    }
}

static ham_status_t
__flush_txn(ham_env_t *env, ham_txn_t *txn)
{
    ham_status_t st=0;
    txn_op_t *op=txn_get_oldest_op(txn);

    while (op) {
        txn_opnode_t *node=txn_op_get_node(op);
        ham_backend_t *be=db_get_backend(txn_opnode_get_db(node));

        /* make sure that this op was not yet flushed - this would be
         * a serious bug */
        ham_assert(txn_op_get_flags(op)!=TXN_OP_FLUSHED, (""));

        /* currently, some low-level functions (i.e. in log.c) still need
         * to know about the Transaction that we flush, therefore set the
         * env_flushed_txn pointer */
        env_set_flushed_txn(env, txn);

    /* logging enabled? then the changeset and the log HAS to be empty */
#ifdef HAM_DEBUG
        if (env_get_rt_flags(env)&HAM_ENABLE_RECOVERY) {
            ham_status_t st;
            ham_bool_t empty;
            ham_assert(changeset_is_empty(env_get_changeset(env)), (""));
            st=log_is_empty(env_get_log(env), &empty);
            ham_assert(st==0, (""));
            ham_assert(empty==HAM_TRUE, (""));
        }
#endif

        /* depending on the type of the operation: actually perform the
         * operation on the btree */
        switch (txn_op_get_flags(op)) {
            case TXN_OP_INSERT:
            case TXN_OP_INSERT_OW:
                st=be->_fun_insert(be, txn_opnode_get_key(node), 
                            txn_op_get_record(op), 
                            txn_op_get_flags(op)|HAM_OVERWRITE);
                break;
            case TXN_OP_INSERT_DUP:
                st=be->_fun_insert(be, txn_opnode_get_key(node), 
                            txn_op_get_record(op), 
                            txn_op_get_flags(op)|HAM_DUPLICATE);
                break;
            case TXN_OP_ERASE:
                st=be->_fun_erase(be, txn_opnode_get_key(node), 
                            txn_op_get_flags(op));
                break;
            default:
                break;
        }

        /* now flush the changeset to disk */
        if (env_get_rt_flags(env)&HAM_ENABLE_RECOVERY) {
            st=changeset_flush(env_get_changeset(env), txn_op_get_lsn(op));
            changeset_clear(env_get_changeset(env));
        }

        env_set_flushed_txn(env, 0);

        if (st) {
            ham_trace(("failed to flush op: %d\n", (int)st));
            return (st);
        }

        /* this op was flushed! */
        txn_op_set_flags(op, TXN_OP_FLUSHED);

        /* continue with the next operation of this txn */
        op=txn_op_get_next_in_txn(op);
    }

    return (0);
}

ham_status_t
env_flush_committed_txns(ham_env_t *env)
{
    ham_txn_t *oldest;

    /* always get the oldest transaction; if it was committed: flush 
     * it; if it was aborted: discard it; otherwise return */
    while ((oldest=env_get_oldest_txn(env))) {
        if (txn_get_flags(oldest)&TXN_STATE_COMMITTED) {
            ham_status_t st=__flush_txn(env, oldest);
            if (st)
                return (st);
        }
        else if (txn_get_flags(oldest)&TXN_STATE_ABORTED) {
            ; /* nop */
        }
        else
            break;

#if 0
        /* decrease the reference counter in the Database */
        __decrease_db_unflushed(oldest);
#endif

        /* if we just flushed the last transaction in one of the
         * logfiles: close and delete the file */
        /* TODO */

        /* now remove the txn from the linked list */
        env_remove_txn(env, oldest);

        /* and free the whole memory */
        txn_free(oldest);
    }

    return (0);
}
<|MERGE_RESOLUTION|>--- conflicted
+++ resolved
@@ -505,56 +505,6 @@
     }
 
     /*
-<<<<<<< HEAD
-     * open the logfile and check if we need recovery
-     */
-    if (env_get_rt_flags(env)&HAM_ENABLE_RECOVERY
-            && env_get_log(env)==0) {
-        ham_log_t *log;
-        journal_t *journal;
-        (void)journal_open(env, 0, &journal); /* TODO */
-        st=log_open(env, 0, &log);
-        if (!st) { 
-            env_set_journal(env, journal); /* TODO */
-            /* success - check if we need recovery */
-            ham_bool_t isempty;
-            st=log_is_empty(log, &isempty);
-            if (st) {
-                (void)ham_env_close(env, 0);
-                return (st);
-            }
-            env_set_log(env, log);
-            if (!isempty) {
-                if (flags&HAM_AUTO_RECOVERY) {
-                    st=log_recover(log, env_get_device(env), env);
-                    if (st) {
-                        (void)ham_env_close(env, 0);
-                        return (st);
-                    }
-               }
-                else {
-                    (void)ham_env_close(env, 0);
-                    return (HAM_NEED_RECOVERY);
-                }
-            }
-        }
-        else if (st && st==HAM_FILE_NOT_FOUND) {
-            st=log_create(env, 0644, 0, &log);
-            if (st) {
-                (void)ham_env_close(env, 0);
-                return (st);
-            }
-            env_set_log(env, log);
-
-            st=journal_create(env, 0644, 0, &journal);
-            if (st) {
-                (void)ham_env_close(env, 0);
-                return (st);
-            }
-            env_set_journal(env, journal);
-        }
-        else {
-=======
      * open the logfile and check if we need recovery. first open the 
      * (physical) log and re-apply it. afterwards to the same with the
      * (logical) journal.
@@ -562,7 +512,6 @@
     if (env_get_rt_flags(env)&HAM_ENABLE_RECOVERY) {
         st=__recover(env, flags);
         if (st) {
->>>>>>> 1b51c4f0
             (void)ham_env_close(env, 0);
             return (st);
         }
