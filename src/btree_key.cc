--- conflicted
+++ resolved
@@ -53,14 +53,9 @@
 }
 
 ham_status_t
-<<<<<<< HEAD
-key_set_record(Database *db, btree_key_t *key, ham_record_t *record,
-        ham_size_t position, ham_u32_t flags, ham_size_t *new_position)
-=======
 key_set_record(Database *db, Transaction *txn, btree_key_t *key, 
         ham_record_t *record, ham_size_t position, ham_u32_t flags, 
         ham_size_t *new_position)
->>>>>>> d71e6922
 {
     ham_status_t st;
     Environment *env = db->get_env();
@@ -224,11 +219,7 @@
         i++;
 
         rid=0;
-<<<<<<< HEAD
-        st=blob_duplicate_insert(db,
-=======
         st=blob_duplicate_insert(db, txn,
->>>>>>> d71e6922
                 (i==2 ? 0 : ptr), record, position,
                 flags, &entries[0], i, &rid, new_position);
         if (st) {
@@ -255,11 +246,7 @@
 }
 
 ham_status_t
-<<<<<<< HEAD
-key_erase_record(Database *db, btree_key_t *key,
-=======
 key_erase_record(Database *db, Transaction *txn, btree_key_t *key, 
->>>>>>> d71e6922
         ham_size_t dupe_id, ham_u32_t flags)
 {
     ham_status_t st;
