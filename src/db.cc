/*
 * Copyright (C) 2005-2012 Christoph Rupp (chris@crupp.de).
 *
 * This program is free software; you can redistribute it and/or modify it
 * under the terms of the GNU General Public License as published by the
 * Free Software Foundation; either version 2 of the License, or
 * (at your option) any later version.
 *
 * See files COPYING.* for License information.
 *
 */

#include "config.h"

#include <string.h>
#include <math.h>
#include <float.h>

#include "blob.h"
#include "btree.h"
#include "cache.h"
#include "cursor.h"
#include "device.h"
#include "btree_cursor.h"
#include "db.h"
#include "device.h"
#include "env.h"
#include "error.h"
#include "extkeys.h"
#include "freelist.h"
#include "log.h"
#include "journal.h"
#include "mem.h"
#include "os.h"
#include "page.h"
#include "btree_stats.h"
#include "txn.h"
#include "txn_cursor.h"
#include "version.h"


#define PURGE_THRESHOLD       (500 * 1024 * 1024) /* 500 mb */
#define DUMMY_LSN                               1
#define SHITTY_HACK_FIX_ME                    999
#define SHITTY_HACK_DONT_MOVE_DUPLICATE 0xf000000
#define SHITTY_HACK_REACHED_EOF         0xf100000

typedef struct
{
    Database *db;               /* [in] */
    ham_u32_t flags;            /* [in] */
    ham_offset_t total_count;   /* [out] */
    ham_bool_t is_leaf;         /* [scratch] */
}  calckeys_context_t;

/*
 * callback function for estimating / counting the number of keys stored
 * in the database
 */
static ham_status_t
__calc_keys_cb(int event, void *param1, void *param2, void *context)
{
    btree_key_t *key;
    calckeys_context_t *c;
    ham_size_t count;

    c=(calckeys_context_t *)context;

    switch (event) {
    case ENUM_EVENT_DESCEND:
        break;

    case ENUM_EVENT_PAGE_START:
        c->is_leaf=*(ham_bool_t *)param2;
        break;

    case ENUM_EVENT_PAGE_STOP:
        break;

    case ENUM_EVENT_ITEM:
        key=(btree_key_t *)param1;
        count=*(ham_size_t *)param2;

        if (c->is_leaf) {
            ham_size_t dupcount=1;

            if (!(c->flags&HAM_SKIP_DUPLICATES)
                    && (key_get_flags(key)&KEY_HAS_DUPLICATES)) {
                ham_status_t st=blob_duplicate_get_count(c->db->get_env(),
                            key_get_ptr(key), &dupcount, 0);
                if (st)
                    return (st);
                c->total_count+=dupcount;
            }
            else {
                c->total_count++;
            }

            if (c->flags&HAM_FAST_ESTIMATE) {
                /*
                 * fast mode: just grab the keys-per-page value and
                 * call it a day for this page.
                 *
                 * Assume all keys in this page have the same number
                 * of dupes (=1 if no dupes)
                 */
                c->total_count+=(count-1)*dupcount;
                return (CB_DO_NOT_DESCEND);
            }
        }
        break;

    default:
        ham_assert(!"unknown callback event", (""));
        break;
    }

    return (CB_CONTINUE);
}


typedef struct free_cb_context_t
{
    Database *db;
    ham_bool_t is_leaf;

} free_cb_context_t;

/*
 * callback function for freeing blobs of an in-memory-database
 */
ham_status_t
__free_inmemory_blobs_cb(int event, void *param1, void *param2, void *context)
{
    ham_status_t st;
    btree_key_t *key;
    free_cb_context_t *c;

    c=(free_cb_context_t *)context;

    switch (event) {
    case ENUM_EVENT_DESCEND:
        break;

    case ENUM_EVENT_PAGE_START:
        c->is_leaf=*(ham_bool_t *)param2;
        break;

    case ENUM_EVENT_PAGE_STOP:
        /* nop */
        break;

    case ENUM_EVENT_ITEM:
        key=(btree_key_t *)param1;

        if (key_get_flags(key)&KEY_IS_EXTENDED) {
            ham_offset_t blobid=key_get_extended_rid(c->db, key);
            /* delete the extended key */
            st=extkey_remove(c->db, blobid);
            if (st)
                return (st);
        }

        if (key_get_flags(key)&(KEY_BLOB_SIZE_TINY
                            |KEY_BLOB_SIZE_SMALL
                            |KEY_BLOB_SIZE_EMPTY))
            break;

        /*
         * if we're in the leaf page, delete the blob
         */
        if (c->is_leaf) {
            st=key_erase_record(c->db, key, 0, HAM_ERASE_ALL_DUPLICATES);
            if (st)
                return (st);
        }
        break;

    default:
        ham_assert(!"unknown callback event", (0));
        return (CB_STOP);
    }

    return (CB_CONTINUE);
}

inline ham_bool_t
__cache_needs_purge(Environment *env)
{
    Cache *cache=env->get_cache();
    if (!cache)
        return (HAM_FALSE);

    /* purge the cache, if necessary. if cache is unlimited, then we purge very
     * very rarely (but we nevertheless purge to avoid OUT OF MEMORY conditions
     * which can happen on 32bit Windows) */
    if (cache && !(env->get_flags()&HAM_IN_MEMORY_DB)) {
        ham_bool_t purge=cache->is_too_big();
#if defined(WIN32) && defined(HAM_32BIT)
        if (env->get_flags()&HAM_CACHE_UNLIMITED) {
            if (cache->get_cur_elements()*env->get_pagesize()
                    > PURGE_THRESHOLD)
                return (HAM_FALSE);
        }
#endif
        return (purge);
    }
    return (HAM_FALSE);
}

static ham_status_t
__record_filters_before_write(Database *db, ham_record_t *record)
{
    ham_status_t st=0;
    ham_record_filter_t *record_head;

    record_head=db->get_record_filter();
    while (record_head) {
        if (record_head->before_write_cb) {
            st=record_head->before_write_cb((ham_db_t *)db,
                    record_head, record);
            if (st)
                break;
        }
        record_head=record_head->_next;
    }

    return (st);
}

/*
 * WATCH IT!
 *
 * as with the page filters, there was a bug in PRE-1.1.0 which would execute
 * a record filter chain in the same order for both write (insert) and read
 * (find), which means chained record filters would process invalid data in
 * one of these, as a correct filter chain must traverse the transformation
 * process IN REVERSE for one of these actions.
 *
 * As with the page filters, we've chosen the WRITE direction to be the
 * FORWARD direction, i.e. added filters end up processing data WRITTEN by
 * the previous filter.
 *
 * This also means the READ==FIND action must walk this chain in reverse.
 *
 * See the documentation about the cyclic prev chain: the point is
 * that FIND must traverse the record filter chain in REVERSE order so we
 * should start with the LAST filter registered and stop once we've DONE
 * calling the FIRST.
 */
static ham_status_t
__record_filters_after_find(Database *db, ham_record_t *record)
{
    ham_status_t st = 0;
    ham_record_filter_t *record_head;

    record_head=db->get_record_filter();
    if (record_head) {
        record_head = record_head->_prev;
        do {
            if (record_head->after_read_cb) {
                st=record_head->after_read_cb((ham_db_t *)db,
                        record_head, record);
                if (st)
                      break;
            }
            record_head = record_head->_prev;
        } while (record_head->_prev->_next);
    }
    return (st);
}

Database::Database()
  : m_error(0), m_context(0), m_backend(0), m_cursors(0),
<<<<<<< HEAD
    m_prefix_func(0), m_cmp_func(0), m_duperec_func(0),
    m_rt_flags(0), m_env(0), m_next(0), m_extkey_cache(0),
    m_indexdata_offset(0), m_record_filters(0), m_data_access_mode(0),
    m_is_active(0), m_rec_allocsize(0), m_rec_allocdata(0),
    m_key_allocsize(0), m_key_allocdata(0), m_impl(0)
=======
    m_prefix_func(0), m_cmp_func(0), m_duperec_func(0), 
    m_rt_flags(0), m_env(0), m_next(0), m_extkey_cache(0), 
    m_indexdata_offset(0), m_record_filters(0), m_data_access_mode(0), 
    m_is_active(0), m_impl(0)
>>>>>>> 1b9a5794
{
    memset(&m_perf_data, 0, sizeof(m_perf_data));

#if HAM_ENABLE_REMOTE
    m_remote_handle=0;
#endif
    txn_tree_init(this, &m_optree);

    m_key_alloc.reset(new ByteArray(0, 0));
    m_record_alloc.reset(new ByteArray(0, 0));
}

ham_u16_t
Database::get_name(void)
{
    db_indexdata_t *idx=get_env()->get_indexdata_ptr(get_indexdata_offset());
    return (index_get_dbname(idx));
}

Database::~Database()
{
    /* trash all DB performance data */
    btree_stats_trash_dbdata(this, get_perf_data());

    delete m_impl;
}

int HAM_CALLCONV
db_default_prefix_compare(ham_db_t *db,
                   const ham_u8_t *lhs, ham_size_t lhs_length,
                   ham_size_t lhs_real_length,
                   const ham_u8_t *rhs, ham_size_t rhs_length,
                   ham_size_t rhs_real_length)
{
    int m;
    
    (void)db;

    /*
     * the default compare uses memcmp
     *
     * treat shorter strings as "higher"

    when one of the keys is NOT extended we don't need to request the other (extended) key:
    shorter is "higher" anyhow, and one of 'em is short enough to know already. Two scenarios
    here: the simple one and the little less simple one:

    1) when the key lengths differ, one of them is NOT extended for sure.

    2) when one of the key lengths equals their real_length, that one is NOT extended.

    Saves fetching extended keys whenever possible.

    The few extra comparisons in here outweigh the overhead of fetching one extended key by far.


    Note:

    there's a 'tiny' caveat to it all: often these comparisons are between a database key
    (btree_key_t based) and a user-specified key (ham_key_t based), where the latter will always
    appear in the LHS and the important part here is: ham_key_t-based comparisons will have
    their key lengths possibly LARGER than the usual 'short' btree_key_t key length as the
    ham_key_t data doesn't need extending - the result is that simply looking at the lhs_length
    is not good enough here to ensure the key is actually shorter than the other.
     */
    if (lhs_length < rhs_length)
    {
        m=memcmp(lhs, rhs, lhs_length);
        if (m<0)
            return (-1);
        if (m>0)
            return (+1);
        //ham_assert(lhs_real_length < rhs_real_length, (0));

        /* scenario (2) check: */
        if (lhs_length == lhs_real_length) {
            ham_assert(lhs_real_length < rhs_real_length, (0));
            return (-1);
        }
    }
    else if (rhs_length < lhs_length)
    {
        m=memcmp(lhs, rhs, rhs_length);
        if (m<0)
            return (-1);
        if (m>0)
            return (+1);
        //ham_assert(lhs_real_length > rhs_real_length, (0));

        /* scenario (2) check: */
        if (rhs_length == rhs_real_length) {
            ham_assert(lhs_real_length > rhs_real_length, (0));
            return (+1);
        }
    }
    else
    {
        m=memcmp(lhs, rhs, lhs_length);
        if (m<0)
            return (-1);
        if (m>0)
            return (+1);

        /* scenario (2) check: */
        if (lhs_length == lhs_real_length) {
            if (lhs_real_length < rhs_real_length)
                return (-1);
        }
        else if (rhs_length == rhs_real_length) {
            if (lhs_real_length > rhs_real_length)
                return (+1);
        }
    }

    return (HAM_PREFIX_REQUEST_FULLKEY);
}

int HAM_CALLCONV
db_default_compare(ham_db_t *db,
                   const ham_u8_t *lhs, ham_size_t lhs_length,
                   const ham_u8_t *rhs, ham_size_t rhs_length)
{
    int m;

    (void)db;

    /*
     * the default compare uses memcmp
     *
     * treat shorter strings as "higher"
     */
    if (lhs_length<rhs_length) {
        m=memcmp(lhs, rhs, lhs_length);
        if (m<0)
            return (-1);
        if (m>0)
            return (+1);
        return (-1);
    }

    else if (rhs_length<lhs_length) {
        m=memcmp(lhs, rhs, rhs_length);
        if (m<0)
            return (-1);
        if (m>0)
            return (+1);
        return (+1);
    }

    m=memcmp(lhs, rhs, lhs_length);
    if (m<0)
        return (-1);
    if (m>0)
        return (+1);
    return (0);
}

int HAM_CALLCONV
db_default_recno_compare(ham_db_t *db,
                const ham_u8_t *lhs, ham_size_t lhs_length,
                const ham_u8_t *rhs, ham_size_t rhs_length)
{
    ham_u64_t ulhs, urhs;

    (void)db;

    memcpy(&ulhs, lhs, 8);
    memcpy(&urhs, rhs, 8);

    ulhs=ham_db2h64(ulhs);
    urhs=ham_db2h64(urhs);

    if (ulhs<urhs)
        return -1;
    if (ulhs==urhs)
        return 0;
    return 1;
}

ham_status_t
Database::get_extended_key(ham_u8_t *key_data, ham_size_t key_length,
                ham_u32_t key_flags, ham_key_t *ext_key)
{
    ham_offset_t blobid;
    ham_status_t st;
    ham_size_t temp;
    ham_record_t record;
    ham_u8_t *ptr;
    Allocator *alloc=get_env()->get_allocator();

    ham_assert(key_flags&KEY_IS_EXTENDED, ("key is not extended"));

    /*
     * make sure that we have an extended key-cache
     *
     * in in-memory-db, the extkey-cache doesn't lead to performance
     * advantages; it only duplicates the data and wastes memory.
     * therefore we don't use it.
     */
    if (!(get_env()->get_flags()&HAM_IN_MEMORY_DB)) {
        if (!get_extkey_cache())
            set_extkey_cache(new ExtKeyCache(this));
    }

    /* almost the same as: blobid = key_get_extended_rid(db, key); */
    memcpy(&blobid, key_data+(db_get_keysize(this)-sizeof(ham_offset_t)),
            sizeof(blobid));
    blobid=ham_db2h_offset(blobid);

    /* fetch from the cache */
    if (!(get_env()->get_flags()&HAM_IN_MEMORY_DB)) {
        st=get_extkey_cache()->fetch(blobid, &temp, &ptr);
        if (!st) {
            ham_assert(temp==key_length, ("invalid key length"));

            if (!(ext_key->flags&HAM_KEY_USER_ALLOC)) {
                ext_key->data=(ham_u8_t *)alloc->alloc(key_length);
                if (!ext_key->data)
                    return (HAM_OUT_OF_MEMORY);
            }
            memcpy(ext_key->data, ptr, key_length);
            ext_key->size=(ham_u16_t)key_length;
            return (0);
        }
        else if (st!=HAM_KEY_NOT_FOUND) {
            return (st);
        }
    }

    /*
     * not cached - fetch from disk;
     * we allocate the memory here to avoid that the global record
     * pointer is overwritten
     *
     * Note that the key is fetched in two parts: we already have the front
     * part of the key in key_data and now we only need to fetch the blob
     * remainder, which size is:
     *    key_length - (db_get_keysize(db)-sizeof(ham_offset_t))
     *
     * To prevent another round of memcpy and heap allocation here, we
     * simply allocate sufficient space for the entire key as it should be
     * passed back through (*ext_key) and adjust the pointer into that
     * memory space for the faked record-based blob_read() below.
     */
    if (!(ext_key->flags & HAM_KEY_USER_ALLOC)) {
        ext_key->data=(ham_u8_t *)alloc->alloc(key_length);
        if (!ext_key->data)
            return (HAM_OUT_OF_MEMORY);
    }

    memmove(ext_key->data, key_data, db_get_keysize(this)-sizeof(ham_offset_t));

    /*
     * now read the remainder of the key
     */
    memset(&record, 0, sizeof(record));
    record.data=(((ham_u8_t *)ext_key->data) +
                    db_get_keysize(this)-sizeof(ham_offset_t));
    record.size=key_length-(db_get_keysize(this)-sizeof(ham_offset_t));
    record.flags=HAM_RECORD_USER_ALLOC;

    st=blob_read(this, blobid, &record, 0);
    if (st)
        return (st);

    /* insert the FULL key in the extkey-cache */
    if (get_extkey_cache()) {
        ExtKeyCache *cache=get_extkey_cache();
        cache->insert(blobid, key_length, (ham_u8_t *)ext_key->data);
    }

    ext_key->size=(ham_u16_t)key_length;
    return (0);
}

ham_status_t
db_free_page(Page *page, ham_u32_t flags)
{
    ham_status_t st;
    Environment *env=page->get_device()->get_env();
    
    ham_assert(0 == (flags & ~DB_MOVE_TO_FREELIST), (0));

    st=page->uncouple_all_cursors();
    if (st)
        return (st);

    env->get_cache()->remove_page(page);

    /*
     * if this page has a header, and it's either a B-Tree root page or
     * a B-Tree index page: remove all extended keys from the cache,
     * and/or free their blobs
     */
    if (page->get_pers() &&
        (!(page->get_flags()&Page::NPERS_NO_HEADER)) &&
            (page->get_type()==Page::TYPE_B_ROOT ||
                page->get_type()==Page::TYPE_B_INDEX)) {
        ham_backend_t *be;
        
        ham_assert(page->get_db(), ("Must be set as page owner when this is a Btree page"));
        be = page->get_db()->get_backend();
        ham_assert(be, (0));
        
        st = be->_fun_free_page_extkeys(be, page, flags);
        if (st)
            return (st);
    }

    /*
     * move the page to the freelist
     */
    if (flags&DB_MOVE_TO_FREELIST) {
        if (!(env->get_flags()&HAM_IN_MEMORY_DB))
            (void)freel_mark_free(env, 0, page->get_self(),
                    env->get_pagesize(), HAM_TRUE);
    }

    /* free the page; since it's deleted, we don't need to flush it */
    page->set_dirty(false);
    (void)page->free();
    delete page;

    return (HAM_SUCCESS);
}

ham_status_t
db_alloc_page_impl(Page **page_ref, Environment *env, Database *db,
                ham_u32_t type, ham_u32_t flags)
{
    ham_status_t st;
    ham_offset_t tellpos=0;
    Page *page=NULL;
    ham_bool_t allocated_by_me=HAM_FALSE;

    *page_ref = 0;
    ham_assert(0==(flags&~(PAGE_IGNORE_FREELIST|PAGE_CLEAR_WITH_ZERO)), (0));

    /* first, we ask the freelist for a page */
    if (!(flags&PAGE_IGNORE_FREELIST)) {
        st=freel_alloc_page(&tellpos, env, db);
        ham_assert(st ? !tellpos : 1, (0));
        if (tellpos) {
            ham_assert(tellpos%env->get_pagesize()==0,
                    ("page id %llu is not aligned", tellpos));
            /* try to fetch the page from the cache */
            page=env->get_cache()->get_page(tellpos, 0);
            if (page)
                goto done;
            /* allocate a new page structure and read the page from disk */
            page=new Page(env, db);
            st=page->fetch(tellpos);
            if (st) {
                delete page;
                return (st);
            }
            goto done;
        }
        else if (st)
            return (st);
    }

    if (!page) {
        page=new Page(env, db);
        allocated_by_me=HAM_TRUE;
    }

    /* can we allocate a new page for the cache? */
    if (env->get_cache()->is_too_big()) {
        if (env->get_flags()&HAM_CACHE_STRICT) {
            if (allocated_by_me)
                delete page;
            return (HAM_CACHE_FULL);
        }
    }

    ham_assert(tellpos==0, (0));
    st=page->allocate();
    if (st)
        return (st);

done:
    /* initialize the page; also set the 'dirty' flag to force logging */
    page->set_type(type);
    page->set_dirty(true);

    /* clear the page with zeroes?  */
    if (flags&PAGE_CLEAR_WITH_ZERO)
        memset(page->get_pers(), 0, env->get_pagesize());

    /* an allocated page is always flushed if recovery is enabled */
    if (env->get_flags()&HAM_ENABLE_RECOVERY)
        env->get_changeset().add_page(page);

    /* store the page in the cache */
    env->get_cache()->put_page(page);

    *page_ref = page;
    return (HAM_SUCCESS);
}

ham_status_t
db_alloc_page(Page **page_ref, Database *db,
                ham_u32_t type, ham_u32_t flags)
{
    ham_status_t st;
    st=db_alloc_page_impl(page_ref, db->get_env(), db, type, flags);
    if (st)
        return (st);

    /* hack: prior to 2.0, the type of btree root pages was not set
     * correctly */
    ham_btree_t *be=(ham_btree_t *)db->get_backend();
    if ((*page_ref)->get_self()==btree_get_rootpage(be)
            && !(db->get_rt_flags()&HAM_READ_ONLY))
        (*page_ref)->set_type(Page::TYPE_B_ROOT);
    return (0);
}

ham_status_t
db_fetch_page_impl(Page **page_ref, Environment *env, Database *db,
                ham_offset_t address, ham_u32_t flags)
{
    Page *page=0;
    ham_status_t st;

    ham_assert(0 == (flags & ~(HAM_HINTS_MASK|DB_ONLY_FROM_CACHE)), (0));

    *page_ref = 0;

    /* fetch the page from the cache */
    page=env->get_cache()->get_page(address, Cache::NOREMOVE);
    if (page) {
        *page_ref = page;
        ham_assert(page->get_pers(), (""));
        /* store the page in the changeset if recovery is enabled */
        if (env->get_flags()&HAM_ENABLE_RECOVERY)
            env->get_changeset().add_page(page);
        return (HAM_SUCCESS);
    }

    if (flags&DB_ONLY_FROM_CACHE)
        return (HAM_SUCCESS);

#if HAM_DEBUG
    ham_assert(env->get_cache()->get_page(address)==0, (""));
#endif

    /* can we allocate a new page for the cache? */
    if (env->get_cache()->is_too_big()) {
        if (env->get_flags()&HAM_CACHE_STRICT)
            return (HAM_CACHE_FULL);
    }

    page=new Page(env, db);
    st=page->fetch(address);
    if (st) {
        delete page;
        return (st);
    }

    ham_assert(page->get_pers(), (""));

    /* store the page in the cache */
    env->get_cache()->put_page(page);

    /* store the page in the changeset */
    if (env->get_flags()&HAM_ENABLE_RECOVERY)
        env->get_changeset().add_page(page);

    *page_ref = page;
    return (HAM_SUCCESS);
}

ham_status_t
db_fetch_page(Page **page_ref, Database *db,
                ham_offset_t address, ham_u32_t flags)
{
    return (db_fetch_page_impl(page_ref, db->get_env(), db, address, flags));
}

ham_status_t
db_flush_page(Environment *env, Page *page)
{
    ham_status_t st;

    /* write the page if it's dirty and if HAM_WRITE_THROUGH is enabled */
    if (page->is_dirty()) {
        st=page->flush();
        if (st)
            return (st);
    }

    /*
     * put page back into the cache; do NOT update the page_counter, as
     * this flush operation should not be considered an 'additional page
     * access' impacting the page life-time in the cache.
     *
     * TODO why "put it back"? it's already in the cache
     * be careful - don't store the header page in the cache
     */
    if (!page->is_header())
        env->get_cache()->put_page(page);

    return (0);
}

ham_status_t
db_flush_all(Cache *cache, ham_u32_t flags)
{
    Page *head;

    ham_assert(0 == (flags & ~DB_FLUSH_NODELETE), (0));

    if (!cache)
        return (0);

    head=cache->get_totallist();
    while (head) {
        Page *next=head->get_next(Page::LIST_CACHED);

        /*
         * don't remove the page from the cache, if flag NODELETE
         * is set (this flag is used i.e. in ham_flush())
         */
        if (!(flags&DB_FLUSH_NODELETE)) {
            cache->set_totallist(head->list_remove(cache->get_totallist(),
                    Page::LIST_CACHED));
            cache->dec_cur_elements();
        }

        (void)db_write_page_and_delete(head, flags);

        head=next;
    }

    return (HAM_SUCCESS);
}

ham_status_t
db_write_page_and_delete(Page *page, ham_u32_t flags)
{
    ham_status_t st;
    Environment *env=page->get_device()->get_env();
    
    ham_assert(0 == (flags & ~DB_FLUSH_NODELETE), (0));

    /*
     * write page to disk if it's dirty (and if we don't have
     * an IN-MEMORY DB)
     */
    ham_assert(env, (0));
    if (page->is_dirty() && !(env->get_flags()&HAM_IN_MEMORY_DB)) {
        st=page->flush();
        if (st)
            return st;
    }

    /*
     * if the page is deleted, uncouple all cursors, then
     * free the memory of the page
     */
    if (!(flags&DB_FLUSH_NODELETE)) {
        st=page->uncouple_all_cursors();
        if (st)
            return (st);
        env->get_cache()->remove_page(page);
        st=page->free();
        if (st)
            return (st);
        delete page;
    }

    return (HAM_SUCCESS);
}

void
Database::clone_cursor(Cursor *src, Cursor **dest)
{
    *dest=m_impl->cursor_clone(src);

    /* fix the linked list of cursors */
    (*dest)->set_previous(0);
    (*dest)->set_next(get_cursors());
    ham_assert(get_cursors()!=0, (0));
    get_cursors()->set_previous(*dest);
    set_cursors(*dest);

    /* initialize the remaining fields */
    (*dest)->set_txn(src->get_txn());

    if (src->get_txn())
        txn_set_cursor_refcount(src->get_txn(),
                txn_get_cursor_refcount(src->get_txn())+1);
}

void
Database::close_cursor(Cursor *cursor)
{
    Cursor *p, *n;

    /* decrease the transaction refcount; the refcount specifies how many
     * cursors are attached to the transaction */
    if (cursor->get_txn()) {
        ham_assert(txn_get_cursor_refcount(cursor->get_txn())>0, (""));
        txn_set_cursor_refcount(cursor->get_txn(),
                txn_get_cursor_refcount(cursor->get_txn())-1);
    }

    /* now finally close the cursor */
    m_impl->cursor_close(cursor);

    /* fix the linked list of cursors */
    p=cursor->get_previous();
    n=cursor->get_next();

    if (p)
        p->set_next(n);
    else
        set_cursors(n);

    if (n)
        n->set_previous(p);

    cursor->set_next(0);
    cursor->set_previous(0);

    delete cursor;
}

ham_status_t
Database::resize_record_allocdata(ham_size_t size)
{
    if (!m_record_alloc.get())
        m_record_alloc.reset(new ByteArray(0, 0));

    if (size==0) {
        if (get_record_allocdata())
            get_env()->get_allocator()->free(get_record_allocdata());
        set_record_allocdata(0);
        set_record_allocsize(0);
    }
    else if (size>get_record_allocsize()) {
        void *newdata=get_env()->get_allocator()->realloc(
                get_record_allocdata(), size);
        if (!newdata)
            return (HAM_OUT_OF_MEMORY);
        set_record_allocdata(newdata);
        set_record_allocsize(size);
    }

    return (0);
}

ham_status_t
Database::resize_key_allocdata(ham_size_t size)
{
    if (!m_key_alloc.get())
        m_key_alloc.reset(new ByteArray(0, 0));

    if (size==0) {
        if (get_key_allocdata())
            get_env()->get_allocator()->free(get_key_allocdata());
        set_key_allocdata(0);
        set_key_allocsize(0);
    }
    else if (size>get_key_allocsize()) {
        void *newdata=get_env()->get_allocator()->realloc(get_key_allocdata(),
                                    size);
        if (!newdata)
            return (HAM_OUT_OF_MEMORY);
        set_key_allocdata(newdata);
        set_key_allocsize(size);
    }

    return (0);
}

struct keycount_t
{
    ham_u64_t c;
    ham_u32_t flags;
    ham_txn_t *txn;
    Database *db;
};

static void
__get_key_count_txn(txn_opnode_t *node, void *data)
{
    struct keycount_t *kc=(struct keycount_t *)data;
    ham_backend_t *be=kc->db->get_backend();
    txn_op_t *op;

    /*
     * look at each tree_node and walk through each operation
     * in reverse chronological order (from newest to oldest):
     * - is this op part of an aborted txn? then skip it
     * - is this op part of a committed txn? then include it
     * - is this op part of an txn which is still active? then include it
     * - if a committed txn has erased the item then there's no need
     *      to continue checking older, committed txns of the same key
     *
     * !!
     * if keys are overwritten or a duplicate key is inserted, then
     * we have to consolidate the btree keys with the txn-tree keys.
     */
    op=txn_opnode_get_newest_op(node);
    while (op) {
        ham_txn_t *optxn=txn_op_get_txn(op);
        if (txn_get_flags(optxn)&TXN_STATE_ABORTED)
            ; /* nop */
        else if ((txn_get_flags(optxn)&TXN_STATE_COMMITTED)
                    || (kc->txn==optxn)) {
            /* if key was erased then it doesn't exist */
            if (txn_op_get_flags(op)&TXN_OP_ERASE)
                return;
            else if (txn_op_get_flags(op)&TXN_OP_NOP)
                ; /* nop */
            else if (txn_op_get_flags(op)&TXN_OP_INSERT) {
                kc->c++;
                return;
            }
            /* key exists - include it */
            else if ((txn_op_get_flags(op)&TXN_OP_INSERT)
                    || (txn_op_get_flags(op)&TXN_OP_INSERT_OW)) {
                /* check if the key already exists in the btree - if yes,
                 * we do not count it (it will be counted later) */
                if (kc->flags&HAM_FAST_ESTIMATE)
                    kc->c++;
                else if (HAM_KEY_NOT_FOUND==be->_fun_find(be,
                                    txn_opnode_get_key(node), 0, 0))
                    kc->c++;
                return;
            }
            else if (txn_op_get_flags(op)&TXN_OP_INSERT_DUP) {
                /* check if the key already exists in the btree - if yes,
                 * we do not count it (it will be counted later) */
                if (kc->flags&HAM_FAST_ESTIMATE)
                    kc->c++;
                else {
                    /* check if btree has other duplicates */
                    if (0==be->_fun_find(be, txn_opnode_get_key(node), 0, 0)) {
                        /* yes, there's another one */
                        if (kc->flags&HAM_SKIP_DUPLICATES)
                            return;
                        else
                            kc->c++;
                    }
                    else {
                        /* check if other key is in this node */
                        kc->c++;
                        if (kc->flags&HAM_SKIP_DUPLICATES)
                            return;
                    }
                }
            }
            else {
                ham_assert(!"shouldn't be here", (""));
                return;
            }
        }
        else { /* txn is still active */
            kc->c++;
        }

        op=txn_op_get_previous_in_node(op);
    }
}

static ham_status_t
db_check_insert_conflicts(Database *db, ham_txn_t *txn,
                txn_opnode_t *node, ham_key_t *key, ham_u32_t flags)
{
    ham_status_t st;
    txn_op_t *op=0;
    ham_backend_t *be=db->get_backend();

    /*
     * pick the tree_node of this key, and walk through each operation
     * in reverse chronological order (from newest to oldest):
     * - is this op part of an aborted txn? then skip it
     * - is this op part of a committed txn? then look at the
     *      operation in detail
     * - is this op part of an txn which is still active? return an error
     *      because we've found a conflict
     * - if a committed txn has erased the item then there's no need
     *      to continue checking older, committed txns
     */
    op=txn_opnode_get_newest_op(node);
    while (op) {
        ham_txn_t *optxn=txn_op_get_txn(op);
        if (txn_get_flags(optxn)&TXN_STATE_ABORTED)
            ; /* nop */
        else if ((txn_get_flags(optxn)&TXN_STATE_COMMITTED)
                    || (txn==optxn)) {
            /* if key was erased then it doesn't exist and can be
             * inserted without problems */
            if (txn_op_get_flags(op)&TXN_OP_ERASE)
                return (0);
            else if (txn_op_get_flags(op)&TXN_OP_NOP)
                ; /* nop */
            /* if the key already exists then we can only continue if
             * we're allowed to overwrite it or to insert a duplicate */
            else if ((txn_op_get_flags(op)&TXN_OP_INSERT)
                    || (txn_op_get_flags(op)&TXN_OP_INSERT_OW)
                    || (txn_op_get_flags(op)&TXN_OP_INSERT_DUP)) {
                if ((flags&HAM_OVERWRITE) || (flags&HAM_DUPLICATE))
                    return (0);
                else
                    return (HAM_DUPLICATE_KEY);
            }
            else {
                ham_assert(!"shouldn't be here", (""));
                return (HAM_DUPLICATE_KEY);
            }
        }
        else { /* txn is still active */
            /* TODO txn_set_conflict_txn(txn, optxn); */
            return (HAM_TXN_CONFLICT);
        }

        op=txn_op_get_previous_in_node(op);
    }

    /*
     * we've successfully checked all un-flushed transactions and there
     * were no conflicts. Now check all transactions which are already
     * flushed - basically that's identical to a btree lookup.
     *
     * however we can skip this check if we do not care about duplicates.
     */
    if ((flags&HAM_OVERWRITE) || (flags&HAM_DUPLICATE))
        return (0);
    st=be->_fun_find(be, key, 0, flags);
    if (st==HAM_KEY_NOT_FOUND)
        return (0);
    if (st==HAM_SUCCESS)
        return (HAM_DUPLICATE_KEY);
    return (st);
}

static ham_status_t
db_check_erase_conflicts(Database *db, ham_txn_t *txn,
                txn_opnode_t *node, ham_key_t *key, ham_u32_t flags)
{
    txn_op_t *op=0;
    ham_backend_t *be=db->get_backend();

    /*
     * pick the tree_node of this key, and walk through each operation
     * in reverse chronological order (from newest to oldest):
     * - is this op part of an aborted txn? then skip it
     * - is this op part of a committed txn? then look at the
     *      operation in detail
     * - is this op part of an txn which is still active? return an error
     *      because we've found a conflict
     * - if a committed txn has erased the item then there's no need
     *      to continue checking older, committed txns
     */
    op=txn_opnode_get_newest_op(node);
    while (op) {
        ham_txn_t *optxn=txn_op_get_txn(op);
        if (txn_get_flags(optxn)&TXN_STATE_ABORTED)
            ; /* nop */
        else if ((txn_get_flags(optxn)&TXN_STATE_COMMITTED)
                    || (txn==optxn)) {
            /* if key was erased then it doesn't exist and we fail with
             * an error */
            if (txn_op_get_flags(op)&TXN_OP_ERASE)
                return (HAM_KEY_NOT_FOUND);
            else if (txn_op_get_flags(op)&TXN_OP_NOP)
                ; /* nop */
            /* if the key exists then we're successful */
            else if ((txn_op_get_flags(op)&TXN_OP_INSERT)
                    || (txn_op_get_flags(op)&TXN_OP_INSERT_OW)
                    || (txn_op_get_flags(op)&TXN_OP_INSERT_DUP)) {
                return (0);
            }
            else {
                ham_assert(!"shouldn't be here", (""));
                return (HAM_KEY_NOT_FOUND);
            }
        }
        else { /* txn is still active */
            /* TODO txn_set_conflict_txn(txn, optxn); */
            return (HAM_TXN_CONFLICT);
        }

        op=txn_op_get_previous_in_node(op);
    }

    /*
     * we've successfully checked all un-flushed transactions and there
     * were no conflicts. Now check all transactions which are already
     * flushed - basically that's identical to a btree lookup.
     */
    return (be->_fun_find(be, key, 0, flags));
}

static void
__increment_dupe_index(Database *db, txn_opnode_t *node,
                Cursor *skip, ham_u32_t start)
{
    Cursor *c=db->get_cursors();

    while (c) {
        ham_bool_t hit=HAM_FALSE;

        if (c==skip || c->is_nil(0))
            goto next;

        /* if cursor is coupled to an op in the same node: increment
         * duplicate index (if required) */
        if (c->is_coupled_to_txnop()) {
            txn_cursor_t *txnc=c->get_txn_cursor();
            txn_opnode_t *n=txn_op_get_node(txn_cursor_get_coupled_op(txnc));
            if (n==node)
                hit=HAM_TRUE;
        }
        /* if cursor is coupled to the same key in the btree: increment
         * duplicate index (if required) */
        else if (btree_cursor_points_to_key(c->get_btree_cursor(),
                        txn_opnode_get_key(node))) {
            hit=HAM_TRUE;
        }

        if (hit) {
            if (c->get_dupecache_index()>start)
                c->set_dupecache_index(c->get_dupecache_index()+1);
        }

next:
        c=c->get_next();
    }
}

ham_status_t
db_insert_txn(Database *db, ham_txn_t *txn, ham_key_t *key,
                ham_record_t *record, ham_u32_t flags,
                struct txn_cursor_t *cursor)
{
    ham_status_t st=0;
    txn_opnode_t *node;
    txn_op_t *op;
    ham_bool_t node_created=HAM_FALSE;
    ham_u64_t lsn=0;
    Environment *env=db->get_env();

    /* get (or create) the node for this key */
    node=txn_opnode_get(db, key, 0);
    if (!node) {
        node=txn_opnode_create(db, key);
        if (!node)
            return (HAM_OUT_OF_MEMORY);
        node_created=HAM_TRUE;
    }

    /* check for conflicts of this key
     *
     * !!
     * afterwards, clear the changeset; db_check_insert_conflicts() sometimes
     * checks if a key already exists, and this fills the changeset
     */
    st=db_check_insert_conflicts(db, txn, node, key, flags);
    env->get_changeset().clear();
    if (st) {
        if (node_created)
            txn_opnode_free(env, node);
        return (st);
    }

    /* get the next lsn */
    st=env_get_incremented_lsn(env, &lsn);
    if (st) {
        if (node_created)
            txn_opnode_free(env, node);
        return (st);
    }

    /* append a new operation to this node */
    op=txn_opnode_append(txn, node, flags,
                    (flags&HAM_PARTIAL) |
                    ((flags&HAM_DUPLICATE)
                        ? TXN_OP_INSERT_DUP
                        : (flags&HAM_OVERWRITE)
                            ? TXN_OP_INSERT_OW
                            : TXN_OP_INSERT),
                    lsn, record);
    if (!op)
        return (HAM_OUT_OF_MEMORY);

    /* if there's a cursor then couple it to the op; also store the
     * dupecache-index in the op (it's needed for
     * DUPLICATE_INSERT_BEFORE/NEXT) */
    if (cursor) {
        Cursor *c=txn_cursor_get_parent(cursor);
        if (c->get_dupecache_index())
            txn_op_set_referenced_dupe(op, c->get_dupecache_index());

        c->set_to_nil(Cursor::CURSOR_TXN);
        txn_cursor_couple(cursor, op);

        /* all other cursors need to increment their dupe index, if their
         * index is > this cursor's index */
        __increment_dupe_index(db, node, c, c->get_dupecache_index());
    }

    /* append journal entry */
    if (env->get_flags()&HAM_ENABLE_RECOVERY
            && env->get_flags()&HAM_ENABLE_TRANSACTIONS) {
        Journal *j=env->get_journal();
        st=j->append_insert(db, txn, key, record,
                            flags&HAM_DUPLICATE ? flags : flags|HAM_OVERWRITE,
                            txn_op_get_lsn(op));
    }

    return (st);
}

static void
__nil_all_cursors_in_node(ham_txn_t *txn, Cursor *current,
                txn_opnode_t *node)
{
    txn_op_t *op=txn_opnode_get_newest_op(node);
    while (op) {
        txn_cursor_t *cursor=txn_op_get_cursors(op);
        while (cursor) {
            Cursor *pc=txn_cursor_get_parent(cursor);
            /* is the current cursor to a duplicate? then adjust the
             * coupled duplicate index of all cursors which point to a
             * duplicate */
            if (current) {
                if (current->get_dupecache_index()) {
                    if (current->get_dupecache_index()
                            <pc->get_dupecache_index()) {
                        pc->set_dupecache_index(pc->get_dupecache_index()-1);
                        cursor=txn_cursor_get_coupled_next(cursor);
                        continue;
                    }
                    else if (current->get_dupecache_index()
                            >pc->get_dupecache_index()) {
                        cursor=txn_cursor_get_coupled_next(cursor);
                        continue;
                    }
                    /* else fall through */
                }
            }
            pc->couple_to_btree();
            pc->set_to_nil(Cursor::CURSOR_TXN);
            cursor=txn_op_get_cursors(op);
            /* set a flag that the cursor just completed an Insert-or-find
             * operation; this information is needed in ham_cursor_move
             * (in this aspect, an erase is the same as insert/find) */
            pc->set_lastop(Cursor::CURSOR_LOOKUP_INSERT);
        }

        op=txn_op_get_previous_in_node(op);
    }
}

static void
__nil_all_cursors_in_btree(Database *db, Cursor *current, ham_key_t *key)
{
    Cursor *c=db->get_cursors();

    /* foreach cursor in this database:
     *  if it's nil or coupled to the txn: skip it
     *  if it's coupled to btree AND uncoupled: compare keys; set to nil
     *      if keys are identical
     *  if it's uncoupled to btree AND coupled: compare keys; set to nil
     *      if keys are identical; (TODO - improve performance by nil'ling
     *      all other cursors from the same btree page)
     *
     *  do NOT nil the current cursor - it's coupled to the key, and the
     *  coupled key is still needed by the caller
     */
    while (c) {
        if (c->is_nil(0) || c==current)
            goto next;
        if (c->is_coupled_to_txnop())
            goto next;

        if (btree_cursor_points_to_key(c->get_btree_cursor(), key)) {
            /* is the current cursor to a duplicate? then adjust the
             * coupled duplicate index of all cursors which point to a
             * duplicate */
            if (current) {
                if (current->get_dupecache_index()) {
                    if (current->get_dupecache_index()
                            <c->get_dupecache_index()) {
                        c->set_dupecache_index(c->get_dupecache_index()-1);
                        goto next;
                    }
                    else if (current->get_dupecache_index()
                            >c->get_dupecache_index()) {
                        goto next;
                    }
                    /* else fall through */
                }
            }
            c->set_to_nil(0);
        }
next:
        c=c->get_next();
    }
}

ham_status_t
db_erase_txn(Database *db, ham_txn_t *txn, ham_key_t *key, ham_u32_t flags,
                txn_cursor_t *cursor)
{
    ham_status_t st=0;
    txn_opnode_t *node;
    txn_op_t *op;
    ham_bool_t node_created=HAM_FALSE;
    ham_u64_t lsn=0;
    Environment *env=db->get_env();
    Cursor *pc=0;
    if (cursor)
        pc=txn_cursor_get_parent(cursor);

    /* get (or create) the node for this key */
    node=txn_opnode_get(db, key, 0);
    if (!node) {
        node=txn_opnode_create(db, key);
        if (!node)
            return (HAM_OUT_OF_MEMORY);
        node_created=HAM_TRUE;
    }

    /* check for conflicts of this key - but only if we're not erasing a
     * duplicate key. dupes are checked for conflicts in _local_cursor_move */
    if (!pc || (!pc->get_dupecache_index())) {
        st=db_check_erase_conflicts(db, txn, node, key, flags);
        env->get_changeset().clear();
        if (st) {
            if (node_created)
                txn_opnode_free(env, node);
            return (st);
        }
    }

    /* get the next lsn */
    st=env_get_incremented_lsn(env, &lsn);
    if (st) {
        if (node_created)
            txn_opnode_free(env, node);
        return (st);
    }

    /* append a new operation to this node */
    op=txn_opnode_append(txn, node, flags, TXN_OP_ERASE, lsn, 0);
    if (!op)
        return (HAM_OUT_OF_MEMORY);

    /* is this function called through ham_cursor_erase? then add the
     * duplicate ID */
    if (cursor) {
        if (pc->get_dupecache_index())
            txn_op_set_referenced_dupe(op, pc->get_dupecache_index());
    }

    /* the current op has no cursors attached; but if there are any
     * other ops in this node and in this transaction, then they have to
     * be set to nil. This only nil's txn-cursors! */
    __nil_all_cursors_in_node(txn, pc, node);

    /* in addition we nil all btree cursors which are coupled to this key */
    __nil_all_cursors_in_btree(db, pc, txn_opnode_get_key(node));

    /* append journal entry */
    if (env->get_flags()&HAM_ENABLE_RECOVERY
            && env->get_flags()&HAM_ENABLE_TRANSACTIONS) {
        Journal *j=env->get_journal();
        st=j->append_erase(db, txn, key, 0, flags|HAM_ERASE_ALL_DUPLICATES,
                            txn_op_get_lsn(op));
    }

    return (st);
}

static ham_status_t
copy_record(Database *db, txn_op_t *op, ham_record_t *record)
{
    ham_status_t st;
    if (!(record->flags&HAM_RECORD_USER_ALLOC)) {
        st=db->resize_record_allocdata(txn_op_get_record(op)->size);
        if (st)
            return (st);
        record->data=db->get_record_allocdata();
    }
    memcpy(record->data, txn_op_get_record(op)->data,
                txn_op_get_record(op)->size);
    record->size=txn_op_get_record(op)->size;
    return (0);
}

static ham_status_t
db_find_txn(Database *db, ham_txn_t *txn,
                ham_key_t *key, ham_record_t *record, ham_u32_t flags)
{
    ham_status_t st=0;
    txn_optree_t *tree=0;
    txn_opnode_t *node=0;
    txn_op_t *op=0;
    ham_backend_t *be=db->get_backend();
    bool first_loop=true;
    bool exact_is_erased=false;

    /* get the txn-tree for this database; if there's no tree then
     * there's no need to create a new one - we'll just skip the whole
     * tree-related code */
    tree=db->get_optree();

    ham_key_set_intflags(key,
        (ham_key_get_intflags(key)&(~KEY_IS_APPROXIMATE)));

    /* get the node for this key (but don't create a new one if it does
     * not yet exist) */
    if (tree)
        node=txn_opnode_get(db, key, flags);

    /*
     * pick the tree_node of this key, and walk through each operation
     * in reverse chronological order (from newest to oldest):
     * - is this op part of an aborted txn? then skip it
     * - is this op part of a committed txn? then look at the
     *      operation in detail
     * - is this op part of an txn which is still active? return an error
     *      because we've found a conflict
     * - if a committed txn has erased the item then there's no need
     *      to continue checking older, committed txns
     */
retry:
    if (tree && node)
        op=txn_opnode_get_newest_op(node);
    while (op) {
        ham_txn_t *optxn=txn_op_get_txn(op);
        if (txn_get_flags(optxn)&TXN_STATE_ABORTED)
            ; /* nop */
        else if ((txn_get_flags(optxn)&TXN_STATE_COMMITTED)
                    || (txn==optxn)) {
            /* if key was erased then it doesn't exist and we can return
             * immediately
             *
             * if an approximate match is requested then move to the next
             * or previous node
             */
            if (txn_op_get_flags(op)&TXN_OP_ERASE) {
                if (first_loop
                        && !(ham_key_get_intflags(key)&KEY_IS_APPROXIMATE))
                    exact_is_erased=true;
                first_loop=false;
                if (flags&HAM_FIND_LT_MATCH) {
                    node=txn_opnode_get_previous_sibling(node);
                    ham_key_set_intflags(key,
                        (ham_key_get_intflags(key)|KEY_IS_APPROXIMATE));
                    goto retry;
                }
                else if (flags&HAM_FIND_GT_MATCH) {
                    node=txn_opnode_get_next_sibling(node);
                    ham_key_set_intflags(key,
                        (ham_key_get_intflags(key)|KEY_IS_APPROXIMATE));
                    goto retry;
                }
                return (HAM_KEY_NOT_FOUND);
            }
            else if (txn_op_get_flags(op)&TXN_OP_NOP)
                ; /* nop */
            /* if the key already exists then return its record; do not
             * return pointers to txn_op_get_record, because it may be
             * flushed and the user's pointers would be invalid */
            else if ((txn_op_get_flags(op)&TXN_OP_INSERT)
                    || (txn_op_get_flags(op)&TXN_OP_INSERT_OW)
                    || (txn_op_get_flags(op)&TXN_OP_INSERT_DUP)) {
                // approx match? leave the loop and continue
                // with the btree
                if (ham_key_get_intflags(key)&KEY_IS_APPROXIMATE)
                    break;
                // otherwise copy the record and return
                return (copy_record(db, op, record));
            }
            else {
                ham_assert(!"shouldn't be here", (""));
                return (HAM_KEY_NOT_FOUND);
            }
        }
        else { /* txn is still active */
            /* TODO txn_set_conflict_txn(txn, optxn); */
            return (HAM_TXN_CONFLICT);
        }

        op=txn_op_get_previous_in_node(op);
    }

    /*
     * if there was an approximate match: check if the btree provides
     * a better match
     */
    if (op && ham_key_get_intflags(key)&KEY_IS_APPROXIMATE) {
        ham_key_t txnkey={0};
        ham_key_t *k=txn_opnode_get_key(txn_op_get_node(op));
        txnkey.size=k->size;
        txnkey._flags=KEY_IS_APPROXIMATE;
        txnkey.data=db->get_env()->get_allocator()->alloc(txnkey.size);
        memcpy(txnkey.data, k->data, txnkey.size);

        ham_key_set_intflags(key, 0);
        
        // the "exact match" key was erased? then don't fetch it again
        if (exact_is_erased)
            flags=flags&(~HAM_FIND_EXACT_MATCH);

        // now lookup in the btree
        st=be->_fun_find(be, key, record, flags);
        if (st==HAM_KEY_NOT_FOUND) {
            if (txnkey.data)
                db->get_env()->get_allocator()->free(txnkey.data);
            ham_key_set_intflags(key,
                (ham_key_get_intflags(key)|KEY_IS_APPROXIMATE));
            return (copy_record(db, op, record));
        }
        else if (st)
            return (st);
        // the btree key is a direct match? then return it
        if ((!(ham_key_get_intflags(key)&KEY_IS_APPROXIMATE))
                && (flags&HAM_FIND_EXACT_MATCH)) {
            if (txnkey.data)
                db->get_env()->get_allocator()->free(txnkey.data);
            return (0);
        }
        // if there's an approx match in the btree: compare both keys and
        // use the one that is closer. if the btree is closer: make sure
        // that it was not erased or overwritten in a transaction
        int cmp=db->compare_keys(key, &txnkey);
        bool use_btree=false;
        if (flags&HAM_FIND_GT_MATCH) {
            if (cmp<0)
                use_btree=true;
        }
        else if (flags&HAM_FIND_LT_MATCH) {
            if (cmp>0)
                use_btree=true;
        }
        else
            ham_assert(!"shouldn't be here", (""));

        if (use_btree) {
            if (txnkey.data)
                db->get_env()->get_allocator()->free(txnkey.data);
            // lookup again, with the same flags and the btree key.
            // this will check if the key was erased or overwritten
            // in a transaction
            st=db_find_txn(db, txn, key, record,
                            flags|HAM_FIND_EXACT_MATCH);
            if (st==0)
                ham_key_set_intflags(key,
                    (ham_key_get_intflags(key)|KEY_IS_APPROXIMATE));
            return (st);
        }
        else { // use txn
            if (!key->flags&HAM_KEY_USER_ALLOC && txnkey.data) {
                db->resize_key_allocdata(txnkey.size);
                key->data=db->get_key_allocdata();
            }
            if (txnkey.data) {
                memcpy(key->data, txnkey.data, txnkey.size);
                db->get_env()->get_allocator()->free(txnkey.data);
            }
            key->size=txnkey.size;
            key->_flags=txnkey._flags;

            return (copy_record(db, op, record));
        }
    }

    /*
     * no approximate match:
     *
     * we've successfully checked all un-flushed transactions and there
     * were no conflicts, and we have not found the key: now try to
     * lookup the key in the btree.
     */
    return (be->_fun_find(be, key, record, flags));
}

ham_status_t
DatabaseImplementationLocal::get_parameters(ham_parameter_t *param)
{
    ham_parameter_t *p=param;
    Environment *env=m_db->get_env();

    if (p) {
        for (; p->name; p++) {
            switch (p->name) {
            case HAM_PARAM_CACHESIZE:
                p->value=env->get_cache()->get_capacity();
                break;
            case HAM_PARAM_PAGESIZE:
                p->value=env->get_pagesize();
                break;
            case HAM_PARAM_KEYSIZE:
                p->value=m_db->get_backend() ? db_get_keysize(m_db) : 21;
                break;
            case HAM_PARAM_MAX_ENV_DATABASES:
                p->value=env->get_max_databases();
                break;
            case HAM_PARAM_GET_FLAGS:
                p->value=m_db->get_rt_flags();
                break;
            case HAM_PARAM_GET_FILEMODE:
                p->value=m_db->get_env()->get_file_mode();
                break;
            case HAM_PARAM_GET_FILENAME:
                if (env->get_filename().size())
                    p->value=(ham_u64_t)PTR_TO_U64(env->get_filename().c_str());
                else
                    p->value=0;
                break;
            case HAM_PARAM_LOG_DIRECTORY:
                if (env->get_log_directory().size())
                    p->value=(ham_u64_t)(PTR_TO_U64(env->get_log_directory().c_str()));
                else
                    p->value=0;
                break;
            case HAM_PARAM_GET_DATABASE_NAME:
                p->value=(ham_offset_t)m_db->get_name();
                break;
            case HAM_PARAM_GET_KEYS_PER_PAGE:
                if (m_db->get_backend()) {
                    ham_size_t count=0, size=db_get_keysize(m_db);
                    ham_backend_t *be = m_db->get_backend();
                    ham_status_t st;

                    if (!be->_fun_calc_keycount_per_page)
                        return (HAM_NOT_IMPLEMENTED);
                    st=be->_fun_calc_keycount_per_page(be, &count, size);
                    if (st)
                        return (st);
                    p->value=count;
                }
                break;
            case HAM_PARAM_GET_DATA_ACCESS_MODE:
                p->value=m_db->get_data_access_mode();
                break;
            case HAM_PARAM_GET_STATISTICS:
                if (!p->value) {
                    ham_trace(("the value for parameter "
                               "'HAM_PARAM_GET_STATISTICS' must not be NULL "
                               "and reference a ham_statistics_t data "
                               "structure before invoking "
                               "ham_[env_]get_parameters"));
                    return (HAM_INV_PARAMETER);
                }
                else {
                    ham_status_t st=btree_stats_fill_ham_statistics_t(env,
                            m_db, (ham_statistics_t *)U64_TO_PTR(p->value));
                    if (st)
                        return (st);
                }
                break;
            default:
                ham_trace(("unknown parameter %d", (int)p->name));
                return (HAM_INV_PARAMETER);
            }
        }
    }

    return (0);
}

ham_status_t
DatabaseImplementationLocal::check_integrity(ham_txn_t *txn)
{
    ham_status_t st;
    ham_backend_t *be;

    be=m_db->get_backend();

    /* check the cache integrity */
    if (!(m_db->get_rt_flags()&HAM_IN_MEMORY_DB)) {
        st=m_db->get_env()->get_cache()->check_integrity();
        if (st)
            return (st);
    }

    /* purge cache if necessary */
    if (__cache_needs_purge(m_db->get_env())) {
        st=env_purge_cache(m_db->get_env());
        if (st)
            return (st);
    }

    /* call the backend function */
    st=be->_fun_check_integrity(be);
    m_db->get_env()->get_changeset().clear();

    return (st);
}

ham_status_t
DatabaseImplementationLocal::get_key_count(ham_txn_t *txn, ham_u32_t flags,
                ham_offset_t *keycount)
{
    ham_status_t st;
    ham_backend_t *be;
    Environment *env=m_db->get_env();

    calckeys_context_t ctx = {m_db, flags, 0, HAM_FALSE};

    if (flags & ~(HAM_SKIP_DUPLICATES|HAM_FAST_ESTIMATE)) {
        ham_trace(("parameter 'flag' contains unsupported flag bits: %08x",
                  flags & ~(HAM_SKIP_DUPLICATES|HAM_FAST_ESTIMATE)));
        return (HAM_INV_PARAMETER);
    }

    be = m_db->get_backend();

    /* purge cache if necessary */
    if (__cache_needs_purge(env)) {
        st=env_purge_cache(env);
        if (st)
            return (st);
    }

    /*
     * call the backend function - this will retrieve the number of keys
     * in the btree
     */
    st=be->_fun_enumerate(be, __calc_keys_cb, &ctx);
    if (st)
        goto bail;
    *keycount=ctx.total_count;

    /*
     * if transactions are enabled, then also sum up the number of keys
     * from the transaction tree
     */
    if ((m_db->get_rt_flags()&HAM_ENABLE_TRANSACTIONS)
            && (m_db->get_optree())) {
        struct keycount_t k;
        k.c=0;
        k.flags=flags;
        k.txn=txn;
        k.db=m_db;
        txn_tree_enumerate(m_db->get_optree(), __get_key_count_txn, (void *)&k);
        *keycount+=k.c;
    }

bail:
    env->get_changeset().clear();
    return (st);
}

ham_status_t
DatabaseImplementationLocal::insert(ham_txn_t *txn, ham_key_t *key,
                ham_record_t *record, ham_u32_t flags)
{
    Environment *env=m_db->get_env();
    ham_txn_t *local_txn=0;
    ham_status_t st;
    ham_backend_t *be;
    ham_u64_t recno = 0;
    ham_record_t temprec;

    be=m_db->get_backend();

    /* purge cache if necessary */
    if (__cache_needs_purge(env)) {
        st=env_purge_cache(env);
        if (st)
            return (st);
    }

    if (!txn && (m_db->get_rt_flags()&HAM_ENABLE_TRANSACTIONS)) {
        st=txn_begin(&local_txn, env, 0, 0);
        if (st)
            return (st);
    }

    /*
     * record number: make sure that we have a valid key structure,
     * and lazy load the last used record number
     */
    if (m_db->get_rt_flags()&HAM_RECORD_NUMBER) {
        if (flags&HAM_OVERWRITE) {
            ham_assert(key->size==sizeof(ham_u64_t), (""));
            ham_assert(key->data!=0, (""));
            recno=*(ham_u64_t *)key->data;
        }
        else {
            /* get the record number (host endian) and increment it */
            recno=be_get_recno(be);
            recno++;
        }

        /* store it in db endian */
        recno=ham_h2db64(recno);
        memcpy(key->data, &recno, sizeof(ham_u64_t));
        key->size=sizeof(ham_u64_t);

        /* we're appending this key sequentially */
        flags|=HAM_HINT_APPEND;

        /* transactions are faster if HAM_OVERWRITE is specified */
        if (txn)
            flags|=HAM_OVERWRITE;
    }

    /*
     * run the record-level filters on a temporary record structure - we
     * don't want to mess up the original structure
     */
    temprec=*record;
    st=__record_filters_before_write(m_db, &temprec);

    /*
     * if transactions are enabled: only insert the key/record pair into
     * the Transaction structure. Otherwise immediately write to the btree.
     */
    if (!st) {
        if (txn || local_txn) {
            st=db_insert_txn(m_db, txn ? txn : local_txn,
                            key, &temprec, flags, 0);
        }
        else
            st=be->_fun_insert(be, key, &temprec, flags);
    }

    if (temprec.data!=record->data)
        env->get_allocator()->free(temprec.data);

    if (st) {
        if (local_txn)
            (void)txn_abort(local_txn, 0);

        if ((m_db->get_rt_flags()&HAM_RECORD_NUMBER)
                && !(flags&HAM_OVERWRITE)) {
            if (!(key->flags&HAM_KEY_USER_ALLOC)) {
                key->data=0;
                key->size=0;
            }
            ham_assert(st!=HAM_DUPLICATE_KEY, ("duplicate key in recno db!"));
        }

        env->get_changeset().clear();
        return (st);
    }

    /*
     * record numbers: return key in host endian! and store the incremented
     * record number
     */
    if (m_db->get_rt_flags()&HAM_RECORD_NUMBER) {
        recno=ham_db2h64(recno);
        memcpy(key->data, &recno, sizeof(ham_u64_t));
        key->size=sizeof(ham_u64_t);
        if (!(flags&HAM_OVERWRITE)) {
            be_set_recno(be, recno);
            be_set_dirty(be, HAM_TRUE);
            be->_fun_flush(be);
            env->set_dirty(true);
        }
    }

    ham_assert(st==0, (""));

    if (local_txn)
        return (txn_commit(local_txn, 0));
    else if (env->get_flags()&HAM_ENABLE_RECOVERY
            && !(env->get_flags()&HAM_ENABLE_TRANSACTIONS))
        return (env->get_changeset().flush(DUMMY_LSN));
    else
        return (st);
}

ham_status_t
DatabaseImplementationLocal::erase(ham_txn_t *txn, ham_key_t *key,
                ham_u32_t flags)
{
    ham_status_t st;
    ham_txn_t *local_txn=0;
    Environment *env=m_db->get_env();
    ham_backend_t *be;
    ham_offset_t recno=0;

    be=m_db->get_backend();
    if (m_db->get_rt_flags()&HAM_READ_ONLY) {
        ham_trace(("cannot erase from a read-only database"));
        return (HAM_DB_READ_ONLY);
    }

    /* record number: make sure that we have a valid key structure */
    if (m_db->get_rt_flags()&HAM_RECORD_NUMBER) {
        if (key->size!=sizeof(ham_u64_t) || !key->data) {
            ham_trace(("key->size must be 8, key->data must not be NULL"));
            return (HAM_INV_PARAMETER);
        }
        recno=*(ham_offset_t *)key->data;
        recno=ham_h2db64(recno);
        *(ham_offset_t *)key->data=recno;
    }

    if (!txn && (m_db->get_rt_flags()&HAM_ENABLE_TRANSACTIONS)) {
        if ((st=txn_begin(&local_txn, env, 0, 0)))
            return (st);
    }

    db_update_global_stats_erase_query(m_db, key->size);

    /*
     * if transactions are enabled: append a 'erase key' operation into
     * the txn tree; otherwise immediately erase the key from disk
     */
    if (txn || local_txn)
        st=db_erase_txn(m_db, txn ? txn : local_txn, key, flags, 0);
    else
        st=be->_fun_erase(be, key, flags);

    if (st) {
        if (local_txn)
            (void)txn_abort(local_txn, 0);
    
        env->get_changeset().clear();
        return (st);
    }

    /* record number: re-translate the number to host endian */
    if (m_db->get_rt_flags()&HAM_RECORD_NUMBER)
        *(ham_offset_t *)key->data=ham_db2h64(recno);

    ham_assert(st==0, (""));

    if (local_txn) {
        env->get_changeset().clear();
        return (txn_commit(local_txn, 0));
    }
    else if (env->get_flags()&HAM_ENABLE_RECOVERY
            && !(env->get_flags()&HAM_ENABLE_TRANSACTIONS))
        return (env->get_changeset().flush(DUMMY_LSN));
    else
        return (st);
}

ham_status_t
DatabaseImplementationLocal::find(ham_txn_t *txn, ham_key_t *key,
                ham_record_t *record, ham_u32_t flags)
{
    Environment *env=m_db->get_env();
    ham_txn_t *local_txn=0;
    ham_status_t st;
    ham_backend_t *be=m_db->get_backend();

    ham_offset_t recno=0;

    /* purge cache if necessary */
    if (__cache_needs_purge(env)) {
        st=env_purge_cache(env);
        if (st)
            return (st);
    }

    if ((db_get_keysize(m_db)<sizeof(ham_offset_t)) &&
            (key->size>db_get_keysize(m_db))) {
        ham_trace(("database does not support variable length keys"));
        return (HAM_INV_KEYSIZE);
    }

    /* if this database has duplicates, then we use ham_cursor_find
     * because we have to build a duplicate list, and this is currently
     * only available in ham_cursor_find */
    if (m_db->get_rt_flags()&HAM_ENABLE_DUPLICATES) {
        Cursor *c;
        st=ham_cursor_create((ham_db_t *)m_db, txn, HAM_DONT_LOCK,
                            (ham_cursor_t **)&c);
        if (st)
            return (st);
        st=ham_cursor_find_ex((ham_cursor_t *)c, key, record,
                            flags|HAM_DONT_LOCK);
        m_db->close_cursor(c);
        return (st);
    }

    /* record number: make sure we have a number in little endian */
    if (m_db->get_rt_flags()&HAM_RECORD_NUMBER) {
        ham_assert(key->size==sizeof(ham_u64_t), (""));
        ham_assert(key->data!=0, (""));
        recno=*(ham_offset_t *)key->data;
        recno=ham_h2db64(recno);
        *(ham_offset_t *)key->data=recno;
    }

    /* if user did not specify a transaction, but transactions are enabled:
     * create a temporary one */
    if (!txn && (m_db->get_rt_flags()&HAM_ENABLE_TRANSACTIONS)) {
        st=txn_begin(&local_txn, env, 0, HAM_TXN_READ_ONLY);
        if (st)
            return (st);
    }

    db_update_global_stats_find_query(m_db, key->size);

    /*
     * if transactions are enabled: read keys from transaction trees,
     * otherwise read immediately from disk
     */
    if (txn || local_txn)
        st=db_find_txn(m_db, txn ? txn : local_txn, key, record, flags);
    else
        st=be->_fun_find(be, key, record, flags);

    if (st) {
        if (local_txn)
            (void)txn_abort(local_txn, 0);

        env->get_changeset().clear();
        return (st);
    }

    /* record number: re-translate the number to host endian */
    if (m_db->get_rt_flags()&HAM_RECORD_NUMBER)
        *(ham_offset_t *)key->data=ham_db2h64(recno);

    /* run the record-level filters */
    st=__record_filters_after_find(m_db, record);
    if (st) {
        if (local_txn)
            (void)txn_abort(local_txn, 0);

        env->get_changeset().clear();
        return (st);
    }

    ham_assert(st==0, (""));
    env->get_changeset().clear();

    if (local_txn)
        return (txn_commit(local_txn, 0));
    else if (env->get_flags()&HAM_ENABLE_RECOVERY
                && !(env->get_flags()&HAM_ENABLE_TRANSACTIONS))
        return (env->get_changeset().flush(DUMMY_LSN));
    else
        return (st);
}

Cursor *
DatabaseImplementationLocal::cursor_create(ham_txn_t *txn, ham_u32_t flags)
{
    ham_backend_t *be;

    be=m_db->get_backend();
    if (!be || !be_is_active(be))
        return (0);

    return (new Cursor(m_db, txn, flags));
}

Cursor *
DatabaseImplementationLocal::cursor_clone(Cursor *src)
{
    return (new Cursor(*src));
}

ham_status_t
DatabaseImplementationLocal::cursor_insert(Cursor *cursor, ham_key_t *key,
                ham_record_t *record, ham_u32_t flags)
{
    ham_status_t st;
    ham_backend_t *be=m_db->get_backend();
    ham_u64_t recno = 0;
    ham_record_t temprec;
    Environment *env=m_db->get_env();
    ham_txn_t *local_txn=0;

    if ((db_get_keysize(m_db)<sizeof(ham_offset_t)) &&
            (key->size>db_get_keysize(m_db))) {
        ham_trace(("database does not support variable length keys"));
        return (HAM_INV_KEYSIZE);
    }

    /*
     * record number: make sure that we have a valid key structure,
     * and lazy load the last used record number
     */
    if (m_db->get_rt_flags()&HAM_RECORD_NUMBER) {
        if (flags&HAM_OVERWRITE) {
            ham_assert(key->size==sizeof(ham_u64_t), (""));
            ham_assert(key->data!=0, (""));
            recno=*(ham_u64_t *)key->data;
        }
        else {
            /* get the record number (host endian) and increment it */
            recno=be_get_recno(be);
            recno++;
        }

        /* store it in db endian */
        recno=ham_h2db64(recno);
        memcpy(key->data, &recno, sizeof(ham_u64_t));
        key->size=sizeof(ham_u64_t);

        /* we're appending this key sequentially */
        flags|=HAM_HINT_APPEND;

        /* transactions are faster if HAM_OVERWRITE is specified */
        if (cursor->get_txn())
            flags|=HAM_OVERWRITE;
    }

    /* purge cache if necessary */
    if (__cache_needs_purge(env)) {
        st=env_purge_cache(env);
        if (st)
            return (st);
    }

    /*
     * run the record-level filters on a temporary record structure - we
     * don't want to mess up the original structure
     */
    temprec=*record;
    st=__record_filters_before_write(m_db, &temprec);
    if (!st)
        db_update_global_stats_insert_query(m_db, key->size, temprec.size);
    else
        return (st);

    /* if user did not specify a transaction, but transactions are enabled:
     * create a temporary one */
    if (!cursor->get_txn()
            && (m_db->get_rt_flags()&HAM_ENABLE_TRANSACTIONS)) {
        st=txn_begin(&local_txn, env, 0, 0);
        if (st)
            return (st);
        cursor->set_txn(local_txn);
    }

    if (cursor->get_txn() || local_txn) {
        st=db_insert_txn(m_db,
                    cursor->get_txn()
                        ? cursor->get_txn()
                        : local_txn,
                    key, &temprec, flags, cursor->get_txn_cursor());
        if (st==0) {
            DupeCache *dc=cursor->get_dupecache();
            cursor->couple_to_txnop();
            /* reset the dupecache, otherwise cursor->get_dupecache_count()
             * does not update the dupecache correctly */
            dc->clear();
            /* if duplicate keys are enabled: set the duplicate index of
             * the new key  */
            if (st==0 && cursor->get_dupecache_count()) {
                ham_size_t i;
                txn_cursor_t *txnc=cursor->get_txn_cursor();
                txn_op_t *op=txn_cursor_get_coupled_op(txnc);
                ham_assert(op!=0, (""));

                for (i=0; i<dc->get_count(); i++) {
                    DupeCacheLine *l=dc->get_element(i);
                    if (!l->use_btree() && l->get_txn_op()==op) {
                        cursor->set_dupecache_index(i+1);
                        break;
                    }
                }
            }
        }
    }
    else {
        st=btree_cursor_insert(cursor->get_btree_cursor(),
                    key, &temprec, flags);
        if (st==0)
            cursor->couple_to_btree();
    }

    /* if we created a temp. txn then clean it up again */
    if (local_txn)
        cursor->set_txn(0);

    if (temprec.data!=record->data)
        env->get_allocator()->free(temprec.data);

    if (st) {
        if (local_txn)
            (void)txn_abort(local_txn, 0);
        if ((m_db->get_rt_flags()&HAM_RECORD_NUMBER)
                && !(flags&HAM_OVERWRITE)) {
            if (!(key->flags&HAM_KEY_USER_ALLOC)) {
                key->data=0;
                key->size=0;
            }
            ham_assert(st!=HAM_DUPLICATE_KEY, ("duplicate key in recno db!"));
        }

        env->get_changeset().clear();
        return (st);
    }

    /* no need to append the journal entry - it's appended in db_insert_txn(),
     * which is called by db_insert_txn() */

    /*
     * record numbers: return key in host endian! and store the incremented
     * record number
     */
    if (m_db->get_rt_flags()&HAM_RECORD_NUMBER) {
        recno=ham_db2h64(recno);
        memcpy(key->data, &recno, sizeof(ham_u64_t));
        key->size=sizeof(ham_u64_t);
        if (!(flags&HAM_OVERWRITE)) {
            be_set_recno(be, recno);
            be_set_dirty(be, HAM_TRUE);
            be->_fun_flush(be);
            env->set_dirty(true);
        }
    }

    ham_assert(st==0, (""));

    /* set a flag that the cursor just completed an Insert-or-find
     * operation; this information is needed in ham_cursor_move */
    cursor->set_lastop(Cursor::CURSOR_LOOKUP_INSERT);

    if (local_txn) {
        env->get_changeset().clear();
        return (txn_commit(local_txn, 0));
    }
    else if (env->get_flags()&HAM_ENABLE_RECOVERY
                && !(env->get_flags()&HAM_ENABLE_TRANSACTIONS))
        return (env->get_changeset().flush(DUMMY_LSN));
    else
        return (st);
}

ham_status_t
DatabaseImplementationLocal::cursor_erase(Cursor *cursor, ham_u32_t flags)
{
    ham_status_t st;
    Environment *env=m_db->get_env();
    ham_txn_t *local_txn=0;

    db_update_global_stats_erase_query(m_db, 0);

    /* if user did not specify a transaction, but transactions are enabled:
     * create a temporary one */
    if (!cursor->get_txn()
            && (m_db->get_rt_flags()&HAM_ENABLE_TRANSACTIONS)) {
        st=txn_begin(&local_txn, env, 0, 0);
        if (st)
            return (st);
        cursor->set_txn(local_txn);
    }

    /* this function will do all the work */
    st=cursor->erase(cursor->get_txn() ? cursor->get_txn() : local_txn, flags);

    /* clear the changeset */
    env->get_changeset().clear();

    /* if we created a temp. txn then clean it up again */
    if (local_txn)
        cursor->set_txn(0);

    /* on success: verify that cursor is now nil */
    if (st==0) {
        cursor->couple_to_btree();
        ham_assert(txn_cursor_is_nil(cursor->get_txn_cursor()), (""));
        ham_assert(cursor->is_nil(0), (""));
        cursor->clear_dupecache();
    }
    else {
        if (local_txn)
            (void)txn_abort(local_txn, 0);
        env->get_changeset().clear();
        return (st);
    }

    ham_assert(st==0, (""));

    /* no need to append the journal entry - it's appended in db_erase_txn(),
     * which is called by txn_cursor_erase() */

    if (local_txn) {
        env->get_changeset().clear();
        return (txn_commit(local_txn, 0));
    }
    else if (env->get_flags()&HAM_ENABLE_RECOVERY
            && !(env->get_flags()&HAM_ENABLE_TRANSACTIONS))
        return (env->get_changeset().flush(DUMMY_LSN));
    else
        return (st);
}


ham_status_t
DatabaseImplementationLocal::cursor_find(Cursor *cursor, ham_key_t *key,
                    ham_record_t *record, ham_u32_t flags)
{
    ham_status_t st;
    ham_offset_t recno=0;
    ham_txn_t *local_txn=0;
    Environment *env=m_db->get_env();
    txn_cursor_t *txnc=cursor->get_txn_cursor();

    /*
     * record number: make sure that we have a valid key structure,
     * and translate the record number to database endian
     */
    if (m_db->get_rt_flags()&HAM_RECORD_NUMBER) {
        if (key->size!=sizeof(ham_u64_t) || !key->data) {
            ham_trace(("key->size must be 8, key->data must not be NULL"));
            return (HAM_INV_PARAMETER);
        }
        recno=*(ham_offset_t *)key->data;
        recno=ham_h2db64(recno);
        *(ham_offset_t *)key->data=recno;
    }

    db_update_global_stats_find_query(m_db, key->size);

    /* purge cache if necessary */
    if (__cache_needs_purge(env)) {
        st=env_purge_cache(env);
        if (st)
            return (st);
    }

    /* if user did not specify a transaction, but transactions are enabled:
     * create a temporary one */
    if (!cursor->get_txn()
            && (m_db->get_rt_flags()&HAM_ENABLE_TRANSACTIONS)) {
        st=txn_begin(&local_txn, env, 0, 0);
        if (st)
            return (st);
        cursor->set_txn(local_txn);
    }

    /* reset the dupecache */
    cursor->clear_dupecache();

    /*
     * first try to find the key in the transaction tree. If it exists and
     * is NOT a duplicate then return its record. If it does not exist or
     * it has duplicates then lookup the key in the btree.
     *
     * in non-Transaction mode directly search through the btree.
     */
    if (cursor->get_txn() || local_txn) {
        st=txn_cursor_find(cursor->get_txn_cursor(), key, flags);
        /* if the key was erased in a transaction then fail with an error
         * (unless we have duplicates - they're checked below) */
        if (st) {
            if (st==HAM_KEY_NOT_FOUND)
                goto btree;
            if (st==HAM_KEY_ERASED_IN_TXN) {
                /* performance hack: if coupled op erases ALL duplicates
                 * then we know that the key no longer exists. if coupled op
                 * references a single duplicate w/ index > 1 then
                 * we know that there are other duplicates. if coupled op
                 * references the FIRST duplicate (idx 1) then we have
                 * to check if there are other duplicates */
                txn_op_t *op=txn_cursor_get_coupled_op(txnc);
                ham_assert(txn_op_get_flags(op)&TXN_OP_ERASE, (""));
                if (!txn_op_get_referenced_dupe(op)) {
                    // ALL!
                    st=HAM_KEY_NOT_FOUND;
                }
                else if (txn_op_get_referenced_dupe(op)>1) {
                    // not the first dupe - there are other dupes
                    st=0;
                }
                else if (txn_op_get_referenced_dupe(op)==1) {
                    // check if there are other dupes
                    ham_bool_t is_equal;
                    (void)cursor->sync(Cursor::CURSOR_SYNC_ONLY_EQUAL_KEY,
                                    &is_equal);
                    if (!is_equal)
                        cursor->set_to_nil(Cursor::CURSOR_BTREE);
                    if (!cursor->get_dupecache_count())
                        st=HAM_KEY_NOT_FOUND;
                    else
                        st=0;
                }
            }
            if (st)
                goto bail;
        }
        else {
            ham_bool_t is_equal;
            (void)cursor->sync(Cursor::CURSOR_SYNC_ONLY_EQUAL_KEY, &is_equal);
            if (!is_equal)
                cursor->set_to_nil(Cursor::CURSOR_BTREE);
        }
        cursor->couple_to_txnop();
        if (!cursor->get_dupecache_count()) {
            if (record)
                st=txn_cursor_get_record(txnc, record);
            goto bail;
        }
        if (st==0)
            goto check_dupes;
    }

btree:
    st=btree_cursor_find(cursor->get_btree_cursor(), key, record, flags);
    if (st==0) {
        cursor->couple_to_btree();
        /* if btree keys were found: reset the dupecache. The previous
         * call to cursor_get_dupecache_count() already initialized the
         * dupecache, but only with txn keys because the cursor was only
         * coupled to the txn */
        cursor->clear_dupecache();
    }

check_dupes:
    /* if the key has duplicates: build a duplicate table, then
     * couple to the first/oldest duplicate */
    if (cursor->get_dupecache_count()) {
        DupeCacheLine *e=cursor->get_dupecache()->get_first_element();
        if (e->use_btree())
            cursor->couple_to_btree();
        else
            cursor->couple_to_txnop();
        cursor->couple_to_dupe(1);
        st=0;

        /* now read the record */
        if (record) {
            /* TODO this works, but in case of the btree key w/ duplicates
            * it's possible that we read the record twice. I'm not sure if
            * this can be avoided, though. */
            if (cursor->is_coupled_to_txnop())
                st=txn_cursor_get_record(cursor->get_txn_cursor(),
                        record);
            else
                st=btree_cursor_move(cursor->get_btree_cursor(),
                        0, record, 0);
        }
    }
    else {
        if (cursor->is_coupled_to_txnop() && record)
            st=txn_cursor_get_record(cursor->get_txn_cursor(), record);
    }

bail:
    /* if we created a temp. txn then clean it up again */
    if (local_txn)
        cursor->set_txn(0);

    if (st) {
        if (local_txn)
            (void)txn_abort(local_txn, 0);
        env->get_changeset().clear();
        return (st);
    }

    /* record number: re-translate the number to host endian */
    if (m_db->get_rt_flags()&HAM_RECORD_NUMBER)
        *(ham_offset_t *)key->data=ham_db2h64(recno);

    /* run the record-level filters */
    if (record) {
        st=__record_filters_after_find(m_db, record);
        if (st) {
            if (local_txn)
                (void)txn_abort(local_txn, 0);
            env->get_changeset().clear();
            return (st);
        }
    }

    ham_assert(st==0, (""));

    /* set a flag that the cursor just completed an Insert-or-find
     * operation; this information is needed in ham_cursor_move */
    cursor->set_lastop(Cursor::CURSOR_LOOKUP_INSERT);

    if (local_txn) {
        env->get_changeset().clear();
        return (txn_commit(local_txn, 0));
    }
    else if (env->get_flags()&HAM_ENABLE_RECOVERY
            && !(env->get_flags()&HAM_ENABLE_TRANSACTIONS))
        return (env->get_changeset().flush(DUMMY_LSN));
    else
        return (st);
}

ham_status_t
DatabaseImplementationLocal::cursor_get_duplicate_count(Cursor *cursor,
                    ham_size_t *count, ham_u32_t flags)
{
    ham_status_t st=0;
    Environment *env=m_db->get_env();
    ham_txn_t *local_txn=0;
    txn_cursor_t *txnc=cursor->get_txn_cursor();

    /* purge cache if necessary */
    if (__cache_needs_purge(env)) {
        st=env_purge_cache(env);
        if (st)
            return (st);
    }

    if (cursor->is_nil(0) && txn_cursor_is_nil(txnc))
        return (HAM_CURSOR_IS_NIL);

    /* if user did not specify a transaction, but transactions are enabled:
     * create a temporary one */
    if (!cursor->get_txn()
            && (m_db->get_rt_flags()&HAM_ENABLE_TRANSACTIONS)) {
        st=txn_begin(&local_txn, env, 0, 0);
        if (st)
            return (st);
        cursor->set_txn(local_txn);
    }

    /* this function will do all the work */
    st=cursor->get_duplicate_count(
                    cursor->get_txn() ? cursor->get_txn() : local_txn,
                    count, flags);

    /* if we created a temp. txn then clean it up again */
    if (local_txn)
        cursor->set_txn(0);

    if (st) {
        if (local_txn)
            (void)txn_abort(local_txn, 0);
        env->get_changeset().clear();
        return (st);
    }

    ham_assert(st==0, (""));

    /* set a flag that the cursor just completed an Insert-or-find
     * operation; this information is needed in ham_cursor_move */
    cursor->set_lastop(Cursor::CURSOR_LOOKUP_INSERT);

    if (local_txn) {
        env->get_changeset().clear();
        return (txn_commit(local_txn, 0));
    }
    else if (env->get_flags()&HAM_ENABLE_RECOVERY
            && !(env->get_flags()&HAM_ENABLE_TRANSACTIONS))
        return (env->get_changeset().flush(DUMMY_LSN));
    else
        return (st);
}

ham_status_t
DatabaseImplementationLocal::cursor_get_record_size(Cursor *cursor,
                    ham_offset_t *size)
{
    ham_status_t st=0;
    Environment *env=m_db->get_env();
    ham_txn_t *local_txn=0;
    txn_cursor_t *txnc=cursor->get_txn_cursor();

    /* purge cache if necessary */
    if (__cache_needs_purge(env)) {
        st=env_purge_cache(env);
        if (st)
            return (st);
    }

    if (cursor->is_nil(0) && txn_cursor_is_nil(txnc))
        return (HAM_CURSOR_IS_NIL);

    /* if user did not specify a transaction, but transactions are enabled:
     * create a temporary one */
    if (!cursor->get_txn()
            && (m_db->get_rt_flags()&HAM_ENABLE_TRANSACTIONS)) {
        st=txn_begin(&local_txn, env, 0, 0);
        if (st)
            return (st);
        cursor->set_txn(local_txn);
    }

    /* this function will do all the work */
    st=cursor->get_record_size(
                    cursor->get_txn() ? cursor->get_txn() : local_txn,
                    size);

    /* if we created a temp. txn then clean it up again */
    if (local_txn)
        cursor->set_txn(0);

    env->get_changeset().clear();

    if (st) {
        if (local_txn)
            (void)txn_abort(local_txn, 0);
        return (st);
    }

    ham_assert(st==0, (""));

    /* set a flag that the cursor just completed an Insert-or-find
     * operation; this information is needed in ham_cursor_move */
    cursor->set_lastop(Cursor::CURSOR_LOOKUP_INSERT);

    if (local_txn) {
        env->get_changeset().clear();
        return (txn_commit(local_txn, 0));
    }
    else if (env->get_flags()&HAM_ENABLE_RECOVERY
            && !(env->get_flags()&HAM_ENABLE_TRANSACTIONS))
        return (env->get_changeset().flush(DUMMY_LSN));
    else
        return (st);
}

ham_status_t
DatabaseImplementationLocal::cursor_overwrite(Cursor *cursor,
                    ham_record_t *record, ham_u32_t flags)
{
    Environment *env=m_db->get_env();
    ham_status_t st;
    ham_record_t temprec;
    ham_txn_t *local_txn=0;

    /* purge cache if necessary */
    if (__cache_needs_purge(env)) {
        st=env_purge_cache(env);
        if (st)
            return (st);
    }

    /*
     * run the record-level filters on a temporary record structure - we
     * don't want to mess up the original structure
     */
    temprec=*record;
    st=__record_filters_before_write(m_db, &temprec);
    if (st)
        return (st);

    /* if user did not specify a transaction, but transactions are enabled:
     * create a temporary one */
    if (!cursor->get_txn()
            && (m_db->get_rt_flags()&HAM_ENABLE_TRANSACTIONS)) {
        st=txn_begin(&local_txn, env, 0, 0);
        if (st)
            return (st);
        cursor->set_txn(local_txn);
    }

    /* this function will do all the work */
    st=cursor->overwrite(
                    cursor->get_txn() ? cursor->get_txn() : local_txn,
                    &temprec, flags);

    /* if we created a temp. txn then clean it up again */
    if (local_txn)
        cursor->set_txn(0);

    if (temprec.data != record->data)
        env->get_allocator()->free(temprec.data);

    if (st) {
        if (local_txn)
            (void)txn_abort(local_txn, 0);
        env->get_changeset().clear();
        return (st);
    }

    ham_assert(st==0, (""));

    /* the journal entry is appended in db_insert_txn() */

    if (local_txn) {
        env->get_changeset().clear();
        return (txn_commit(local_txn, 0));
    }
    else if (env->get_flags()&HAM_ENABLE_RECOVERY
            && !(env->get_flags()&HAM_ENABLE_TRANSACTIONS))
        return (env->get_changeset().flush(DUMMY_LSN));
    else
        return (st);
}

ham_status_t
DatabaseImplementationLocal::cursor_move(Cursor *cursor, ham_key_t *key,
                ham_record_t *record, ham_u32_t flags)
{
    ham_status_t st=0;
    Environment *env=m_db->get_env();
    ham_txn_t *local_txn=0;

    /* purge cache if necessary */
    if (__cache_needs_purge(env)) {
        st=env_purge_cache(env);
        if (st)
            return (st);
    }

    /*
     * if the cursor was never used before and the user requests a NEXT then
     * move the cursor to FIRST; if the user requests a PREVIOUS we set it
     * to LAST, resp.
     *
     * if the cursor was already used but is nil then we've reached EOF,
     * and a NEXT actually tries to move to the LAST key (and PREVIOUS
     * moves to FIRST)
     *
     * TODO the btree-cursor has identical code which can be removed
     */
    if (cursor->is_nil(0)) {
        if (flags&HAM_CURSOR_NEXT) {
            flags&=~HAM_CURSOR_NEXT;
            if (cursor->is_first_use())
              flags|=HAM_CURSOR_FIRST;
            else
              flags|=HAM_CURSOR_LAST;
        }
        else if (flags&HAM_CURSOR_PREVIOUS) {
            flags&=~HAM_CURSOR_PREVIOUS;
            if (cursor->is_first_use())
              flags|=HAM_CURSOR_LAST;
            else
              flags|=HAM_CURSOR_FIRST;
        }
    }

    /* in non-transactional mode - just call the btree function and return */
    if (!(m_db->get_rt_flags()&HAM_ENABLE_TRANSACTIONS)) {
        st=btree_cursor_move(cursor->get_btree_cursor(),
                key, record, flags);
        env->get_changeset().clear();
        if (st)
            return (st);

        /* run the record-level filters */
        return (__record_filters_after_find(m_db, record));
    }

    /* if user did not specify a transaction, but transactions are enabled:
     * create a temporary one */
    if (!cursor->get_txn()
            && (m_db->get_rt_flags()&HAM_ENABLE_TRANSACTIONS)) {
        st=txn_begin(&local_txn, env, 0, 0);
        if (st)
            return (st);
        cursor->set_txn(local_txn);
    }

    /* everything else is handled by the cursor function */
    st=cursor->move(key, record, flags);

    /* if we created a temp. txn then clean it up again */
    if (local_txn)
        cursor->set_txn(0);

    env->get_changeset().clear();

    /* run the record-level filters */
    if (st==0 && record)
        st=__record_filters_after_find(m_db, record);

    /* store the direction */
    if (flags&HAM_CURSOR_NEXT)
        cursor->set_lastop(HAM_CURSOR_NEXT);
    else if (flags&HAM_CURSOR_PREVIOUS)
        cursor->set_lastop(HAM_CURSOR_PREVIOUS);
    else
        cursor->set_lastop(0);

    if (st) {
        if (local_txn)
            (void)txn_abort(local_txn, 0);
        if (st==HAM_KEY_ERASED_IN_TXN)
            st=HAM_KEY_NOT_FOUND;
        /* trigger a sync when the function is called again */
        cursor->set_lastop(0);
        return (st);
    }

    if (local_txn) {
        env->get_changeset().clear();
        return (txn_commit(local_txn, 0));
    }
    else
        return (st);
}

void
DatabaseImplementationLocal::cursor_close(Cursor *cursor)
{
    cursor->close();
}

ham_status_t
DatabaseImplementationLocal::close(ham_u32_t flags)
{
    Environment *env=m_db->get_env();
    ham_status_t st=HAM_SUCCESS;
    ham_status_t st2=HAM_SUCCESS;
    ham_backend_t *be;
    ham_bool_t has_other_db=HAM_FALSE;
    Database *newowner=0;
    ham_record_filter_t *record_head;

    /*
     * if this Database is the last database in the environment:
     * delete all environment-members
     */
    if (env) {
        Database *n=env->get_databases();
        while (n) {
            if (n!=m_db) {
                has_other_db=HAM_TRUE;
                break;
            }
            n=n->get_next();
        }
    }

    be=m_db->get_backend();

    /* close all open cursors */
    if (be && be->_fun_close_cursors) {
        st=be->_fun_close_cursors(be, flags);
        if (st)
            return (st);
    }
    
    btree_stats_flush_dbdata(m_db, m_db->get_perf_data(), has_other_db);

    /*
     * if we're not in read-only mode, and not an in-memory-database,
     * and the dirty-flag is true: flush the page-header to disk
     */
    if (env
            && env->get_header_page()
            && !(env->get_flags()&HAM_IN_MEMORY_DB)
            && env->get_device()
            && env->get_device()->is_open()
            && (!(m_db->get_rt_flags()&HAM_READ_ONLY))) {
        /* flush the database header, if it's dirty */
        if (env->is_dirty()) {
            st=env->get_header_page()->flush();
            if (st && st2==0)
                st2=st;
        }
    }

    /* get rid of the extkey-cache */
    if (m_db->get_extkey_cache()) {
        delete m_db->get_extkey_cache();
        m_db->set_extkey_cache(0);
    }

    /* in-memory-database: free all allocated blobs */
    if (be && be_is_active(be) && env->get_flags()&HAM_IN_MEMORY_DB) {
        ham_txn_t *txn;
        free_cb_context_t context;
        context.db=m_db;
        st=txn_begin(&txn, env, 0, 0);
        if (st && st2==0)
            st2=st;
        else {
            (void)be->_fun_enumerate(be, __free_inmemory_blobs_cb, &context);
            (void)txn_commit(txn, 0);
        }
    }

    /* clear the changeset */
    if (env)
        env->get_changeset().clear();

    /*
     * flush all pages of this database (but not the header page,
     * it's still required and will be flushed below)
     */
    if (env && env->get_cache()) {
        Page *n, *head=env->get_cache()->get_totallist();
        while (head) {
            n=head->get_next(Page::LIST_CACHED);
            if (head->get_db()==m_db && head!=env->get_header_page()) {
                if (!(env->get_flags()&HAM_IN_MEMORY_DB))
                    (void)db_flush_page(env, head);
                (void)db_free_page(head, 0);
            }
            head=n;
        }
    }

    /* free cached memory */
    (void)m_db->resize_record_allocdata(0);
    (void)m_db->resize_key_allocdata(0);

    /* clean up the transaction tree */
    if (m_db->get_optree())
        txn_free_optree(m_db->get_optree());

    /* close the backend */
    if (be && be_is_active(be)) {
        st=be->_fun_close(be);
        if (st && st2==0)
            st2=st;
    }

    if (be) {
        ham_assert(!be_is_active(be), (0));

        st=be->_fun_delete(be);
        if (st2==0)
            st2=st;

        /*
         * TODO
         * this free() should move into the backend destructor
         */
        env->get_allocator()->free(be);
        m_db->set_backend(0);
    }

    /*
     * environment: move the ownership to another database.
     * it's possible that there's no other database, then set the
     * ownership to 0
     */
    if (env) {
        Database *head=env->get_databases();
        while (head) {
            if (head!=m_db) {
                newowner=head;
                break;
            }
            head=head->get_next();
        }
    }
    if (env && env->get_header_page()) {
        ham_assert(env->get_header_page(), (0));
        env->get_header_page()->set_db(newowner);
    }

    /* close all record-level filters */
    record_head=m_db->get_record_filter();
    while (record_head) {
        ham_record_filter_t *next=record_head->_next;

        if (record_head->close_cb)
            record_head->close_cb((ham_db_t *)m_db, record_head);
        record_head=next;
    }
    m_db->set_record_filter(0);

    /*
     * trash all DB performance data
     *
     * This must happen before the DB is removed from the ENV as the ENV
     * (when it exists) provides the required allocator.
     */
    btree_stats_trash_dbdata(m_db, m_db->get_perf_data());

    return (st2);
}
<|MERGE_RESOLUTION|>--- conflicted
+++ resolved
@@ -272,18 +272,10 @@
 
 Database::Database()
   : m_error(0), m_context(0), m_backend(0), m_cursors(0),
-<<<<<<< HEAD
-    m_prefix_func(0), m_cmp_func(0), m_duperec_func(0),
-    m_rt_flags(0), m_env(0), m_next(0), m_extkey_cache(0),
-    m_indexdata_offset(0), m_record_filters(0), m_data_access_mode(0),
-    m_is_active(0), m_rec_allocsize(0), m_rec_allocdata(0),
-    m_key_allocsize(0), m_key_allocdata(0), m_impl(0)
-=======
     m_prefix_func(0), m_cmp_func(0), m_duperec_func(0), 
     m_rt_flags(0), m_env(0), m_next(0), m_extkey_cache(0), 
     m_indexdata_offset(0), m_record_filters(0), m_data_access_mode(0), 
     m_is_active(0), m_impl(0)
->>>>>>> 1b9a5794
 {
     memset(&m_perf_data, 0, sizeof(m_perf_data));
 
