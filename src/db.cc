/*
 * Copyright (C) 2005-2012 Christoph Rupp (chris@crupp.de).
 *
 * This program is free software; you can redistribute it and/or modify it
 * under the terms of the GNU General Public License as published by the
 * Free Software Foundation; either version 2 of the License, or
 * (at your option) any later version.
 *
 * See files COPYING.* for License information.
 *
 */

#include "config.h"

#include <string.h>
#include <math.h>
#include <float.h>

#include "blob.h"
#include "btree.h"
#include "cache.h"
#include "cursor.h"
#include "device.h"
#include "btree_cursor.h"
#include "db.h"
#include "device.h"
#include "env.h"
#include "error.h"
#include "extkeys.h"
#include "freelist.h"
#include "log.h"
#include "journal.h"
#include "mem.h"
#include "os.h"
#include "page.h"
#include "btree_stats.h"
#include "txn.h"
#include "txn_cursor.h"
#include "version.h"


#define PURGE_THRESHOLD       (500 * 1024 * 1024) /* 500 mb */
#define DUMMY_LSN                               1
#define SHITTY_HACK_FIX_ME                    999
#define SHITTY_HACK_DONT_MOVE_DUPLICATE 0xf000000
#define SHITTY_HACK_REACHED_EOF         0xf100000

typedef struct
{
    Database *db;               /* [in] */
    ham_u32_t flags;            /* [in] */
    ham_offset_t total_count;   /* [out] */
    ham_bool_t is_leaf;         /* [scratch] */
}  calckeys_context_t;

/*
 * callback function for estimating / counting the number of keys stored
 * in the database
 */
static ham_status_t
__calc_keys_cb(int event, void *param1, void *param2, void *context)
{
    btree_key_t *key;
    calckeys_context_t *c;
    ham_size_t count;

    c=(calckeys_context_t *)context;

    switch (event) {
    case ENUM_EVENT_DESCEND:
        break;

    case ENUM_EVENT_PAGE_START:
        c->is_leaf=*(ham_bool_t *)param2;
        break;

    case ENUM_EVENT_PAGE_STOP:
        break;

    case ENUM_EVENT_ITEM:
        key=(btree_key_t *)param1;
        count=*(ham_size_t *)param2;

        if (c->is_leaf) {
            ham_size_t dupcount=1;

            if (!(c->flags&HAM_SKIP_DUPLICATES)
                    && (key_get_flags(key)&KEY_HAS_DUPLICATES)) {
                ham_status_t st=blob_duplicate_get_count(c->db->get_env(),
                            key_get_ptr(key), &dupcount, 0);
                if (st)
                    return (st);
                c->total_count+=dupcount;
            }
            else {
                c->total_count++;
            }

            if (c->flags&HAM_FAST_ESTIMATE) {
                /*
                 * fast mode: just grab the keys-per-page value and
                 * call it a day for this page.
                 *
                 * Assume all keys in this page have the same number
                 * of dupes (=1 if no dupes)
                 */
                c->total_count+=(count-1)*dupcount;
                return (CB_DO_NOT_DESCEND);
            }
        }
        break;

    default:
        ham_assert(!"unknown callback event", (""));
        break;
    }

    return (CB_CONTINUE);
}


typedef struct free_cb_context_t
{
    Database *db;
    ham_bool_t is_leaf;

} free_cb_context_t;

/*
 * callback function for freeing blobs of an in-memory-database
 */
ham_status_t
__free_inmemory_blobs_cb(int event, void *param1, void *param2, void *context)
{
    ham_status_t st;
    btree_key_t *key;
    free_cb_context_t *c;

    c=(free_cb_context_t *)context;

    switch (event) {
    case ENUM_EVENT_DESCEND:
        break;

    case ENUM_EVENT_PAGE_START:
        c->is_leaf=*(ham_bool_t *)param2;
        break;

    case ENUM_EVENT_PAGE_STOP:
        /* nop */
        break;

    case ENUM_EVENT_ITEM:
        key=(btree_key_t *)param1;

        if (key_get_flags(key)&KEY_IS_EXTENDED) {
            ham_offset_t blobid=key_get_extended_rid(c->db, key);
            /* delete the extended key */
            st=extkey_remove(c->db, blobid);
            if (st)
                return (st);
        }

        if (key_get_flags(key)&(KEY_BLOB_SIZE_TINY
                            |KEY_BLOB_SIZE_SMALL
                            |KEY_BLOB_SIZE_EMPTY))
            break;

        /*
         * if we're in the leaf page, delete the blob
         */
        if (c->is_leaf) {
            st=key_erase_record(c->db, 0, key, 0, HAM_ERASE_ALL_DUPLICATES);
            if (st)
                return (st);
        }
        break;

    default:
        ham_assert(!"unknown callback event", (0));
        return (CB_STOP);
    }

    return (CB_CONTINUE);
}

inline ham_bool_t
__cache_needs_purge(Environment *env)
{
    Cache *cache=env->get_cache();
    if (!cache)
        return (HAM_FALSE);

    /* purge the cache, if necessary. if cache is unlimited, then we purge very
     * very rarely (but we nevertheless purge to avoid OUT OF MEMORY conditions
     * which can happen on 32bit Windows) */
    if (cache && !(env->get_flags()&HAM_IN_MEMORY_DB)) {
        ham_bool_t purge=cache->is_too_big();
#if defined(WIN32) && defined(HAM_32BIT)
        if (env->get_flags()&HAM_CACHE_UNLIMITED) {
            if (cache->get_cur_elements()*env->get_pagesize()
                    > PURGE_THRESHOLD)
                return (HAM_FALSE);
        }
#endif
        return (purge);
    }
    return (HAM_FALSE);
}

static ham_status_t
__record_filters_before_write(Database *db, ham_record_t *record)
{
    ham_status_t st=0;
    ham_record_filter_t *record_head;

    record_head=db->get_record_filter();
    while (record_head) {
        if (record_head->before_write_cb) {
            st=record_head->before_write_cb((ham_db_t *)db,
                    record_head, record);
            if (st)
                break;
        }
        record_head=record_head->_next;
    }

    return (st);
}

/*
 * WATCH IT!
 *
 * as with the page filters, there was a bug in PRE-1.1.0 which would execute
 * a record filter chain in the same order for both write (insert) and read
 * (find), which means chained record filters would process invalid data in
 * one of these, as a correct filter chain must traverse the transformation
 * process IN REVERSE for one of these actions.
 *
 * As with the page filters, we've chosen the WRITE direction to be the
 * FORWARD direction, i.e. added filters end up processing data WRITTEN by
 * the previous filter.
 *
 * This also means the READ==FIND action must walk this chain in reverse.
 *
 * See the documentation about the cyclic prev chain: the point is
 * that FIND must traverse the record filter chain in REVERSE order so we
 * should start with the LAST filter registered and stop once we've DONE
 * calling the FIRST.
 */
static ham_status_t
__record_filters_after_find(Database *db, ham_record_t *record)
{
    ham_status_t st = 0;
    ham_record_filter_t *record_head;

    record_head=db->get_record_filter();
    if (record_head) {
        record_head = record_head->_prev;
        do {
            if (record_head->after_read_cb) {
                st=record_head->after_read_cb((ham_db_t *)db,
                        record_head, record);
                if (st)
                      break;
            }
            record_head = record_head->_prev;
        } while (record_head->_prev->_next);
    }
    return (st);
}

Database::Database()
  : m_error(0), m_context(0), m_backend(0), m_cursors(0),
    m_prefix_func(0), m_cmp_func(0), m_duperec_func(0), 
    m_rt_flags(0), m_env(0), m_next(0), m_extkey_cache(0), 
    m_indexdata_offset(0), m_record_filters(0), m_data_access_mode(0), 
    m_is_active(0), m_impl(0)
{
    memset(&m_perf_data, 0, sizeof(m_perf_data));

#if HAM_ENABLE_REMOTE
    m_remote_handle=0;
#endif
    txn_tree_init(this, &m_optree);
}

ham_u16_t
Database::get_name(void)
{
    db_indexdata_t *idx=get_env()->get_indexdata_ptr(get_indexdata_offset());
    return (index_get_dbname(idx));
}

Database::~Database()
{
    /* trash all DB performance data */
    btree_stats_trash_dbdata(this, get_perf_data());

    delete m_impl;
}

int HAM_CALLCONV
db_default_prefix_compare(ham_db_t *db,
                   const ham_u8_t *lhs, ham_size_t lhs_length,
                   ham_size_t lhs_real_length,
                   const ham_u8_t *rhs, ham_size_t rhs_length,
                   ham_size_t rhs_real_length)
{
    int m;
    
    (void)db;

    /*
     * the default compare uses memcmp
     *
     * treat shorter strings as "higher"

    when one of the keys is NOT extended we don't need to request the other (extended) key:
    shorter is "higher" anyhow, and one of 'em is short enough to know already. Two scenarios
    here: the simple one and the little less simple one:

    1) when the key lengths differ, one of them is NOT extended for sure.

    2) when one of the key lengths equals their real_length, that one is NOT extended.

    Saves fetching extended keys whenever possible.

    The few extra comparisons in here outweigh the overhead of fetching one extended key by far.


    Note:

    there's a 'tiny' caveat to it all: often these comparisons are between a database key
    (btree_key_t based) and a user-specified key (ham_key_t based), where the latter will always
    appear in the LHS and the important part here is: ham_key_t-based comparisons will have
    their key lengths possibly LARGER than the usual 'short' btree_key_t key length as the
    ham_key_t data doesn't need extending - the result is that simply looking at the lhs_length
    is not good enough here to ensure the key is actually shorter than the other.
     */
    if (lhs_length < rhs_length)
    {
        m=memcmp(lhs, rhs, lhs_length);
        if (m<0)
            return (-1);
        if (m>0)
            return (+1);
        //ham_assert(lhs_real_length < rhs_real_length, (0));

        /* scenario (2) check: */
        if (lhs_length == lhs_real_length) {
            ham_assert(lhs_real_length < rhs_real_length, (0));
            return (-1);
        }
    }
    else if (rhs_length < lhs_length)
    {
        m=memcmp(lhs, rhs, rhs_length);
        if (m<0)
            return (-1);
        if (m>0)
            return (+1);
        //ham_assert(lhs_real_length > rhs_real_length, (0));

        /* scenario (2) check: */
        if (rhs_length == rhs_real_length) {
            ham_assert(lhs_real_length > rhs_real_length, (0));
            return (+1);
        }
    }
    else
    {
        m=memcmp(lhs, rhs, lhs_length);
        if (m<0)
            return (-1);
        if (m>0)
            return (+1);

        /* scenario (2) check: */
        if (lhs_length == lhs_real_length) {
            if (lhs_real_length < rhs_real_length)
                return (-1);
        }
        else if (rhs_length == rhs_real_length) {
            if (lhs_real_length > rhs_real_length)
                return (+1);
        }
    }

    return (HAM_PREFIX_REQUEST_FULLKEY);
}

int HAM_CALLCONV
db_default_compare(ham_db_t *db,
                   const ham_u8_t *lhs, ham_size_t lhs_length,
                   const ham_u8_t *rhs, ham_size_t rhs_length)
{
    int m;

    (void)db;

    /*
     * the default compare uses memcmp
     *
     * treat shorter strings as "higher"
     */
    if (lhs_length<rhs_length) {
        m=memcmp(lhs, rhs, lhs_length);
        if (m<0)
            return (-1);
        if (m>0)
            return (+1);
        return (-1);
    }

    else if (rhs_length<lhs_length) {
        m=memcmp(lhs, rhs, rhs_length);
        if (m<0)
            return (-1);
        if (m>0)
            return (+1);
        return (+1);
    }

    m=memcmp(lhs, rhs, lhs_length);
    if (m<0)
        return (-1);
    if (m>0)
        return (+1);
    return (0);
}

int HAM_CALLCONV
db_default_recno_compare(ham_db_t *db,
                const ham_u8_t *lhs, ham_size_t lhs_length,
                const ham_u8_t *rhs, ham_size_t rhs_length)
{
    ham_u64_t ulhs, urhs;

    (void)db;

    memcpy(&ulhs, lhs, 8);
    memcpy(&urhs, rhs, 8);

    ulhs=ham_db2h64(ulhs);
    urhs=ham_db2h64(urhs);

    if (ulhs<urhs)
        return -1;
    if (ulhs==urhs)
        return 0;
    return 1;
}

ham_status_t
Database::get_extended_key(ham_u8_t *key_data, 
        ham_size_t key_length, ham_u32_t key_flags, ham_key_t *ext_key)
{
    ham_offset_t blobid;
    ham_status_t st;
    ham_size_t temp;
    ham_record_t record;
    ham_u8_t *ptr;
    Allocator *alloc=get_env()->get_allocator();

    ham_assert(key_flags&KEY_IS_EXTENDED, ("key is not extended"));

    /*
     * make sure that we have an extended key-cache
     *
     * in in-memory-db, the extkey-cache doesn't lead to performance
     * advantages; it only duplicates the data and wastes memory.
     * therefore we don't use it.
     */
    if (!(get_env()->get_flags()&HAM_IN_MEMORY_DB)) {
        if (!get_extkey_cache())
            set_extkey_cache(new ExtKeyCache(this));
    }

    /* almost the same as: blobid = key_get_extended_rid(db, key); */
    memcpy(&blobid, key_data+(db_get_keysize(this)-sizeof(ham_offset_t)),
            sizeof(blobid));
    blobid=ham_db2h_offset(blobid);

    /* fetch from the cache */
    if (!(get_env()->get_flags()&HAM_IN_MEMORY_DB)) {
        st=get_extkey_cache()->fetch(blobid, &temp, &ptr);
        if (!st) {
            ham_assert(temp==key_length, ("invalid key length"));

            if (!(ext_key->flags&HAM_KEY_USER_ALLOC)) {
                ext_key->data=(ham_u8_t *)alloc->alloc(key_length);
                if (!ext_key->data)
                    return (HAM_OUT_OF_MEMORY);
            }
            memcpy(ext_key->data, ptr, key_length);
            ext_key->size=(ham_u16_t)key_length;
            return (0);
        }
        else if (st!=HAM_KEY_NOT_FOUND) {
            return (st);
        }
    }

    /*
     * not cached - fetch from disk;
     * we allocate the memory here to avoid that the global record
     * pointer is overwritten
     *
     * Note that the key is fetched in two parts: we already have the front
     * part of the key in key_data and now we only need to fetch the blob
     * remainder, which size is:
     *    key_length - (db_get_keysize(db)-sizeof(ham_offset_t))
     *
     * To prevent another round of memcpy and heap allocation here, we
     * simply allocate sufficient space for the entire key as it should be
     * passed back through (*ext_key) and adjust the pointer into that
     * memory space for the faked record-based blob_read() below.
     */
    if (!(ext_key->flags & HAM_KEY_USER_ALLOC)) {
        ext_key->data=(ham_u8_t *)alloc->alloc(key_length);
        if (!ext_key->data)
            return (HAM_OUT_OF_MEMORY);
    }

    memmove(ext_key->data, key_data, db_get_keysize(this)-sizeof(ham_offset_t));

    /*
     * now read the remainder of the key
     */
    memset(&record, 0, sizeof(record));
    record.data=(((ham_u8_t *)ext_key->data) +
                    db_get_keysize(this)-sizeof(ham_offset_t));
    record.size=key_length-(db_get_keysize(this)-sizeof(ham_offset_t));
    record.flags=HAM_RECORD_USER_ALLOC;

    st=blob_read(this, 0, blobid, &record, 0);
    if (st)
        return (st);

    /* insert the FULL key in the extkey-cache */
    if (get_extkey_cache()) {
        ExtKeyCache *cache=get_extkey_cache();
        cache->insert(blobid, key_length, (ham_u8_t *)ext_key->data);
    }

    ext_key->size=(ham_u16_t)key_length;
    return (0);
}

ham_status_t
db_free_page(Page *page, ham_u32_t flags)
{
    ham_status_t st;
    Environment *env=page->get_device()->get_env();
    
    ham_assert(0 == (flags & ~DB_MOVE_TO_FREELIST), (0));

    st=page->uncouple_all_cursors();
    if (st)
        return (st);

    env->get_cache()->remove_page(page);

    /*
     * if this page has a header, and it's either a B-Tree root page or
     * a B-Tree index page: remove all extended keys from the cache,
     * and/or free their blobs
     */
    if (page->get_pers() &&
        (!(page->get_flags()&Page::NPERS_NO_HEADER)) &&
            (page->get_type()==Page::TYPE_B_ROOT ||
                page->get_type()==Page::TYPE_B_INDEX)) {
        Backend *be;
        
        ham_assert(page->get_db(), ("Must be set as page owner when this is a Btree page"));
        be = page->get_db()->get_backend();
        ham_assert(be, (0));
        
        st = be->free_page_extkeys(page, flags);
        if (st)
            return (st);
    }

    /*
     * move the page to the freelist
     */
    if (flags&DB_MOVE_TO_FREELIST) {
        if (!(env->get_flags()&HAM_IN_MEMORY_DB))
            (void)freel_mark_free(env, 0, page->get_self(),
                    env->get_pagesize(), HAM_TRUE);
    }

    /* free the page; since it's deleted, we don't need to flush it */
    page->set_dirty(false);
    (void)page->free();
    delete page;

    return (HAM_SUCCESS);
}

ham_status_t
db_alloc_page_impl(Page **page_ref, Environment *env, Database *db,
                ham_u32_t type, ham_u32_t flags)
{
    ham_status_t st;
    ham_offset_t tellpos=0;
    Page *page=NULL;
    ham_bool_t allocated_by_me=HAM_FALSE;

    *page_ref = 0;
    ham_assert(0==(flags&~(PAGE_IGNORE_FREELIST|PAGE_CLEAR_WITH_ZERO)), (0));

    /* first, we ask the freelist for a page */
    if (!(flags&PAGE_IGNORE_FREELIST)) {
        st=freel_alloc_page(&tellpos, env, db);
        ham_assert(st ? !tellpos : 1, (0));
        if (tellpos) {
            ham_assert(tellpos%env->get_pagesize()==0,
                    ("page id %llu is not aligned", tellpos));
            /* try to fetch the page from the cache */
            page=env->get_cache()->get_page(tellpos, 0);
            if (page)
                goto done;
            /* allocate a new page structure and read the page from disk */
            page=new Page(env, db);
            st=page->fetch(tellpos);
            if (st) {
                delete page;
                return (st);
            }
            goto done;
        }
        else if (st)
            return (st);
    }

    if (!page) {
        page=new Page(env, db);
        allocated_by_me=HAM_TRUE;
    }

    /* can we allocate a new page for the cache? */
    if (env->get_cache()->is_too_big()) {
        if (env->get_flags()&HAM_CACHE_STRICT) {
            if (allocated_by_me)
                delete page;
            return (HAM_CACHE_FULL);
        }
    }

    ham_assert(tellpos==0, (0));
    st=page->allocate();
    if (st)
        return (st);

done:
    /* initialize the page; also set the 'dirty' flag to force logging */
    page->set_type(type);
    page->set_dirty(true);

    /* clear the page with zeroes?  */
    if (flags&PAGE_CLEAR_WITH_ZERO)
        memset(page->get_pers(), 0, env->get_pagesize());

    /* an allocated page is always flushed if recovery is enabled */
    if (env->get_flags()&HAM_ENABLE_RECOVERY)
        env->get_changeset().add_page(page);

    /* store the page in the cache */
    env->get_cache()->put_page(page);

    *page_ref = page;
    return (HAM_SUCCESS);
}

ham_status_t
db_alloc_page(Page **page_ref, Database *db,
                ham_u32_t type, ham_u32_t flags)
{
    ham_status_t st;
    st=db_alloc_page_impl(page_ref, db->get_env(), db, type, flags);
    if (st)
        return (st);

    /* hack: prior to 2.0, the type of btree root pages was not set
     * correctly */
<<<<<<< HEAD
    ham_btree_t *be=(ham_btree_t *)db->get_backend();
    if ((*page_ref)->get_self()==btree_get_rootpage(be)
=======
    BtreeBackend *be=(BtreeBackend *)db->get_backend();
    if ((*page_ref)->get_self()==be->get_rootpage() 
>>>>>>> 96f7517a
            && !(db->get_rt_flags()&HAM_READ_ONLY))
        (*page_ref)->set_type(Page::TYPE_B_ROOT);
    return (0);
}

ham_status_t
db_fetch_page_impl(Page **page_ref, Environment *env, Database *db,
                ham_offset_t address, ham_u32_t flags)
{
    Page *page=0;
    ham_status_t st;

    ham_assert(0 == (flags & ~(HAM_HINTS_MASK|DB_ONLY_FROM_CACHE)), (0));

    *page_ref = 0;

    /* fetch the page from the cache */
    page=env->get_cache()->get_page(address, Cache::NOREMOVE);
    if (page) {
        *page_ref = page;
        ham_assert(page->get_pers(), (""));
        /* store the page in the changeset if recovery is enabled */
        if (env->get_flags()&HAM_ENABLE_RECOVERY)
            env->get_changeset().add_page(page);
        return (HAM_SUCCESS);
    }

    if (flags&DB_ONLY_FROM_CACHE)
        return (HAM_SUCCESS);

#if HAM_DEBUG
    ham_assert(env->get_cache()->get_page(address)==0, (""));
#endif

    /* can we allocate a new page for the cache? */
    if (env->get_cache()->is_too_big()) {
        if (env->get_flags()&HAM_CACHE_STRICT)
            return (HAM_CACHE_FULL);
    }

    page=new Page(env, db);
    st=page->fetch(address);
    if (st) {
        delete page;
        return (st);
    }

    ham_assert(page->get_pers(), (""));

    /* store the page in the cache */
    env->get_cache()->put_page(page);

    /* store the page in the changeset */
    if (env->get_flags()&HAM_ENABLE_RECOVERY)
        env->get_changeset().add_page(page);

    *page_ref = page;
    return (HAM_SUCCESS);
}

ham_status_t
db_fetch_page(Page **page_ref, Database *db,
                ham_offset_t address, ham_u32_t flags)
{
    return (db_fetch_page_impl(page_ref, db->get_env(), db, address, flags));
}

ham_status_t
db_flush_page(Environment *env, Page *page)
{
    ham_status_t st;

    /* write the page if it's dirty and if HAM_WRITE_THROUGH is enabled */
    if (page->is_dirty()) {
        st=page->flush();
        if (st)
            return (st);
    }

    /*
     * put page back into the cache; do NOT update the page_counter, as
     * this flush operation should not be considered an 'additional page
     * access' impacting the page life-time in the cache.
     *
     * TODO why "put it back"? it's already in the cache
     * be careful - don't store the header page in the cache
     */
    if (!page->is_header())
        env->get_cache()->put_page(page);

    return (0);
}

ham_status_t
db_flush_all(Cache *cache, ham_u32_t flags)
{
    Page *head;

    ham_assert(0 == (flags & ~DB_FLUSH_NODELETE), (0));

    if (!cache)
        return (0);

    head=cache->get_totallist();
    while (head) {
        Page *next=head->get_next(Page::LIST_CACHED);

        /*
         * don't remove the page from the cache, if flag NODELETE
         * is set (this flag is used i.e. in ham_flush())
         */
        if (!(flags&DB_FLUSH_NODELETE)) {
            cache->set_totallist(head->list_remove(cache->get_totallist(),
                    Page::LIST_CACHED));
            cache->dec_cur_elements();
        }

        (void)db_write_page_and_delete(head, flags);

        head=next;
    }

    return (HAM_SUCCESS);
}

ham_status_t
db_write_page_and_delete(Page *page, ham_u32_t flags)
{
    ham_status_t st;
    Environment *env=page->get_device()->get_env();
    
    ham_assert(0 == (flags & ~DB_FLUSH_NODELETE), (0));

    /*
     * write page to disk if it's dirty (and if we don't have
     * an IN-MEMORY DB)
     */
    ham_assert(env, (0));
    if (page->is_dirty() && !(env->get_flags()&HAM_IN_MEMORY_DB)) {
        st=page->flush();
        if (st)
            return st;
    }

    /*
     * if the page is deleted, uncouple all cursors, then
     * free the memory of the page
     */
    if (!(flags&DB_FLUSH_NODELETE)) {
        st=page->uncouple_all_cursors();
        if (st)
            return (st);
        env->get_cache()->remove_page(page);
        st=page->free();
        if (st)
            return (st);
        delete page;
    }

    return (HAM_SUCCESS);
}

void
Database::clone_cursor(Cursor *src, Cursor **dest)
{
    *dest=m_impl->cursor_clone(src);

    /* fix the linked list of cursors */
    (*dest)->set_previous(0);
    (*dest)->set_next(get_cursors());
    ham_assert(get_cursors()!=0, (0));
    get_cursors()->set_previous(*dest);
    set_cursors(*dest);

    /* initialize the remaining fields */
    (*dest)->set_txn(src->get_txn());

    if (src->get_txn())
        txn_set_cursor_refcount(src->get_txn(),
                txn_get_cursor_refcount(src->get_txn())+1);
}

void
Database::close_cursor(Cursor *cursor)
{
    Cursor *p, *n;

    /* decrease the transaction refcount; the refcount specifies how many
     * cursors are attached to the transaction */
    if (cursor->get_txn()) {
        ham_assert(txn_get_cursor_refcount(cursor->get_txn())>0, (""));
        txn_set_cursor_refcount(cursor->get_txn(),
                txn_get_cursor_refcount(cursor->get_txn())-1);
    }

    /* now finally close the cursor */
    m_impl->cursor_close(cursor);

    /* fix the linked list of cursors */
    p=cursor->get_previous();
    n=cursor->get_next();

    if (p)
        p->set_next(n);
    else
        set_cursors(n);

    if (n)
        n->set_previous(p);

    cursor->set_next(0);
    cursor->set_previous(0);

    delete cursor;
}

struct keycount_t 
{
    ham_u64_t c;
    ham_u32_t flags;
    Transaction *txn;
    Database *db;
};

static void
__get_key_count_txn(txn_opnode_t *node, void *data)
{
    struct keycount_t *kc=(struct keycount_t *)data;
    Backend *be=kc->db->get_backend();
    txn_op_t *op;

    /*
     * look at each tree_node and walk through each operation
     * in reverse chronological order (from newest to oldest):
     * - is this op part of an aborted txn? then skip it
     * - is this op part of a committed txn? then include it
     * - is this op part of an txn which is still active? then include it
     * - if a committed txn has erased the item then there's no need
     *      to continue checking older, committed txns of the same key
     *
     * !!
     * if keys are overwritten or a duplicate key is inserted, then
     * we have to consolidate the btree keys with the txn-tree keys.
     */
    op=txn_opnode_get_newest_op(node);
    while (op) {
        Transaction *optxn=txn_op_get_txn(op);
        if (txn_get_flags(optxn)&TXN_STATE_ABORTED)
            ; /* nop */
        else if ((txn_get_flags(optxn)&TXN_STATE_COMMITTED)
                    || (kc->txn==optxn)) {
            /* if key was erased then it doesn't exist */
            if (txn_op_get_flags(op)&TXN_OP_ERASE)
                return;
            else if (txn_op_get_flags(op)&TXN_OP_NOP)
                ; /* nop */
            else if (txn_op_get_flags(op)&TXN_OP_INSERT) {
                kc->c++;
                return;
            }
            /* key exists - include it */
            else if ((txn_op_get_flags(op)&TXN_OP_INSERT)
                    || (txn_op_get_flags(op)&TXN_OP_INSERT_OW)) {
                /* check if the key already exists in the btree - if yes,
                 * we do not count it (it will be counted later) */
                if (kc->flags&HAM_FAST_ESTIMATE)
                    kc->c++;
                else if (HAM_KEY_NOT_FOUND==be->find(0,
                                    txn_opnode_get_key(node), 0, 0))
                    kc->c++;
                return;
            }
            else if (txn_op_get_flags(op)&TXN_OP_INSERT_DUP) {
                /* check if the key already exists in the btree - if yes,
                 * we do not count it (it will be counted later) */
                if (kc->flags&HAM_FAST_ESTIMATE)
                    kc->c++;
                else {
                    /* check if btree has other duplicates */
                    if (0==be->find(0, txn_opnode_get_key(node), 0, 0)) {
                        /* yes, there's another one */
                        if (kc->flags&HAM_SKIP_DUPLICATES)
                            return;
                        else
                            kc->c++;
                    }
                    else {
                        /* check if other key is in this node */
                        kc->c++;
                        if (kc->flags&HAM_SKIP_DUPLICATES)
                            return;
                    }
                }
            }
            else {
                ham_assert(!"shouldn't be here", (""));
                return;
            }
        }
        else { /* txn is still active */
            kc->c++;
        }

        op=txn_op_get_previous_in_node(op);
    }
}

static ham_status_t
db_check_insert_conflicts(Database *db, Transaction *txn, 
                txn_opnode_t *node, ham_key_t *key, ham_u32_t flags)
{
    ham_status_t st;
    txn_op_t *op=0;
    Backend *be=db->get_backend();

    /*
     * pick the tree_node of this key, and walk through each operation
     * in reverse chronological order (from newest to oldest):
     * - is this op part of an aborted txn? then skip it
     * - is this op part of a committed txn? then look at the
     *      operation in detail
     * - is this op part of an txn which is still active? return an error
     *      because we've found a conflict
     * - if a committed txn has erased the item then there's no need
     *      to continue checking older, committed txns
     */
    op=txn_opnode_get_newest_op(node);
    while (op) {
        Transaction *optxn=txn_op_get_txn(op);
        if (txn_get_flags(optxn)&TXN_STATE_ABORTED)
            ; /* nop */
        else if ((txn_get_flags(optxn)&TXN_STATE_COMMITTED)
                    || (txn==optxn)) {
            /* if key was erased then it doesn't exist and can be
             * inserted without problems */
            if (txn_op_get_flags(op)&TXN_OP_ERASE)
                return (0);
            else if (txn_op_get_flags(op)&TXN_OP_NOP)
                ; /* nop */
            /* if the key already exists then we can only continue if
             * we're allowed to overwrite it or to insert a duplicate */
            else if ((txn_op_get_flags(op)&TXN_OP_INSERT)
                    || (txn_op_get_flags(op)&TXN_OP_INSERT_OW)
                    || (txn_op_get_flags(op)&TXN_OP_INSERT_DUP)) {
                if ((flags&HAM_OVERWRITE) || (flags&HAM_DUPLICATE))
                    return (0);
                else
                    return (HAM_DUPLICATE_KEY);
            }
            else {
                ham_assert(!"shouldn't be here", (""));
                return (HAM_DUPLICATE_KEY);
            }
        }
        else { /* txn is still active */
            /* TODO txn_set_conflict_txn(txn, optxn); */
            return (HAM_TXN_CONFLICT);
        }

        op=txn_op_get_previous_in_node(op);
    }

    /*
     * we've successfully checked all un-flushed transactions and there
     * were no conflicts. Now check all transactions which are already
     * flushed - basically that's identical to a btree lookup.
     *
     * however we can skip this check if we do not care about duplicates.
     */
    if ((flags&HAM_OVERWRITE) || (flags&HAM_DUPLICATE))
        return (0);
    st=be->find(0, key, 0, flags);
    if (st==HAM_KEY_NOT_FOUND)
        return (0);
    if (st==HAM_SUCCESS)
        return (HAM_DUPLICATE_KEY);
    return (st);
}

static ham_status_t
db_check_erase_conflicts(Database *db, Transaction *txn, 
                txn_opnode_t *node, ham_key_t *key, ham_u32_t flags)
{
    txn_op_t *op=0;
    Backend *be=db->get_backend();

    /*
     * pick the tree_node of this key, and walk through each operation
     * in reverse chronological order (from newest to oldest):
     * - is this op part of an aborted txn? then skip it
     * - is this op part of a committed txn? then look at the
     *      operation in detail
     * - is this op part of an txn which is still active? return an error
     *      because we've found a conflict
     * - if a committed txn has erased the item then there's no need
     *      to continue checking older, committed txns
     */
    op=txn_opnode_get_newest_op(node);
    while (op) {
        Transaction *optxn=txn_op_get_txn(op);
        if (txn_get_flags(optxn)&TXN_STATE_ABORTED)
            ; /* nop */
        else if ((txn_get_flags(optxn)&TXN_STATE_COMMITTED)
                    || (txn==optxn)) {
            /* if key was erased then it doesn't exist and we fail with
             * an error */
            if (txn_op_get_flags(op)&TXN_OP_ERASE)
                return (HAM_KEY_NOT_FOUND);
            else if (txn_op_get_flags(op)&TXN_OP_NOP)
                ; /* nop */
            /* if the key exists then we're successful */
            else if ((txn_op_get_flags(op)&TXN_OP_INSERT)
                    || (txn_op_get_flags(op)&TXN_OP_INSERT_OW)
                    || (txn_op_get_flags(op)&TXN_OP_INSERT_DUP)) {
                return (0);
            }
            else {
                ham_assert(!"shouldn't be here", (""));
                return (HAM_KEY_NOT_FOUND);
            }
        }
        else { /* txn is still active */
            /* TODO txn_set_conflict_txn(txn, optxn); */
            return (HAM_TXN_CONFLICT);
        }

        op=txn_op_get_previous_in_node(op);
    }

    /*
     * we've successfully checked all un-flushed transactions and there
     * were no conflicts. Now check all transactions which are already
     * flushed - basically that's identical to a btree lookup.
     */
    return (be->find(0, key, 0, flags));
}

static void
__increment_dupe_index(Database *db, txn_opnode_t *node,
                Cursor *skip, ham_u32_t start)
{
    Cursor *c=db->get_cursors();

    while (c) {
        ham_bool_t hit=HAM_FALSE;

        if (c==skip || c->is_nil(0))
            goto next;

        /* if cursor is coupled to an op in the same node: increment
         * duplicate index (if required) */
        if (c->is_coupled_to_txnop()) {
            txn_cursor_t *txnc=c->get_txn_cursor();
            txn_opnode_t *n=txn_op_get_node(txn_cursor_get_coupled_op(txnc));
            if (n==node)
                hit=HAM_TRUE;
        }
        /* if cursor is coupled to the same key in the btree: increment
         * duplicate index (if required) */
        else if (btree_cursor_points_to_key(c->get_btree_cursor(),
                        txn_opnode_get_key(node))) {
            hit=HAM_TRUE;
        }

        if (hit) {
            if (c->get_dupecache_index()>start)
                c->set_dupecache_index(c->get_dupecache_index()+1);
        }

next:
        c=c->get_next();
    }
}

ham_status_t
db_insert_txn(Database *db, Transaction *txn, ham_key_t *key, 
                ham_record_t *record, ham_u32_t flags, 
                struct txn_cursor_t *cursor)
{
    ham_status_t st=0;
    txn_opnode_t *node;
    txn_op_t *op;
    ham_bool_t node_created=HAM_FALSE;
    ham_u64_t lsn=0;
    Environment *env=db->get_env();

    /* get (or create) the node for this key */
    node=txn_opnode_get(db, key, 0);
    if (!node) {
        node=txn_opnode_create(db, key);
        if (!node)
            return (HAM_OUT_OF_MEMORY);
        node_created=HAM_TRUE;
    }

    /* check for conflicts of this key
     *
     * !!
     * afterwards, clear the changeset; db_check_insert_conflicts() sometimes
     * checks if a key already exists, and this fills the changeset
     */
    st=db_check_insert_conflicts(db, txn, node, key, flags);
    env->get_changeset().clear();
    if (st) {
        if (node_created)
            txn_opnode_free(env, node);
        return (st);
    }

    /* get the next lsn */
    st=env_get_incremented_lsn(env, &lsn);
    if (st) {
        if (node_created)
            txn_opnode_free(env, node);
        return (st);
    }

    /* append a new operation to this node */
    op=txn_opnode_append(txn, node, flags,
                    (flags&HAM_PARTIAL) |
                    ((flags&HAM_DUPLICATE)
                        ? TXN_OP_INSERT_DUP
                        : (flags&HAM_OVERWRITE)
                            ? TXN_OP_INSERT_OW
                            : TXN_OP_INSERT),
                    lsn, record);
    if (!op)
        return (HAM_OUT_OF_MEMORY);

    /* if there's a cursor then couple it to the op; also store the
     * dupecache-index in the op (it's needed for
     * DUPLICATE_INSERT_BEFORE/NEXT) */
    if (cursor) {
        Cursor *c=txn_cursor_get_parent(cursor);
        if (c->get_dupecache_index())
            txn_op_set_referenced_dupe(op, c->get_dupecache_index());

        c->set_to_nil(Cursor::CURSOR_TXN);
        txn_cursor_couple(cursor, op);

        /* all other cursors need to increment their dupe index, if their
         * index is > this cursor's index */
        __increment_dupe_index(db, node, c, c->get_dupecache_index());
    }

    /* append journal entry */
    if (env->get_flags()&HAM_ENABLE_RECOVERY
            && env->get_flags()&HAM_ENABLE_TRANSACTIONS) {
        Journal *j=env->get_journal();
        st=j->append_insert(db, txn, key, record,
                            flags&HAM_DUPLICATE ? flags : flags|HAM_OVERWRITE,
                            txn_op_get_lsn(op));
    }

    return (st);
}

static void
__nil_all_cursors_in_node(Transaction *txn, Cursor *current, 
                txn_opnode_t *node)
{
    txn_op_t *op=txn_opnode_get_newest_op(node);
    while (op) {
        txn_cursor_t *cursor=txn_op_get_cursors(op);
        while (cursor) {
            Cursor *pc=txn_cursor_get_parent(cursor);
            /* is the current cursor to a duplicate? then adjust the
             * coupled duplicate index of all cursors which point to a
             * duplicate */
            if (current) {
                if (current->get_dupecache_index()) {
                    if (current->get_dupecache_index()
                            <pc->get_dupecache_index()) {
                        pc->set_dupecache_index(pc->get_dupecache_index()-1);
                        cursor=txn_cursor_get_coupled_next(cursor);
                        continue;
                    }
                    else if (current->get_dupecache_index()
                            >pc->get_dupecache_index()) {
                        cursor=txn_cursor_get_coupled_next(cursor);
                        continue;
                    }
                    /* else fall through */
                }
            }
            pc->couple_to_btree();
            pc->set_to_nil(Cursor::CURSOR_TXN);
            cursor=txn_op_get_cursors(op);
            /* set a flag that the cursor just completed an Insert-or-find
             * operation; this information is needed in ham_cursor_move
             * (in this aspect, an erase is the same as insert/find) */
            pc->set_lastop(Cursor::CURSOR_LOOKUP_INSERT);
        }

        op=txn_op_get_previous_in_node(op);
    }
}

static void
__nil_all_cursors_in_btree(Database *db, Cursor *current, ham_key_t *key)
{
    Cursor *c=db->get_cursors();

    /* foreach cursor in this database:
     *  if it's nil or coupled to the txn: skip it
     *  if it's coupled to btree AND uncoupled: compare keys; set to nil
     *      if keys are identical
     *  if it's uncoupled to btree AND coupled: compare keys; set to nil
     *      if keys are identical; (TODO - improve performance by nil'ling
     *      all other cursors from the same btree page)
     *
     *  do NOT nil the current cursor - it's coupled to the key, and the
     *  coupled key is still needed by the caller
     */
    while (c) {
        if (c->is_nil(0) || c==current)
            goto next;
        if (c->is_coupled_to_txnop())
            goto next;

        if (btree_cursor_points_to_key(c->get_btree_cursor(), key)) {
            /* is the current cursor to a duplicate? then adjust the
             * coupled duplicate index of all cursors which point to a
             * duplicate */
            if (current) {
                if (current->get_dupecache_index()) {
                    if (current->get_dupecache_index()
                            <c->get_dupecache_index()) {
                        c->set_dupecache_index(c->get_dupecache_index()-1);
                        goto next;
                    }
                    else if (current->get_dupecache_index()
                            >c->get_dupecache_index()) {
                        goto next;
                    }
                    /* else fall through */
                }
            }
            c->set_to_nil(0);
        }
next:
        c=c->get_next();
    }
}

ham_status_t
db_erase_txn(Database *db, Transaction *txn, ham_key_t *key, ham_u32_t flags,
                txn_cursor_t *cursor)
{
    ham_status_t st=0;
    txn_opnode_t *node;
    txn_op_t *op;
    ham_bool_t node_created=HAM_FALSE;
    ham_u64_t lsn=0;
    Environment *env=db->get_env();
    Cursor *pc=0;
    if (cursor)
        pc=txn_cursor_get_parent(cursor);

    /* get (or create) the node for this key */
    node=txn_opnode_get(db, key, 0);
    if (!node) {
        node=txn_opnode_create(db, key);
        if (!node)
            return (HAM_OUT_OF_MEMORY);
        node_created=HAM_TRUE;
    }

    /* check for conflicts of this key - but only if we're not erasing a
     * duplicate key. dupes are checked for conflicts in _local_cursor_move */
    if (!pc || (!pc->get_dupecache_index())) {
        st=db_check_erase_conflicts(db, txn, node, key, flags);
        env->get_changeset().clear();
        if (st) {
            if (node_created)
                txn_opnode_free(env, node);
            return (st);
        }
    }

    /* get the next lsn */
    st=env_get_incremented_lsn(env, &lsn);
    if (st) {
        if (node_created)
            txn_opnode_free(env, node);
        return (st);
    }

    /* append a new operation to this node */
    op=txn_opnode_append(txn, node, flags, TXN_OP_ERASE, lsn, 0);
    if (!op)
        return (HAM_OUT_OF_MEMORY);

    /* is this function called through ham_cursor_erase? then add the
     * duplicate ID */
    if (cursor) {
        if (pc->get_dupecache_index())
            txn_op_set_referenced_dupe(op, pc->get_dupecache_index());
    }

    /* the current op has no cursors attached; but if there are any
     * other ops in this node and in this transaction, then they have to
     * be set to nil. This only nil's txn-cursors! */
    __nil_all_cursors_in_node(txn, pc, node);

    /* in addition we nil all btree cursors which are coupled to this key */
    __nil_all_cursors_in_btree(db, pc, txn_opnode_get_key(node));

    /* append journal entry */
    if (env->get_flags()&HAM_ENABLE_RECOVERY
            && env->get_flags()&HAM_ENABLE_TRANSACTIONS) {
        Journal *j=env->get_journal();
        st=j->append_erase(db, txn, key, 0, flags|HAM_ERASE_ALL_DUPLICATES,
                            txn_op_get_lsn(op));
    }

    return (st);
}

static ham_status_t
copy_record(Database *db, Transaction *txn, txn_op_t *op, ham_record_t *record)
{
    ByteArray *arena=(txn==0 || (txn_get_flags(txn)&HAM_TXN_TEMPORARY))
                        ? &db->get_record_arena()
                        : &txn->get_record_arena();

    if (!(record->flags&HAM_RECORD_USER_ALLOC)) {
        arena->resize(txn_op_get_record(op)->size);
        record->data=arena->get_ptr();
    }
    memcpy(record->data, txn_op_get_record(op)->data,
                txn_op_get_record(op)->size);
    record->size=txn_op_get_record(op)->size;
    return (0);
}

static ham_status_t
db_find_txn(Database *db, Transaction *txn,
                ham_key_t *key, ham_record_t *record, ham_u32_t flags)
{
    ham_status_t st=0;
    txn_optree_t *tree=0;
    txn_opnode_t *node=0;
    txn_op_t *op=0;
    Backend *be=db->get_backend();
    bool first_loop=true;
    bool exact_is_erased=false;

    ByteArray *arena=(txn==0 || (txn_get_flags(txn)&HAM_TXN_TEMPORARY))
                        ? &db->get_key_arena()
                        : &txn->get_key_arena();

    /* get the txn-tree for this database; if there's no tree then
     * there's no need to create a new one - we'll just skip the whole
     * tree-related code */
    tree=db->get_optree();

    ham_key_set_intflags(key,
        (ham_key_get_intflags(key)&(~KEY_IS_APPROXIMATE)));

    /* get the node for this key (but don't create a new one if it does
     * not yet exist) */
    if (tree)
        node=txn_opnode_get(db, key, flags);

    /*
     * pick the tree_node of this key, and walk through each operation
     * in reverse chronological order (from newest to oldest):
     * - is this op part of an aborted txn? then skip it
     * - is this op part of a committed txn? then look at the
     *      operation in detail
     * - is this op part of an txn which is still active? return an error
     *      because we've found a conflict
     * - if a committed txn has erased the item then there's no need
     *      to continue checking older, committed txns
     */
retry:
    if (tree && node)
        op=txn_opnode_get_newest_op(node);
    while (op) {
        Transaction *optxn=txn_op_get_txn(op);
        if (txn_get_flags(optxn)&TXN_STATE_ABORTED)
            ; /* nop */
        else if ((txn_get_flags(optxn)&TXN_STATE_COMMITTED)
                    || (txn==optxn)) {
            /* if key was erased then it doesn't exist and we can return
             * immediately
             *
             * if an approximate match is requested then move to the next
             * or previous node
             */
            if (txn_op_get_flags(op)&TXN_OP_ERASE) {
                if (first_loop
                        && !(ham_key_get_intflags(key)&KEY_IS_APPROXIMATE))
                    exact_is_erased=true;
                first_loop=false;
                if (flags&HAM_FIND_LT_MATCH) {
                    node=txn_opnode_get_previous_sibling(node);
                    ham_key_set_intflags(key,
                        (ham_key_get_intflags(key)|KEY_IS_APPROXIMATE));
                    goto retry;
                }
                else if (flags&HAM_FIND_GT_MATCH) {
                    node=txn_opnode_get_next_sibling(node);
                    ham_key_set_intflags(key,
                        (ham_key_get_intflags(key)|KEY_IS_APPROXIMATE));
                    goto retry;
                }
                return (HAM_KEY_NOT_FOUND);
            }
            else if (txn_op_get_flags(op)&TXN_OP_NOP)
                ; /* nop */
            /* if the key already exists then return its record; do not
             * return pointers to txn_op_get_record, because it may be
             * flushed and the user's pointers would be invalid */
            else if ((txn_op_get_flags(op)&TXN_OP_INSERT)
                    || (txn_op_get_flags(op)&TXN_OP_INSERT_OW)
                    || (txn_op_get_flags(op)&TXN_OP_INSERT_DUP)) {
                // approx match? leave the loop and continue
                // with the btree
                if (ham_key_get_intflags(key)&KEY_IS_APPROXIMATE)
                    break;
                // otherwise copy the record and return
                return (copy_record(db, txn, op, record));
            }
            else {
                ham_assert(!"shouldn't be here", (""));
                return (HAM_KEY_NOT_FOUND);
            }
        }
        else { /* txn is still active */
            /* TODO txn_set_conflict_txn(txn, optxn); */
            return (HAM_TXN_CONFLICT);
        }

        op=txn_op_get_previous_in_node(op);
    }

    /*
     * if there was an approximate match: check if the btree provides
     * a better match
     */
    if (op && ham_key_get_intflags(key)&KEY_IS_APPROXIMATE) {
        ham_key_t txnkey={0};
        ham_key_t *k=txn_opnode_get_key(txn_op_get_node(op));
        txnkey.size=k->size;
        txnkey._flags=KEY_IS_APPROXIMATE;
        txnkey.data=db->get_env()->get_allocator()->alloc(txnkey.size);
        memcpy(txnkey.data, k->data, txnkey.size);

        ham_key_set_intflags(key, 0);
        
        // the "exact match" key was erased? then don't fetch it again
        if (exact_is_erased)
            flags=flags&(~HAM_FIND_EXACT_MATCH);

        // now lookup in the btree
        st=be->find(txn, key, record, flags);
        if (st==HAM_KEY_NOT_FOUND) {
            if (txnkey.data)
                db->get_env()->get_allocator()->free(txnkey.data);
            ham_key_set_intflags(key,
                (ham_key_get_intflags(key)|KEY_IS_APPROXIMATE));
            return (copy_record(db, txn, op, record));
        }
        else if (st)
            return (st);
        // the btree key is a direct match? then return it
        if ((!(ham_key_get_intflags(key)&KEY_IS_APPROXIMATE))
                && (flags&HAM_FIND_EXACT_MATCH)) {
            if (txnkey.data)
                db->get_env()->get_allocator()->free(txnkey.data);
            return (0);
        }
        // if there's an approx match in the btree: compare both keys and
        // use the one that is closer. if the btree is closer: make sure
        // that it was not erased or overwritten in a transaction
        int cmp=db->compare_keys(key, &txnkey);
        bool use_btree=false;
        if (flags&HAM_FIND_GT_MATCH) {
            if (cmp<0)
                use_btree=true;
        }
        else if (flags&HAM_FIND_LT_MATCH) {
            if (cmp>0)
                use_btree=true;
        }
        else
            ham_assert(!"shouldn't be here", (""));

        if (use_btree) {
            if (txnkey.data)
                db->get_env()->get_allocator()->free(txnkey.data);
            // lookup again, with the same flags and the btree key.
            // this will check if the key was erased or overwritten
            // in a transaction
            st=db_find_txn(db, txn, key, record,
                            flags|HAM_FIND_EXACT_MATCH);
            if (st==0)
                ham_key_set_intflags(key,
                    (ham_key_get_intflags(key)|KEY_IS_APPROXIMATE));
            return (st);
        }
        else { // use txn
            if (!key->flags&HAM_KEY_USER_ALLOC && txnkey.data) {
                arena->resize(txnkey.size);
                key->data=arena->get_ptr();
            }
            if (txnkey.data) {
                memcpy(key->data, txnkey.data, txnkey.size);
                db->get_env()->get_allocator()->free(txnkey.data);
            }
            key->size=txnkey.size;
            key->_flags=txnkey._flags;

            return (copy_record(db, txn, op, record));
        }
    }

    /*
     * no approximate match:
     *
     * we've successfully checked all un-flushed transactions and there
     * were no conflicts, and we have not found the key: now try to
     * lookup the key in the btree.
     */
    return (be->find(txn, key, record, flags));
}

ham_status_t
DatabaseImplementationLocal::get_parameters(ham_parameter_t *param)
{
    ham_parameter_t *p=param;
    Environment *env=m_db->get_env();

    if (p) {
        for (; p->name; p++) {
            switch (p->name) {
            case HAM_PARAM_CACHESIZE:
                p->value=env->get_cache()->get_capacity();
                break;
            case HAM_PARAM_PAGESIZE:
                p->value=env->get_pagesize();
                break;
            case HAM_PARAM_KEYSIZE:
                p->value=m_db->get_backend() ? db_get_keysize(m_db) : 21;
                break;
            case HAM_PARAM_MAX_ENV_DATABASES:
                p->value=env->get_max_databases();
                break;
            case HAM_PARAM_GET_FLAGS:
                p->value=m_db->get_rt_flags();
                break;
            case HAM_PARAM_GET_FILEMODE:
                p->value=m_db->get_env()->get_file_mode();
                break;
            case HAM_PARAM_GET_FILENAME:
                if (env->get_filename().size())
                    p->value=(ham_u64_t)PTR_TO_U64(env->get_filename().c_str());
                else
                    p->value=0;
                break;
            case HAM_PARAM_LOG_DIRECTORY:
                if (env->get_log_directory().size())
                    p->value=(ham_u64_t)(PTR_TO_U64(env->get_log_directory().c_str()));
                else
                    p->value=0;
                break;
            case HAM_PARAM_GET_DATABASE_NAME:
                p->value=(ham_offset_t)m_db->get_name();
                break;
            case HAM_PARAM_GET_KEYS_PER_PAGE:
                if (m_db->get_backend()) {
                    ham_size_t count=0, size=db_get_keysize(m_db);
                    Backend *be = m_db->get_backend();
                    ham_status_t st;

                    st=be->calc_keycount_per_page(&count, size);
                    if (st)
                        return (st);
                    p->value=count;
                }
                break;
            case HAM_PARAM_GET_DATA_ACCESS_MODE:
                p->value=m_db->get_data_access_mode();
                break;
            case HAM_PARAM_GET_STATISTICS:
                if (!p->value) {
                    ham_trace(("the value for parameter "
                               "'HAM_PARAM_GET_STATISTICS' must not be NULL "
                               "and reference a ham_statistics_t data "
                               "structure before invoking "
                               "ham_[env_]get_parameters"));
                    return (HAM_INV_PARAMETER);
                }
                else {
                    ham_status_t st=btree_stats_fill_ham_statistics_t(env,
                            m_db, (ham_statistics_t *)U64_TO_PTR(p->value));
                    if (st)
                        return (st);
                }
                break;
            default:
                ham_trace(("unknown parameter %d", (int)p->name));
                return (HAM_INV_PARAMETER);
            }
        }
    }

    return (0);
}

ham_status_t 
DatabaseImplementationLocal::check_integrity(Transaction *txn)
{
    ham_status_t st;
    Backend *be;

    be=m_db->get_backend();

    /* check the cache integrity */
    if (!(m_db->get_rt_flags()&HAM_IN_MEMORY_DB)) {
        st=m_db->get_env()->get_cache()->check_integrity();
        if (st)
            return (st);
    }

    /* purge cache if necessary */
    if (__cache_needs_purge(m_db->get_env())) {
        st=env_purge_cache(m_db->get_env());
        if (st)
            return (st);
    }

    /* call the backend function */
    st=be->check_integrity();
    m_db->get_env()->get_changeset().clear();

    return (st);
}

ham_status_t 
DatabaseImplementationLocal::get_key_count(Transaction *txn, ham_u32_t flags, 
                ham_offset_t *keycount)
{
    ham_status_t st;
    Backend *be;
    Environment *env=m_db->get_env();

    calckeys_context_t ctx = {m_db, flags, 0, HAM_FALSE};

    if (flags & ~(HAM_SKIP_DUPLICATES|HAM_FAST_ESTIMATE)) {
        ham_trace(("parameter 'flag' contains unsupported flag bits: %08x",
                  flags & ~(HAM_SKIP_DUPLICATES|HAM_FAST_ESTIMATE)));
        return (HAM_INV_PARAMETER);
    }

    be = m_db->get_backend();

    /* purge cache if necessary */
    if (__cache_needs_purge(env)) {
        st=env_purge_cache(env);
        if (st)
            return (st);
    }

    /*
     * call the backend function - this will retrieve the number of keys
     * in the btree
     */
    st=be->enumerate(__calc_keys_cb, &ctx);
    if (st)
        goto bail;
    *keycount=ctx.total_count;

    /*
     * if transactions are enabled, then also sum up the number of keys
     * from the transaction tree
     */
    if ((m_db->get_rt_flags()&HAM_ENABLE_TRANSACTIONS)
            && (m_db->get_optree())) {
        struct keycount_t k;
        k.c=0;
        k.flags=flags;
        k.txn=txn;
        k.db=m_db;
        txn_tree_enumerate(m_db->get_optree(), __get_key_count_txn, (void *)&k);
        *keycount+=k.c;
    }

bail:
    env->get_changeset().clear();
    return (st);
}

ham_status_t
DatabaseImplementationLocal::insert(Transaction *txn, ham_key_t *key, 
                ham_record_t *record, ham_u32_t flags)
{
    Environment *env=m_db->get_env();
    Transaction *local_txn=0;
    ham_status_t st;
    Backend *be=m_db->get_backend();
    ham_u64_t recno=0;
    ham_record_t temprec;

    ByteArray *arena=(txn==0 || (txn_get_flags(txn)&HAM_TXN_TEMPORARY))
                        ? &m_db->get_key_arena()
                        : &txn->get_key_arena();

    /* purge cache if necessary */
    if (__cache_needs_purge(env)) {
        st=env_purge_cache(env);
        if (st)
            return (st);
    }

    if (!txn && (m_db->get_rt_flags()&HAM_ENABLE_TRANSACTIONS)) {
        st=txn_begin(&local_txn, env, 0, HAM_TXN_TEMPORARY);
        if (st)
            return (st);
    }

    /*
     * record number: make sure that we have a valid key structure,
     * and lazy load the last used record number
     */
    if (m_db->get_rt_flags()&HAM_RECORD_NUMBER) {
        if (flags&HAM_OVERWRITE) {
            ham_assert(key->size==sizeof(ham_u64_t), (""));
            ham_assert(key->data!=0, (""));
            recno=*(ham_u64_t *)key->data;
        }
        else {
            /* get the record number (host endian) and increment it */
            recno=be->get_recno();
            recno++;
        }

        /* allocate memory for the key */
        if (!key->data) {
            arena->resize(sizeof(ham_u64_t));
            key->data=arena->get_ptr();
            key->size=sizeof(ham_u64_t);
        }

        /* store it in db endian */
        recno=ham_h2db64(recno);
        memcpy(key->data, &recno, sizeof(ham_u64_t));
        key->size=sizeof(ham_u64_t);

        /* we're appending this key sequentially */
        flags|=HAM_HINT_APPEND;

        /* transactions are faster if HAM_OVERWRITE is specified */
        if (txn)
            flags|=HAM_OVERWRITE;
    }

    /*
     * run the record-level filters on a temporary record structure - we
     * don't want to mess up the original structure
     */
    temprec=*record;
    st=__record_filters_before_write(m_db, &temprec);

    /*
     * if transactions are enabled: only insert the key/record pair into
     * the Transaction structure. Otherwise immediately write to the btree.
     */
    if (!st) {
        if (txn || local_txn) {
            st=db_insert_txn(m_db, txn ? txn : local_txn,
                            key, &temprec, flags, 0);
        }
        else
            st=be->insert(txn, key, &temprec, flags);
    }

    if (temprec.data!=record->data)
        env->get_allocator()->free(temprec.data);

    if (st) {
        if (local_txn)
            (void)txn_abort(local_txn, 0);

        if ((m_db->get_rt_flags()&HAM_RECORD_NUMBER)
                && !(flags&HAM_OVERWRITE)) {
            if (!(key->flags&HAM_KEY_USER_ALLOC)) {
                key->data=0;
                key->size=0;
            }
            ham_assert(st!=HAM_DUPLICATE_KEY, ("duplicate key in recno db!"));
        }

        env->get_changeset().clear();
        return (st);
    }

    /*
     * record numbers: return key in host endian! and store the incremented
     * record number
     */
    if (m_db->get_rt_flags()&HAM_RECORD_NUMBER) {
        recno=ham_db2h64(recno);
        memcpy(key->data, &recno, sizeof(ham_u64_t));
        key->size=sizeof(ham_u64_t);
        if (!(flags&HAM_OVERWRITE)) {
            be->set_recno(recno);
            be->set_dirty(true);
            be->flush();
            env->set_dirty(true);
        }
    }

    ham_assert(st==0, (""));

    if (local_txn)
        return (txn_commit(local_txn, 0));
    else if (env->get_flags()&HAM_ENABLE_RECOVERY
            && !(env->get_flags()&HAM_ENABLE_TRANSACTIONS))
        return (env->get_changeset().flush(DUMMY_LSN));
    else
        return (st);
}

ham_status_t 
DatabaseImplementationLocal::erase(Transaction *txn, ham_key_t *key, 
                ham_u32_t flags)
{
    ham_status_t st;
    Transaction *local_txn=0;
    Environment *env=m_db->get_env();
    Backend *be;
    ham_offset_t recno=0;

    be=m_db->get_backend();
    if (m_db->get_rt_flags()&HAM_READ_ONLY) {
        ham_trace(("cannot erase from a read-only database"));
        return (HAM_DB_READ_ONLY);
    }

    /* record number: make sure that we have a valid key structure */
    if (m_db->get_rt_flags()&HAM_RECORD_NUMBER) {
        if (key->size!=sizeof(ham_u64_t) || !key->data) {
            ham_trace(("key->size must be 8, key->data must not be NULL"));
            return (HAM_INV_PARAMETER);
        }
        recno=*(ham_offset_t *)key->data;
        recno=ham_h2db64(recno);
        *(ham_offset_t *)key->data=recno;
    }

    if (!txn && (m_db->get_rt_flags()&HAM_ENABLE_TRANSACTIONS)) {
        if ((st=txn_begin(&local_txn, env, 0, HAM_TXN_TEMPORARY)))
            return (st);
    }

    db_update_global_stats_erase_query(m_db, key->size);

    /*
     * if transactions are enabled: append a 'erase key' operation into
     * the txn tree; otherwise immediately erase the key from disk
     */
    if (txn || local_txn)
        st=db_erase_txn(m_db, txn ? txn : local_txn, key, flags, 0);
    else
        st=be->erase(txn, key, flags);

    if (st) {
        if (local_txn)
            (void)txn_abort(local_txn, 0);
    
        env->get_changeset().clear();
        return (st);
    }

    /* record number: re-translate the number to host endian */
    if (m_db->get_rt_flags()&HAM_RECORD_NUMBER)
        *(ham_offset_t *)key->data=ham_db2h64(recno);

    ham_assert(st==0, (""));

    if (local_txn) {
        env->get_changeset().clear();
        return (txn_commit(local_txn, 0));
    }
    else if (env->get_flags()&HAM_ENABLE_RECOVERY
            && !(env->get_flags()&HAM_ENABLE_TRANSACTIONS))
        return (env->get_changeset().flush(DUMMY_LSN));
    else
        return (st);
}

ham_status_t 
DatabaseImplementationLocal::find(Transaction *txn, ham_key_t *key, 
                ham_record_t *record, ham_u32_t flags)
{
    Environment *env=m_db->get_env();
    Transaction *local_txn=0;
    ham_status_t st;
    Backend *be=m_db->get_backend();

    ham_offset_t recno=0;

    /* purge cache if necessary */
    if (__cache_needs_purge(env)) {
        st=env_purge_cache(env);
        if (st)
            return (st);
    }

    if ((db_get_keysize(m_db)<sizeof(ham_offset_t)) &&
            (key->size>db_get_keysize(m_db))) {
        ham_trace(("database does not support variable length keys"));
        return (HAM_INV_KEYSIZE);
    }

    /* if this database has duplicates, then we use ham_cursor_find
     * because we have to build a duplicate list, and this is currently
     * only available in ham_cursor_find */
    if (m_db->get_rt_flags()&HAM_ENABLE_DUPLICATES) {
        Cursor *c;
        st=ham_cursor_create((ham_db_t *)m_db, (ham_txn_t *)txn, 
                HAM_DONT_LOCK, (ham_cursor_t **)&c);
        if (st)
            return (st);
        st=ham_cursor_find_ex((ham_cursor_t *)c, key, record,
                            flags|HAM_DONT_LOCK);
        m_db->close_cursor(c);
        return (st);
    }

    /* record number: make sure we have a number in little endian */
    if (m_db->get_rt_flags()&HAM_RECORD_NUMBER) {
        ham_assert(key->size==sizeof(ham_u64_t), (""));
        ham_assert(key->data!=0, (""));
        recno=*(ham_offset_t *)key->data;
        recno=ham_h2db64(recno);
        *(ham_offset_t *)key->data=recno;
    }

    /* if user did not specify a transaction, but transactions are enabled:
     * create a temporary one */
    if (!txn && (m_db->get_rt_flags()&HAM_ENABLE_TRANSACTIONS)) {
        st=txn_begin(&local_txn, env, 0, HAM_TXN_READ_ONLY|HAM_TXN_TEMPORARY);
        if (st)
            return (st);
    }

    db_update_global_stats_find_query(m_db, key->size);

    /*
     * if transactions are enabled: read keys from transaction trees,
     * otherwise read immediately from disk
     */
    if (txn || local_txn)
        st=db_find_txn(m_db, txn ? txn : local_txn, key, record, flags);
    else
        st=be->find(txn, key, record, flags);

    if (st) {
        if (local_txn)
            (void)txn_abort(local_txn, 0);

        env->get_changeset().clear();
        return (st);
    }

    /* record number: re-translate the number to host endian */
    if (m_db->get_rt_flags()&HAM_RECORD_NUMBER)
        *(ham_offset_t *)key->data=ham_db2h64(recno);

    /* run the record-level filters */
    st=__record_filters_after_find(m_db, record);
    if (st) {
        if (local_txn)
            (void)txn_abort(local_txn, 0);

        env->get_changeset().clear();
        return (st);
    }

    ham_assert(st==0, (""));
    env->get_changeset().clear();

    if (local_txn)
        return (txn_commit(local_txn, 0));
    else if (env->get_flags()&HAM_ENABLE_RECOVERY
                && !(env->get_flags()&HAM_ENABLE_TRANSACTIONS))
        return (env->get_changeset().flush(DUMMY_LSN));
    else
        return (st);
}

Cursor *
DatabaseImplementationLocal::cursor_create(Transaction *txn, ham_u32_t flags)
{
    Backend *be;

    be=m_db->get_backend();
    if (!be || !be->is_active())
        return (0);

    return (new Cursor(m_db, txn, flags));
}

Cursor *
DatabaseImplementationLocal::cursor_clone(Cursor *src)
{
    return (new Cursor(*src));
}

ham_status_t
DatabaseImplementationLocal::cursor_insert(Cursor *cursor, ham_key_t *key,
                ham_record_t *record, ham_u32_t flags)
{
    ham_status_t st;
    Backend *be=m_db->get_backend();
    ham_u64_t recno = 0;
    ham_record_t temprec;
    Environment *env=m_db->get_env();
    Transaction *local_txn=0;
    Transaction *txn=cursor->get_txn();

    ByteArray *arena=(txn==0 || (txn_get_flags(txn)&HAM_TXN_TEMPORARY))
                        ? &m_db->get_key_arena()
                        : &txn->get_key_arena();

    if ((db_get_keysize(m_db)<sizeof(ham_offset_t)) &&
            (key->size>db_get_keysize(m_db))) {
        ham_trace(("database does not support variable length keys"));
        return (HAM_INV_KEYSIZE);
    }

    /*
     * record number: make sure that we have a valid key structure,
     * and lazy load the last used record number
     */
    if (m_db->get_rt_flags()&HAM_RECORD_NUMBER) {
        if (flags&HAM_OVERWRITE) {
            ham_assert(key->size==sizeof(ham_u64_t), (""));
            ham_assert(key->data!=0, (""));
            recno=*(ham_u64_t *)key->data;
        }
        else {
            /* get the record number (host endian) and increment it */
            recno=be->get_recno();
            recno++;
        }

        /* allocate memory for the key */
        if (!key->data) {
            arena->resize(sizeof(ham_u64_t));
            key->data=arena->get_ptr();
            key->size=sizeof(ham_u64_t);
        }

        /* store it in db endian */
        recno=ham_h2db64(recno);
        memcpy(key->data, &recno, sizeof(ham_u64_t));
        key->size=sizeof(ham_u64_t);

        /* we're appending this key sequentially */
        flags|=HAM_HINT_APPEND;

        /* transactions are faster if HAM_OVERWRITE is specified */
        if (cursor->get_txn())
            flags|=HAM_OVERWRITE;
    }

    /* purge cache if necessary */
    if (__cache_needs_purge(env)) {
        st=env_purge_cache(env);
        if (st)
            return (st);
    }

    /*
     * run the record-level filters on a temporary record structure - we
     * don't want to mess up the original structure
     */
    temprec=*record;
    st=__record_filters_before_write(m_db, &temprec);
    if (!st)
        db_update_global_stats_insert_query(m_db, key->size, temprec.size);
    else
        return (st);

    /* if user did not specify a transaction, but transactions are enabled:
     * create a temporary one */
    if (!cursor->get_txn()
            && (m_db->get_rt_flags()&HAM_ENABLE_TRANSACTIONS)) {
        st=txn_begin(&local_txn, env, 0, HAM_TXN_TEMPORARY);
        if (st)
            return (st);
        cursor->set_txn(local_txn);
    }

    if (cursor->get_txn() || local_txn) {
        st=db_insert_txn(m_db,
                    cursor->get_txn()
                        ? cursor->get_txn()
                        : local_txn,
                    key, &temprec, flags, cursor->get_txn_cursor());
        if (st==0) {
            DupeCache *dc=cursor->get_dupecache();
            cursor->couple_to_txnop();
            /* reset the dupecache, otherwise cursor->get_dupecache_count()
             * does not update the dupecache correctly */
            dc->clear();
            /* if duplicate keys are enabled: set the duplicate index of
             * the new key  */
            if (st==0 && cursor->get_dupecache_count()) {
                ham_size_t i;
                txn_cursor_t *txnc=cursor->get_txn_cursor();
                txn_op_t *op=txn_cursor_get_coupled_op(txnc);
                ham_assert(op!=0, (""));

                for (i=0; i<dc->get_count(); i++) {
                    DupeCacheLine *l=dc->get_element(i);
                    if (!l->use_btree() && l->get_txn_op()==op) {
                        cursor->set_dupecache_index(i+1);
                        break;
                    }
                }
            }
            env->get_changeset().clear();
        }
    }
    else {
        st=btree_cursor_insert(cursor->get_btree_cursor(),
                    key, &temprec, flags);
        if (st==0)
            cursor->couple_to_btree();
    }

    /* if we created a temp. txn then clean it up again */
    if (local_txn)
        cursor->set_txn(0);

    if (temprec.data!=record->data)
        env->get_allocator()->free(temprec.data);

    if (st) {
        if (local_txn)
            (void)txn_abort(local_txn, 0);
        if ((m_db->get_rt_flags()&HAM_RECORD_NUMBER)
                && !(flags&HAM_OVERWRITE)) {
            if (!(key->flags&HAM_KEY_USER_ALLOC)) {
                key->data=0;
                key->size=0;
            }
            ham_assert(st!=HAM_DUPLICATE_KEY, ("duplicate key in recno db!"));
        }

        env->get_changeset().clear();
        return (st);
    }

    /* no need to append the journal entry - it's appended in db_insert_txn(),
     * which is called by db_insert_txn() */

    /*
     * record numbers: return key in host endian! and store the incremented
     * record number
     */
    if (m_db->get_rt_flags()&HAM_RECORD_NUMBER) {
        recno=ham_db2h64(recno);
        memcpy(key->data, &recno, sizeof(ham_u64_t));
        key->size=sizeof(ham_u64_t);
        if (!(flags&HAM_OVERWRITE)) {
            be->set_recno(recno);
            be->set_dirty(true);
            be->flush();
            env->set_dirty(true);
        }
    }

    ham_assert(st==0, (""));

    /* set a flag that the cursor just completed an Insert-or-find
     * operation; this information is needed in ham_cursor_move */
    cursor->set_lastop(Cursor::CURSOR_LOOKUP_INSERT);

    if (local_txn) {
        env->get_changeset().clear();
        return (txn_commit(local_txn, 0));
    }
    else if (env->get_flags()&HAM_ENABLE_RECOVERY
                && !(env->get_flags()&HAM_ENABLE_TRANSACTIONS))
        return (env->get_changeset().flush(DUMMY_LSN));
    else
        return (st);
}

ham_status_t
DatabaseImplementationLocal::cursor_erase(Cursor *cursor, ham_u32_t flags)
{
    ham_status_t st;
    Environment *env=m_db->get_env();
    Transaction *local_txn=0;

    db_update_global_stats_erase_query(m_db, 0);

    /* if user did not specify a transaction, but transactions are enabled:
     * create a temporary one */
    if (!cursor->get_txn()
            && (m_db->get_rt_flags()&HAM_ENABLE_TRANSACTIONS)) {
        st=txn_begin(&local_txn, env, 0, HAM_TXN_TEMPORARY);
        if (st)
            return (st);
        cursor->set_txn(local_txn);
    }

    /* this function will do all the work */
    st=cursor->erase(cursor->get_txn() ? cursor->get_txn() : local_txn, flags);

    /* clear the changeset */
    env->get_changeset().clear();

    /* if we created a temp. txn then clean it up again */
    if (local_txn)
        cursor->set_txn(0);

    /* on success: verify that cursor is now nil */
    if (st==0) {
        cursor->couple_to_btree();
        ham_assert(txn_cursor_is_nil(cursor->get_txn_cursor()), (""));
        ham_assert(cursor->is_nil(0), (""));
        cursor->clear_dupecache();
    }
    else {
        if (local_txn)
            (void)txn_abort(local_txn, 0);
        env->get_changeset().clear();
        return (st);
    }

    ham_assert(st==0, (""));

    /* no need to append the journal entry - it's appended in db_erase_txn(),
     * which is called by txn_cursor_erase() */

    if (local_txn) {
        env->get_changeset().clear();
        return (txn_commit(local_txn, 0));
    }
    else if (env->get_flags()&HAM_ENABLE_RECOVERY
            && !(env->get_flags()&HAM_ENABLE_TRANSACTIONS))
        return (env->get_changeset().flush(DUMMY_LSN));
    else
        return (st);
}


ham_status_t
DatabaseImplementationLocal::cursor_find(Cursor *cursor, ham_key_t *key,
                    ham_record_t *record, ham_u32_t flags)
{
    ham_status_t st;
    ham_offset_t recno=0;
    Transaction *local_txn=0;
    Environment *env=m_db->get_env();
    txn_cursor_t *txnc=cursor->get_txn_cursor();

    /*
     * record number: make sure that we have a valid key structure,
     * and translate the record number to database endian
     */
    if (m_db->get_rt_flags()&HAM_RECORD_NUMBER) {
        if (key->size!=sizeof(ham_u64_t) || !key->data) {
            ham_trace(("key->size must be 8, key->data must not be NULL"));
            return (HAM_INV_PARAMETER);
        }
        recno=*(ham_offset_t *)key->data;
        recno=ham_h2db64(recno);
        *(ham_offset_t *)key->data=recno;
    }

    db_update_global_stats_find_query(m_db, key->size);

    /* purge cache if necessary */
    if (__cache_needs_purge(env)) {
        st=env_purge_cache(env);
        if (st)
            return (st);
    }

    /* if user did not specify a transaction, but transactions are enabled:
     * create a temporary one */
    if (!cursor->get_txn()
            && (m_db->get_rt_flags()&HAM_ENABLE_TRANSACTIONS)) {
        st=txn_begin(&local_txn, env, 0, HAM_TXN_TEMPORARY);
        if (st)
            return (st);
        cursor->set_txn(local_txn);
    }

    /* reset the dupecache */
    cursor->clear_dupecache();

    /*
     * first try to find the key in the transaction tree. If it exists and
     * is NOT a duplicate then return its record. If it does not exist or
     * it has duplicates then lookup the key in the btree.
     *
     * in non-Transaction mode directly search through the btree.
     */
    if (cursor->get_txn() || local_txn) {
        st=txn_cursor_find(cursor->get_txn_cursor(), key, flags);
        /* if the key was erased in a transaction then fail with an error
         * (unless we have duplicates - they're checked below) */
        if (st) {
            if (st==HAM_KEY_NOT_FOUND)
                goto btree;
            if (st==HAM_KEY_ERASED_IN_TXN) {
                /* performance hack: if coupled op erases ALL duplicates
                 * then we know that the key no longer exists. if coupled op
                 * references a single duplicate w/ index > 1 then
                 * we know that there are other duplicates. if coupled op
                 * references the FIRST duplicate (idx 1) then we have
                 * to check if there are other duplicates */
                txn_op_t *op=txn_cursor_get_coupled_op(txnc);
                ham_assert(txn_op_get_flags(op)&TXN_OP_ERASE, (""));
                if (!txn_op_get_referenced_dupe(op)) {
                    // ALL!
                    st=HAM_KEY_NOT_FOUND;
                }
                else if (txn_op_get_referenced_dupe(op)>1) {
                    // not the first dupe - there are other dupes
                    st=0;
                }
                else if (txn_op_get_referenced_dupe(op)==1) {
                    // check if there are other dupes
                    ham_bool_t is_equal;
                    (void)cursor->sync(Cursor::CURSOR_SYNC_ONLY_EQUAL_KEY,
                                    &is_equal);
                    if (!is_equal)
                        cursor->set_to_nil(Cursor::CURSOR_BTREE);
                    if (!cursor->get_dupecache_count())
                        st=HAM_KEY_NOT_FOUND;
                    else
                        st=0;
                }
            }
            if (st)
                goto bail;
        }
        else {
            ham_bool_t is_equal;
            (void)cursor->sync(Cursor::CURSOR_SYNC_ONLY_EQUAL_KEY, &is_equal);
            if (!is_equal)
                cursor->set_to_nil(Cursor::CURSOR_BTREE);
        }
        cursor->couple_to_txnop();
        if (!cursor->get_dupecache_count()) {
            if (record)
                st=txn_cursor_get_record(txnc, record);
            goto bail;
        }
        if (st==0)
            goto check_dupes;
    }

btree:
    st=btree_cursor_find(cursor->get_btree_cursor(), key, record, flags);
    if (st==0) {
        cursor->couple_to_btree();
        /* if btree keys were found: reset the dupecache. The previous
         * call to cursor_get_dupecache_count() already initialized the
         * dupecache, but only with txn keys because the cursor was only
         * coupled to the txn */
        cursor->clear_dupecache();
    }

check_dupes:
    /* if the key has duplicates: build a duplicate table, then
     * couple to the first/oldest duplicate */
    if (cursor->get_dupecache_count()) {
        DupeCacheLine *e=cursor->get_dupecache()->get_first_element();
        if (e->use_btree())
            cursor->couple_to_btree();
        else
            cursor->couple_to_txnop();
        cursor->couple_to_dupe(1);
        st=0;

        /* now read the record */
        if (record) {
            /* TODO this works, but in case of the btree key w/ duplicates
            * it's possible that we read the record twice. I'm not sure if
            * this can be avoided, though. */
            if (cursor->is_coupled_to_txnop())
                st=txn_cursor_get_record(cursor->get_txn_cursor(),
                        record);
            else
                st=btree_cursor_move(cursor->get_btree_cursor(),
                        0, record, 0);
        }
    }
    else {
        if (cursor->is_coupled_to_txnop() && record)
            st=txn_cursor_get_record(cursor->get_txn_cursor(), record);
    }

bail:
    /* if we created a temp. txn then clean it up again */
    if (local_txn)
        cursor->set_txn(0);

    if (st) {
        if (local_txn)
            (void)txn_abort(local_txn, 0);
        env->get_changeset().clear();
        return (st);
    }

    /* record number: re-translate the number to host endian */
    if (m_db->get_rt_flags()&HAM_RECORD_NUMBER)
        *(ham_offset_t *)key->data=ham_db2h64(recno);

    /* run the record-level filters */
    if (record) {
        st=__record_filters_after_find(m_db, record);
        if (st) {
            if (local_txn)
                (void)txn_abort(local_txn, 0);
            env->get_changeset().clear();
            return (st);
        }
    }

    ham_assert(st==0, (""));

    /* set a flag that the cursor just completed an Insert-or-find
     * operation; this information is needed in ham_cursor_move */
    cursor->set_lastop(Cursor::CURSOR_LOOKUP_INSERT);

    if (local_txn) {
        env->get_changeset().clear();
        return (txn_commit(local_txn, 0));
    }
    else if (env->get_flags()&HAM_ENABLE_RECOVERY
            && !(env->get_flags()&HAM_ENABLE_TRANSACTIONS))
        return (env->get_changeset().flush(DUMMY_LSN));
    else
        return (st);
}

ham_status_t
DatabaseImplementationLocal::cursor_get_duplicate_count(Cursor *cursor,
                    ham_size_t *count, ham_u32_t flags)
{
    ham_status_t st=0;
    Environment *env=m_db->get_env();
    Transaction *local_txn=0;
    txn_cursor_t *txnc=cursor->get_txn_cursor();

    /* purge cache if necessary */
    if (__cache_needs_purge(env)) {
        st=env_purge_cache(env);
        if (st)
            return (st);
    }

    if (cursor->is_nil(0) && txn_cursor_is_nil(txnc))
        return (HAM_CURSOR_IS_NIL);

    /* if user did not specify a transaction, but transactions are enabled:
     * create a temporary one */
    if (!cursor->get_txn()
            && (m_db->get_rt_flags()&HAM_ENABLE_TRANSACTIONS)) {
        st=txn_begin(&local_txn, env, 0, HAM_TXN_TEMPORARY);
        if (st)
            return (st);
        cursor->set_txn(local_txn);
    }

    /* this function will do all the work */
    st=cursor->get_duplicate_count(
                    cursor->get_txn() ? cursor->get_txn() : local_txn,
                    count, flags);

    /* if we created a temp. txn then clean it up again */
    if (local_txn)
        cursor->set_txn(0);

    if (st) {
        if (local_txn)
            (void)txn_abort(local_txn, 0);
        env->get_changeset().clear();
        return (st);
    }

    ham_assert(st==0, (""));

    /* set a flag that the cursor just completed an Insert-or-find
     * operation; this information is needed in ham_cursor_move */
    cursor->set_lastop(Cursor::CURSOR_LOOKUP_INSERT);

    if (local_txn) {
        env->get_changeset().clear();
        return (txn_commit(local_txn, 0));
    }
    else if (env->get_flags()&HAM_ENABLE_RECOVERY
            && !(env->get_flags()&HAM_ENABLE_TRANSACTIONS))
        return (env->get_changeset().flush(DUMMY_LSN));
    else
        return (st);
}

ham_status_t
DatabaseImplementationLocal::cursor_get_record_size(Cursor *cursor,
                    ham_offset_t *size)
{
    ham_status_t st=0;
    Environment *env=m_db->get_env();
    Transaction *local_txn=0;
    txn_cursor_t *txnc=cursor->get_txn_cursor();

    /* purge cache if necessary */
    if (__cache_needs_purge(env)) {
        st=env_purge_cache(env);
        if (st)
            return (st);
    }

    if (cursor->is_nil(0) && txn_cursor_is_nil(txnc))
        return (HAM_CURSOR_IS_NIL);

    /* if user did not specify a transaction, but transactions are enabled:
     * create a temporary one */
    if (!cursor->get_txn()
            && (m_db->get_rt_flags()&HAM_ENABLE_TRANSACTIONS)) {
        st=txn_begin(&local_txn, env, 0, HAM_TXN_TEMPORARY);
        if (st)
            return (st);
        cursor->set_txn(local_txn);
    }

    /* this function will do all the work */
    st=cursor->get_record_size(
                    cursor->get_txn() ? cursor->get_txn() : local_txn,
                    size);

    /* if we created a temp. txn then clean it up again */
    if (local_txn)
        cursor->set_txn(0);

    env->get_changeset().clear();

    if (st) {
        if (local_txn)
            (void)txn_abort(local_txn, 0);
        return (st);
    }

    ham_assert(st==0, (""));

    /* set a flag that the cursor just completed an Insert-or-find
     * operation; this information is needed in ham_cursor_move */
    cursor->set_lastop(Cursor::CURSOR_LOOKUP_INSERT);

    if (local_txn) {
        env->get_changeset().clear();
        return (txn_commit(local_txn, 0));
    }
    else if (env->get_flags()&HAM_ENABLE_RECOVERY
            && !(env->get_flags()&HAM_ENABLE_TRANSACTIONS))
        return (env->get_changeset().flush(DUMMY_LSN));
    else
        return (st);
}

ham_status_t
DatabaseImplementationLocal::cursor_overwrite(Cursor *cursor,
                    ham_record_t *record, ham_u32_t flags)
{
    Environment *env=m_db->get_env();
    ham_status_t st;
    ham_record_t temprec;
    Transaction *local_txn=0;

    /* purge cache if necessary */
    if (__cache_needs_purge(env)) {
        st=env_purge_cache(env);
        if (st)
            return (st);
    }

    /*
     * run the record-level filters on a temporary record structure - we
     * don't want to mess up the original structure
     */
    temprec=*record;
    st=__record_filters_before_write(m_db, &temprec);
    if (st)
        return (st);

    /* if user did not specify a transaction, but transactions are enabled:
     * create a temporary one */
    if (!cursor->get_txn()
            && (m_db->get_rt_flags()&HAM_ENABLE_TRANSACTIONS)) {
        st=txn_begin(&local_txn, env, 0, HAM_TXN_TEMPORARY);
        if (st)
            return (st);
        cursor->set_txn(local_txn);
    }

    /* this function will do all the work */
    st=cursor->overwrite(
                    cursor->get_txn() ? cursor->get_txn() : local_txn,
                    &temprec, flags);

    /* if we created a temp. txn then clean it up again */
    if (local_txn)
        cursor->set_txn(0);

    if (temprec.data != record->data)
        env->get_allocator()->free(temprec.data);

    if (st) {
        if (local_txn)
            (void)txn_abort(local_txn, 0);
        env->get_changeset().clear();
        return (st);
    }

    ham_assert(st==0, (""));

    /* the journal entry is appended in db_insert_txn() */

    if (local_txn) {
        env->get_changeset().clear();
        return (txn_commit(local_txn, 0));
    }
    else if (env->get_flags()&HAM_ENABLE_RECOVERY
            && !(env->get_flags()&HAM_ENABLE_TRANSACTIONS))
        return (env->get_changeset().flush(DUMMY_LSN));
    else
        return (st);
}

ham_status_t
DatabaseImplementationLocal::cursor_move(Cursor *cursor, ham_key_t *key,
                ham_record_t *record, ham_u32_t flags)
{
    ham_status_t st=0;
    Environment *env=m_db->get_env();
    Transaction *local_txn=0;

    /* purge cache if necessary */
    if (__cache_needs_purge(env)) {
        st=env_purge_cache(env);
        if (st)
            return (st);
    }

    /*
     * if the cursor was never used before and the user requests a NEXT then
     * move the cursor to FIRST; if the user requests a PREVIOUS we set it
     * to LAST, resp.
     *
     * if the cursor was already used but is nil then we've reached EOF,
     * and a NEXT actually tries to move to the LAST key (and PREVIOUS
     * moves to FIRST)
     *
     * TODO the btree-cursor has identical code which can be removed
     */
    if (cursor->is_nil(0)) {
        if (flags&HAM_CURSOR_NEXT) {
            flags&=~HAM_CURSOR_NEXT;
            if (cursor->is_first_use())
              flags|=HAM_CURSOR_FIRST;
            else
              flags|=HAM_CURSOR_LAST;
        }
        else if (flags&HAM_CURSOR_PREVIOUS) {
            flags&=~HAM_CURSOR_PREVIOUS;
            if (cursor->is_first_use())
              flags|=HAM_CURSOR_LAST;
            else
              flags|=HAM_CURSOR_FIRST;
        }
    }

    /* in non-transactional mode - just call the btree function and return */
    if (!(m_db->get_rt_flags()&HAM_ENABLE_TRANSACTIONS)) {
        st=btree_cursor_move(cursor->get_btree_cursor(),
                key, record, flags);
        env->get_changeset().clear();
        if (st)
            return (st);

        /* run the record-level filters */
        return (__record_filters_after_find(m_db, record));
    }

    /* if user did not specify a transaction, but transactions are enabled:
     * create a temporary one */
    if (!cursor->get_txn()
            && (m_db->get_rt_flags()&HAM_ENABLE_TRANSACTIONS)) {
        st=txn_begin(&local_txn, env, 0, HAM_TXN_TEMPORARY);
        if (st)
            return (st);
        cursor->set_txn(local_txn);
    }

    /* everything else is handled by the cursor function */
    st=cursor->move(key, record, flags);

    /* if we created a temp. txn then clean it up again */
    if (local_txn)
        cursor->set_txn(0);

    env->get_changeset().clear();

    /* run the record-level filters */
    if (st==0 && record)
        st=__record_filters_after_find(m_db, record);

    /* store the direction */
    if (flags&HAM_CURSOR_NEXT)
        cursor->set_lastop(HAM_CURSOR_NEXT);
    else if (flags&HAM_CURSOR_PREVIOUS)
        cursor->set_lastop(HAM_CURSOR_PREVIOUS);
    else
        cursor->set_lastop(0);

    if (st) {
        if (local_txn)
            (void)txn_abort(local_txn, 0);
        if (st==HAM_KEY_ERASED_IN_TXN)
            st=HAM_KEY_NOT_FOUND;
        /* trigger a sync when the function is called again */
        cursor->set_lastop(0);
        return (st);
    }

    if (local_txn) {
        env->get_changeset().clear();
        return (txn_commit(local_txn, 0));
    }
    else
        return (st);
}

void
DatabaseImplementationLocal::cursor_close(Cursor *cursor)
{
    cursor->close();
}

ham_status_t
DatabaseImplementationLocal::close(ham_u32_t flags)
{
    Environment *env=m_db->get_env();
    ham_status_t st=HAM_SUCCESS;
    ham_status_t st2=HAM_SUCCESS;
    Backend *be;
    ham_bool_t has_other_db=HAM_FALSE;
    Database *newowner=0;
    ham_record_filter_t *record_head;

    /*
     * if this Database is the last database in the environment:
     * delete all environment-members
     */
    if (env) {
        Database *n=env->get_databases();
        while (n) {
            if (n!=m_db) {
                has_other_db=HAM_TRUE;
                break;
            }
            n=n->get_next();
        }
    }

    be=m_db->get_backend();

    /* close all open cursors */
    if (be) {
        st=be->close_cursors(flags);
        if (st)
            return (st);
    }
    
    btree_stats_flush_dbdata(m_db, m_db->get_perf_data(), has_other_db);

    /*
     * if we're not in read-only mode, and not an in-memory-database,
     * and the dirty-flag is true: flush the page-header to disk
     */
    if (env
            && env->get_header_page()
            && !(env->get_flags()&HAM_IN_MEMORY_DB)
            && env->get_device()
            && env->get_device()->is_open()
            && (!(m_db->get_rt_flags()&HAM_READ_ONLY))) {
        /* flush the database header, if it's dirty */
        if (env->is_dirty()) {
            st=env->get_header_page()->flush();
            if (st && st2==0)
                st2=st;
        }
    }

    /* get rid of the extkey-cache */
    if (m_db->get_extkey_cache()) {
        delete m_db->get_extkey_cache();
        m_db->set_extkey_cache(0);
    }

    /* in-memory-database: free all allocated blobs */
    if (be && be->is_active() && env->get_flags()&HAM_IN_MEMORY_DB) {
        Transaction *txn;
        free_cb_context_t context;
        context.db=m_db;
        st=txn_begin(&txn, env, 0, HAM_TXN_TEMPORARY);
        if (st && st2==0)
            st2=st;
        else {
            (void)be->enumerate(__free_inmemory_blobs_cb, &context);
            (void)txn_commit(txn, 0);
        }
    }

    /* clear the changeset */
    if (env)
        env->get_changeset().clear();

    /*
     * flush all pages of this database (but not the header page,
     * it's still required and will be flushed below)
     */
    if (env && env->get_cache()) {
        Page *n, *head=env->get_cache()->get_totallist();
        while (head) {
            n=head->get_next(Page::LIST_CACHED);
            if (head->get_db()==m_db && head!=env->get_header_page()) {
                if (!(env->get_flags()&HAM_IN_MEMORY_DB))
                    (void)db_flush_page(env, head);
                (void)db_free_page(head, 0);
            }
            head=n;
        }
    }

    /* clean up the transaction tree */
    if (m_db->get_optree())
        txn_free_optree(m_db->get_optree());

    /* close the backend */
    if (be && be->is_active()) {
        st=be->close();
        if (st && st2==0)
            st2=st;
    }

    if (be) {
        ham_assert(!be->is_active(), (0));
        delete be;
        if (st2==0)
            st2=st;
<<<<<<< HEAD

        /*
         * TODO
         * this free() should move into the backend destructor
         */
        env->get_allocator()->free(be);
=======
>>>>>>> 96f7517a
        m_db->set_backend(0);
    }

    /* free cached memory */
    m_db->get_key_arena().clear();
    m_db->get_record_arena().clear();

    /*
     * environment: move the ownership to another database.
     * it's possible that there's no other database, then set the
     * ownership to 0
     */
    if (env) {
        Database *head=env->get_databases();
        while (head) {
            if (head!=m_db) {
                newowner=head;
                break;
            }
            head=head->get_next();
        }
    }
    if (env && env->get_header_page()) {
        ham_assert(env->get_header_page(), (0));
        env->get_header_page()->set_db(newowner);
    }

    /* close all record-level filters */
    record_head=m_db->get_record_filter();
    while (record_head) {
        ham_record_filter_t *next=record_head->_next;

        if (record_head->close_cb)
            record_head->close_cb((ham_db_t *)m_db, record_head);
        record_head=next;
    }
    m_db->set_record_filter(0);

    /*
     * trash all DB performance data
     *
     * This must happen before the DB is removed from the ENV as the ENV
     * (when it exists) provides the required allocator.
     */
    btree_stats_trash_dbdata(m_db, m_db->get_perf_data());

    return (st2);
}
<|MERGE_RESOLUTION|>--- conflicted
+++ resolved
@@ -685,13 +685,8 @@
 
     /* hack: prior to 2.0, the type of btree root pages was not set
      * correctly */
-<<<<<<< HEAD
-    ham_btree_t *be=(ham_btree_t *)db->get_backend();
-    if ((*page_ref)->get_self()==btree_get_rootpage(be)
-=======
     BtreeBackend *be=(BtreeBackend *)db->get_backend();
     if ((*page_ref)->get_self()==be->get_rootpage() 
->>>>>>> 96f7517a
             && !(db->get_rt_flags()&HAM_READ_ONLY))
         (*page_ref)->set_type(Page::TYPE_B_ROOT);
     return (0);
@@ -2958,15 +2953,6 @@
         delete be;
         if (st2==0)
             st2=st;
-<<<<<<< HEAD
-
-        /*
-         * TODO
-         * this free() should move into the backend destructor
-         */
-        env->get_allocator()->free(be);
-=======
->>>>>>> 96f7517a
         m_db->set_backend(0);
     }
 
