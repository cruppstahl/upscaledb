--- conflicted
+++ resolved
@@ -257,11 +257,7 @@
     if (flags&HAM_ENABLE_TRANSACTIONS
             && !(flags&HAM_DISABLE_ASYNCHRONOUS_FLUSH)
             && !(flags&HAM_IN_MEMORY_DB)) {
-<<<<<<< HEAD
-        env->m_async_thread=new boost::thread(boost::bind(&Environment::async_flush_thread, env));
-=======
         env->set_worker_thread(new Worker(env));
->>>>>>> 6f319463
     }
 
     /* flush the header page - this will write through disk if logging is
@@ -546,11 +542,15 @@
     if (flags&HAM_ENABLE_TRANSACTIONS
             && !(flags&HAM_DISABLE_ASYNCHRONOUS_FLUSH)
             && !(flags&HAM_IN_MEMORY_DB)) {
-<<<<<<< HEAD
         env->m_async_thread=new boost::thread(boost::bind(&Environment::async_flush_thread, env));
-=======
+    }
+
+    /* disable async flush if transactions are disabled or if it's an
+     * in-memory database */
+    if (flags&HAM_ENABLE_TRANSACTIONS
+            && !(flags&HAM_DISABLE_ASYNCHRONOUS_FLUSH)
+            && !(flags&HAM_IN_MEMORY_DB)) {
         env->set_worker_thread(new Worker(env));
->>>>>>> 6f319463
     }
 
     return (HAM_SUCCESS);
@@ -731,18 +731,8 @@
     Device *device;
     ham_file_filter_t *file_head;
 
-<<<<<<< HEAD
-    if (env->m_async_thread) {
-        env->m_exit_async = true;
-        env->signal_commit();
-        env->m_async_thread->join();
-        delete env->m_async_thread;
-        env->m_async_thread = 0;
-    }
-=======
     /* flush all committed transactions */
     env->flush_committed_txns(true);
->>>>>>> 6f319463
 
     /* flush the freelist */
     if (env->get_freelist()) {
@@ -914,11 +904,7 @@
         return (0);
 
     /* flush all committed transactions */
-<<<<<<< HEAD
-    st=env->signal_commit();
-=======
     st=env->flush_committed_txns(true);
->>>>>>> 6f319463
     if (st)
         return (st);
 
@@ -1606,59 +1592,27 @@
 }
 
 ham_status_t
-<<<<<<< HEAD
-Environment::flush_committed_txns()
-{
-    ScopedLock lock=ScopedLock(m_mutex);
-=======
 Environment::flush_committed_txns(bool dontlock)
 {
     ScopedLock lock;
     if (!dontlock)
         lock=ScopedLock(m_mutex);
->>>>>>> 6f319463
 
     return (env_flush_committed_txns_nolock(this));
-}
-
-<<<<<<< HEAD
-void
-Environment::async_flush_thread()
-{
-    ScopedLock lock(m_async_mutex);
-
-    while (!m_exit_async) {
-        m_async_cond.wait(lock);
-        flush_committed_txns();
-    }
 }
 
 ham_status_t
 Environment::signal_commit()
 {
-    if (!m_async_thread)
-        return (env_flush_committed_txns_nolock(this));
-
-    //ScopedLock lock(m_async_mutex);
-    m_async_cond.notify_all();
-=======
-ham_status_t
-Environment::signal_commit()
-{
     if (!m_worker_thread)
         return (env_flush_committed_txns_nolock(this));
 
     m_worker_thread->signal_commit();
->>>>>>> 6f319463
     return (0);
 }
 
 ham_status_t
-<<<<<<< HEAD
 env_get_incremented_lsn(Environment *env, ham_u64_t *lsn)
-=======
-env_get_incremented_lsn(Environment *env, ham_u64_t *lsn) 
->>>>>>> 6f319463
 {
     Journal *j=env->get_journal();
     if (j) {
