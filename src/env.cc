/**
 * Copyright (C) 2005-2012 Christoph Rupp (chris@crupp.de).
 *
 * This program is free software; you can redistribute it and/or modify it
 * under the terms of the GNU General Public License as published by the
 * Free Software Foundation; either version 2 of the License, or
 * (at your option) any later version.
 *
 * See files COPYING.* for License information.
 *
 */

#include "config.h"

#include <string.h>

#include "db.h"
#include "env.h"
#include "btree_stats.h"
#include "device.h"
#include "version.h"
#include "serial.h"
#include "txn.h"
#include "device.h"
#include "btree.h"
#include "mem.h"
#include "freelist.h"
#include "extkeys.h"
#include "backend.h"
#include "cache.h"
#include "log.h"
#include "journal.h"
#include "btree_key.h"
#include "os.h"
#include "blob.h"
#include "txn_cursor.h"
#include "cursor.h"
#include "btree_cursor.h"

typedef struct free_cb_context_t
{
    Database *db;
    ham_bool_t is_leaf;

} free_cb_context_t;

Environment::Environment()
  : m_file_mode(0), m_txn_id(0), m_context(0), m_device(0), m_cache(0),
    m_alloc(0), m_hdrpage(0), m_oldest_txn(0), m_newest_txn(0), m_log(0),
    m_journal(0), m_flags(0), m_databases(0), m_pagesize(0), m_cachesize(0),
    m_max_databases_cached(0), m_is_active(false), m_is_legacy(false),
    m_file_filters(0)
{
#if HAM_ENABLE_REMOTE
    m_curl=0;
#endif

    memset(&m_perf_data, 0, sizeof(m_perf_data));

    _fun_create=0;
    _fun_open=0;
    _fun_rename_db=0;
    _fun_erase_db=0;
    _fun_get_database_names=0;
    _fun_get_parameters=0;
    _fun_flush=0;
    _fun_create_db=0;
    _fun_open_db=0;
    _fun_txn_begin=0;
    _fun_txn_abort=0;
    _fun_txn_commit=0;
    _fun_close=0;
    destroy=0;
}

Environment::~Environment()
{
    /* delete all performance data */
    btree_stats_trash_globdata(this, get_global_perf_data());

    /* close the device if it still exists */
    if (get_device()) {
        Device *device=get_device();
        if (device->is_open()) {
            (void)device->flush();
            (void)device->close();
        }
        delete device;
        set_device(0);
    }

    /* close the allocator */
    if (get_allocator()) {
        delete get_allocator();
        set_allocator(0);
    }
}

bool
Environment::is_private()
{
    // must have exactly 1 database with the ENV_IS_PRIVATE flag
    if (!get_databases())
        return (false);

    Database *db=get_databases();
    if (db->get_next())
        return (false);
    return ((db->get_rt_flags()&DB_ENV_IS_PRIVATE) ? true : false);
}

struct db_indexdata_t *
Environment::get_indexdata_ptr(int i)
{
    db_indexdata_t *dbi=(db_indexdata_t *)
            (get_header_page()->get_payload()+sizeof(env_header_t));
    return (dbi+i);
}

freelist_payload_t *
Environment::get_freelist()
{
    return ((freelist_payload_t *)(get_header_page()->get_payload()+
                        SIZEOF_FULL_HEADER(this)));
}

/*
 * forward decl - implemented in hamsterdb.cc
 */
extern ham_status_t
__check_create_parameters(Environment *env, Database *db, const char *filename,
        ham_u32_t *pflags, const ham_parameter_t *param,
        ham_size_t *ppagesize, ham_u16_t *pkeysize,
        ham_u64_t *pcachesize, ham_u16_t *pdbname,
        ham_u16_t *pmaxdbs, ham_u16_t *pdata_access_mode,
        std::string &logdir, bool create);

/*
 * callback function for freeing blobs of an in-memory-database, implemented
 * in db.c
 */
extern ham_status_t
__free_inmemory_blobs_cb(int event, void *param1, void *param2, void *context);

ham_status_t
env_fetch_page(Page **page_ref, Environment *env,
        ham_offset_t address, ham_u32_t flags)
{
    return (db_fetch_page_impl(page_ref, env, 0, address, flags));
}

ham_status_t
env_alloc_page(Page **page_ref, Environment *env,
                ham_u32_t type, ham_u32_t flags)
{
    return (db_alloc_page_impl(page_ref, env, 0, type, flags));
}

static ham_status_t
_local_fun_create(Environment *env, const char *filename,
            ham_u32_t flags, ham_u32_t mode, const ham_parameter_t *param)
{
    ham_status_t st=0;
    Device *device=0;
    ham_size_t pagesize=env->get_pagesize();

    /* reset all performance data */
    btree_stats_init_globdata(env, env->get_global_perf_data());

    ham_assert(!env->get_header_page(), (0));

    /* initialize the device if it does not yet exist */
    if (!env->get_device()) {
        if (flags&HAM_IN_MEMORY_DB)
            device=new InMemoryDevice(env, flags);
        else
            device=new FileDevice(env, flags);

        device->set_pagesize(env->get_pagesize());
        env->set_device(device);

        /* now make sure the pagesize is a multiple of
         * DB_PAGESIZE_MIN_REQD_ALIGNMENT bytes */
        ham_assert(0 == (env->get_pagesize()
                    % DB_PAGESIZE_MIN_REQD_ALIGNMENT), (0));
    }
    else {
        device=env->get_device();
        ham_assert(device->get_pagesize(), (0));
        ham_assert(env->get_pagesize() == device->get_pagesize(), (0));
    }
    ham_assert(device == env->get_device(), (0));
    ham_assert(env->get_pagesize() == device->get_pagesize(), (""));

    /* create the file */
    st=device->create(filename, flags, mode);
    if (st) {
        (void)ham_env_close((ham_env_t *)env, HAM_DONT_LOCK);
        return (st);
    }

    /* allocate the header page */
    {
        Page *page=new Page(env);
        /* manually set the device pointer */
        page->set_device(device);
        st=page->allocate();
        if (st) {
            delete page;
            (void)ham_env_close((ham_env_t *)env, HAM_DONT_LOCK);
            return (st);
        }
        memset(page->get_pers(), 0, pagesize);
        page->set_type(Page::TYPE_HEADER);
        env->set_header_page(page);

        /* initialize the header */
        env->set_magic('H', 'A', 'M', '\0');
        env->set_version(HAM_VERSION_MAJ, HAM_VERSION_MIN, HAM_VERSION_REV, 0);
        env->set_serialno(HAM_SERIALNO);
        env->set_persistent_pagesize(pagesize);
        env->set_max_databases(env->get_max_databases_cached());
        ham_assert(env->get_max_databases() > 0, (0));

        page->set_dirty(true);
    }

    /*
     * create a logfile and a journal (if requested)
     */
    if (env->get_flags()&HAM_ENABLE_RECOVERY) {
        Log *log=new Log(env);
        st=log->create();
        if (st) {
            delete log;
            (void)ham_env_close((ham_env_t *)env, HAM_DONT_LOCK);
            return (st);
        }
        env->set_log(log);

        Journal *journal=new Journal(env);
        st=journal->create();
        if (st) {
            (void)ham_env_close((ham_env_t *)env, HAM_DONT_LOCK);
            return (st);
        }
        env->set_journal(journal);
    }

    /* initialize the cache */
    env->set_cache(new Cache(env, env->get_cachesize()));

    /* flush the header page - this will write through disk if logging is
     * enabled */
    if (env->get_flags()&HAM_ENABLE_RECOVERY)
        return (env->get_header_page()->flush());

    return (0);
}

static ham_status_t
__recover(Environment *env, ham_u32_t flags)
{
    ham_status_t st;
    Log *log=new Log(env);
    Journal *journal=new Journal(env);

    ham_assert(env->get_flags()&HAM_ENABLE_RECOVERY, (""));

    /* open the log and the journal (if transactions are enabled) */
    st=log->open();
    env->set_log(log);
    if (st && st!=HAM_FILE_NOT_FOUND)
        goto bail;
    if (env->get_flags()&HAM_ENABLE_TRANSACTIONS) {
        st=journal->open();
        env->set_journal(journal);
        if (st && st!=HAM_FILE_NOT_FOUND)
            goto bail;
    }

    /* success - check if we need recovery */
    if (!log->is_empty()) {
        if (flags&HAM_AUTO_RECOVERY) {
            st=log->recover();
            if (st)
                goto bail;
        }
        else {
            st=HAM_NEED_RECOVERY;
            goto bail;
        }
    }

    if (env->get_flags()&HAM_ENABLE_TRANSACTIONS) {
        if (!journal->is_empty()) {
            if (flags&HAM_AUTO_RECOVERY) {
                st=journal->recover();
                if (st)
                    goto bail;
            }
            else {
                st=HAM_NEED_RECOVERY;
                goto bail;
            }
        }
    }

goto success;

bail:
    /* in case of errors: close log and journal, but do not delete the files */
    if (log) {
        log->close(true);
        delete log;
        env->set_log(0);
    }
    if (journal) {
        journal->close(true);
        delete journal;
        env->set_journal(0);
    }
    return (st);

success:
    /* done with recovering - if there's no log and/or no journal then
     * create them and store them in the environment */
    if (!log) {
        log=new Log(env);
        st=log->create();
        if (st)
            return (st);
    }
    env->set_log(log);

    if (env->get_flags()&HAM_ENABLE_TRANSACTIONS) {
        if (!journal) {
            journal=new Journal(env);
            st=journal->create();
            if (st)
                return (st);
        }
        env->set_journal(journal);
    }
    else if (journal)
        delete journal;

    return (0);
}

static ham_status_t
_local_fun_open(Environment *env, const char *filename, ham_u32_t flags,
        const ham_parameter_t *param)
{
    ham_status_t st;
    Device *device=0;
    ham_u32_t pagesize=0;

    /* reset all performance data */
    btree_stats_init_globdata(env, env->get_global_perf_data());

    /* initialize the device if it does not yet exist */
    if (!env->get_device()) {
        if (flags&HAM_IN_MEMORY_DB)
            device=new InMemoryDevice(env, flags);
        else
            device=new FileDevice(env, flags);

        env->set_device(device);
    }
    else {
        device=env->get_device();
    }

    /* open the file */
    st=device->open(filename, flags);
    if (st) {
        (void)ham_env_close((ham_env_t *)env,
                        HAM_DONT_CLEAR_LOG|HAM_DONT_LOCK);
        return (st);
    }

    /*
     * read the database header
     *
     * !!!
     * now this is an ugly problem - the database header is one page, but
     * what's the size of this page? chances are good that it's the default
     * page-size, but we really can't be sure.
     *
     * read 512 byte and extract the "real" page size, then read
     * the real page. (but i really don't like this)
     */
    {
        Page *page=0;
        env_header_t *hdr;
        ham_u8_t hdrbuf[512];
        Page fakepage(env);
        ham_bool_t hdrpage_faked = HAM_FALSE;

        /*
         * in here, we're going to set up a faked headerpage for the
         * duration of this call; BE VERY CAREFUL: we MUST clean up
         * at the end of this section or we'll be in BIG trouble!
         */
        hdrpage_faked = HAM_TRUE;
        fakepage.set_pers((page_data_t *)hdrbuf);
        env->set_header_page(&fakepage);

        /*
         * now fetch the header data we need to get an estimate of what
         * the database is made of really.
         *
         * Because we 'faked' a headerpage setup right here, we can now use
         * the regular hamster macros to obtain data from the file
         * header -- pre v1.1.0 code used specially modified copies of
         * those macros here, but with the advent of dual-version database
         * format support here this was getting hairier and hairier.
         * So we now fake it all the way instead.
         */
        st=device->read(0, hdrbuf, sizeof(hdrbuf));
        if (st)
            goto fail_with_fake_cleansing;

        hdr=env->get_header();

        pagesize=env->get_persistent_pagesize();
        env->set_pagesize(pagesize);
        device->set_pagesize(pagesize);

        /*
         * can we use mmap?
         * TODO really necessary? code is already handled in
         * __check_parameters() above
         */
#if HAVE_MMAP
        if (!(flags&HAM_DISABLE_MMAP)) {
            if (pagesize % os_get_granularity()==0)
                flags|=DB_USE_MMAP;
            else
                device->set_flags(flags|HAM_DISABLE_MMAP);
        }
        else {
            device->set_flags(flags|HAM_DISABLE_MMAP);
        }
        flags&=~HAM_DISABLE_MMAP; /* don't store this flag */
#else
        device->set_flags(flags|HAM_DISABLE_MMAP);
#endif

        /** check the file magic */
        if (!env->compare_magic('H', 'A', 'M', '\0')) {
            ham_log(("invalid file type"));
            st = HAM_INV_FILE_HEADER;
            goto fail_with_fake_cleansing;
        }

        /*
         * check the database version
         *
         * if this Database is from 1.0.x: force the PRE110-DAM
         * TODO this is done again some lines below; remove this and
         * replace it with a function __is_supported_version()
         */
        if (envheader_get_version(hdr, 0)>HAM_VERSION_MAJ ||
                (envheader_get_version(hdr, 0)==HAM_VERSION_MAJ
                    && envheader_get_version(hdr, 1)>HAM_VERSION_MIN)) {
            ham_log(("invalid file version"));
            st = HAM_INV_FILE_VERSION;
            goto fail_with_fake_cleansing;
        }
        else if (envheader_get_version(hdr, 0) == 1 &&
            envheader_get_version(hdr, 1) == 0 &&
            envheader_get_version(hdr, 2) <= 9) {
            env->set_legacy(true);
        }

        st=0;

fail_with_fake_cleansing:

        /* undo the headerpage fake first! */
        if (hdrpage_faked)
            fakepage.set_pers(0);
            env->set_header_page(0);

        /* exit when an error was signaled */
        if (st) {
            (void)ham_env_close((ham_env_t *)env,
                        HAM_DONT_CLEAR_LOG|HAM_DONT_LOCK);
            return (st);
        }

        /* now read the "real" header page and store it in the Environment */
        page=new Page(env);
        page->set_device(device);
        st=page->fetch(0);
        if (st) {
            delete page;
            (void)ham_env_close((ham_env_t *)env,
                        HAM_DONT_CLEAR_LOG|HAM_DONT_LOCK);
            return (st);
        }
        env->set_header_page(page);
    }

    /*
     * initialize the cache; the cache is needed during recovery, therefore
     * we have to create the cache BEFORE we attempt to recover
     */
    env->set_cache(new Cache(env, env->get_cachesize()));

    /*
     * open the logfile and check if we need recovery. first open the
     * (physical) log and re-apply it. afterwards to the same with the
     * (logical) journal.
     */
    if (env->get_flags()&HAM_ENABLE_RECOVERY) {
        st=__recover(env, flags);
        if (st) {
            (void)ham_env_close((ham_env_t *)env,
                        HAM_DONT_CLEAR_LOG|HAM_DONT_LOCK);
            return (st);
        }
    }

    return (HAM_SUCCESS);
}

static ham_status_t
_local_fun_rename_db(Environment *env, ham_u16_t oldname,
                ham_u16_t newname, ham_u32_t flags)
{
    ham_u16_t dbi;
    ham_u16_t slot;

    /*
     * make sure that the environment was either created or opened, and
     * a valid device exists
     */
    if (!env->get_device())
        return (HAM_NOT_READY);

    /*
     * check if a database with the new name already exists; also search
     * for the database with the old name
     */
    slot=env->get_max_databases();
    ham_assert(env->get_max_databases() > 0, (0));
    for (dbi=0; dbi<env->get_max_databases(); dbi++) {
        ham_u16_t name=index_get_dbname(env->get_indexdata_ptr(dbi));
        if (name==newname)
            return (HAM_DATABASE_ALREADY_EXISTS);
        if (name==oldname)
            slot=dbi;
    }

    if (slot==env->get_max_databases())
        return (HAM_DATABASE_NOT_FOUND);

    /* replace the database name with the new name */
    index_set_dbname(env->get_indexdata_ptr(slot), newname);

    env->set_dirty(true);

    /* flush the header page if logging is enabled */
    if (env->get_flags()&HAM_ENABLE_RECOVERY)
        return (env->get_header_page()->flush());
    
    return (0);
}

static ham_status_t
_local_fun_erase_db(Environment *env, ham_u16_t name, ham_u32_t flags)
{
    Database *db;
    ham_status_t st;
    free_cb_context_t context;
    ham_backend_t *be;

    /*
     * check if this database is still open
     */
    db=env->get_databases();
    while (db) {
        ham_u16_t dbname=index_get_dbname(env->get_indexdata_ptr(
                            db->get_indexdata_offset()));
        if (dbname==name)
            return (HAM_DATABASE_ALREADY_OPEN);
        db=db->get_next();
    }

    /*
     * if it's an in-memory environment: no need to go on, if the
     * database was closed, it does no longer exist
     */
    if (env->get_flags()&HAM_IN_MEMORY_DB)
        return (HAM_DATABASE_NOT_FOUND);

    /*
     * temporarily load the database
     */
    st=ham_new((ham_db_t **)&db);
    if (st)
        return (st);
    st=ham_env_open_db((ham_env_t *)env, (ham_db_t *)db, name,
                HAM_DONT_LOCK, 0);
    if (st) {
        delete db;
        return (st);
    }

    /* logging enabled? then the changeset and the log HAS to be empty */
#ifdef HAM_DEBUG
        if (env->get_flags()&HAM_ENABLE_RECOVERY) {
            ham_assert(env->get_changeset().is_empty(), (""));
            ham_assert(env->get_log()->is_empty(), (""));
        }
#endif

    /*
     * delete all blobs and extended keys, also from the cache and
     * the extkey-cache
     *
     * also delete all pages and move them to the freelist; if they're
     * cached, delete them from the cache
     */
    context.db=db;
    be=db->get_backend();
    if (!be || !be_is_active(be))
        return (HAM_INTERNAL_ERROR);

    if (!be->_fun_enumerate)
        return (HAM_NOT_IMPLEMENTED);

    st=be->_fun_enumerate(be, __free_inmemory_blobs_cb, &context);
    if (st) {
        (void)ham_close((ham_db_t *)db, HAM_DONT_LOCK);
        delete db;
        return (st);
    }

    /* set database name to 0 and set the header page to dirty */
    index_set_dbname(env->get_indexdata_ptr(
                        db->get_indexdata_offset()), 0);
    env->get_header_page()->set_dirty(true);

    /* if logging is enabled: flush the changeset and the header page */
    if (st==0 && env->get_flags()&HAM_ENABLE_RECOVERY) {
        ham_u64_t lsn;
        env->get_changeset().add_page(env->get_header_page());
        st=env_get_incremented_lsn(env, &lsn);
        if (st==0)
            st=env->get_changeset().flush(lsn);
    }

    /* clean up and return */
    (void)ham_close((ham_db_t *)db, HAM_DONT_LOCK);
    delete db;

    return (0);
}

static ham_status_t
_local_fun_get_database_names(Environment *env, ham_u16_t *names,
            ham_size_t *count)
{
    ham_u16_t name;
    ham_size_t i=0;
    ham_size_t max_names=0;
    ham_status_t st=0;

    max_names=*count;
    *count=0;

    /*
     * copy each database name in the array
     */
    ham_assert(env->get_max_databases() > 0, (0));
    for (i=0; i<env->get_max_databases(); i++) {
        name = index_get_dbname(env->get_indexdata_ptr(i));
        if (name==0)
            continue;

        if (*count>=max_names) {
            st=HAM_LIMITS_REACHED;
            goto bail;
        }

        names[(*count)++]=name;
    }

bail:

    return st;
}

static ham_status_t
_local_fun_close(Environment *env, ham_u32_t flags)
{
    ham_status_t st;
    ham_status_t st2=HAM_SUCCESS;
    Device *device;
    ham_file_filter_t *file_head;

    /*
     * if we're not in read-only mode, and not an in-memory-database,
     * and the dirty-flag is true: flush the page-header to disk
     */
    if (env->get_header_page()
            && !(env->get_flags()&HAM_IN_MEMORY_DB)
            && env->get_device()
            && env->get_device()->is_open()
            && (!(env->get_flags()&HAM_READ_ONLY))) {
        st=env->get_header_page()->flush();
        if (!st2) st2 = st;
    }

    /*
     * flush the freelist
     */
    st=freel_shutdown(env);
    if (st) {
        if (st2 == 0)
            st2 = st;
    }

    device=env->get_device();

    /*
     * close the header page
     *
     * !!
     * the last database, which was closed, has set the owner of the
     * page to 0, which means that we can't call Page::free
     * etc. We have to use the device-routines.
     */
    if (env->get_header_page()) {
        Page *page=env->get_header_page();
        ham_assert(device, (0));
        if (page->get_pers()) {
            st=device->free_page(page);
            if (!st2)
                st2=st;
        }
        delete page;
        env->set_header_page(0);
    }

    /* flush all pages, get rid of the cache */
    if (env->get_cache()) {
        (void)db_flush_all(env->get_cache(), 0);
        delete env->get_cache();
        env->set_cache(0);
    }

    /* close the device */
    if (device) {
        if (device->is_open()) {
            if (!(env->get_flags()&HAM_READ_ONLY)) {
                st=device->flush();
                if (!st2)
                    st2=st;
            }
            st=device->close();
            if (!st2)
                st2=st;
        }
        delete device;
        env->set_device(0);
    }

    /* close all file-level filters */
    file_head=env->get_file_filter();
    while (file_head) {
        ham_file_filter_t *next=file_head->_next;
        if (file_head->close_cb)
            file_head->close_cb((ham_env_t *)env, file_head);
        file_head=next;
    }
    env->set_file_filter(0);

    /* close the log and the journal */
    if (env->get_log()) {
        Log *log=env->get_log();
        st=log->close(flags&HAM_DONT_CLEAR_LOG);
        if (!st2)
            st2 = st;
        delete log;
        env->set_log(0);
    }
    if (env->get_journal()) {
        Journal *journal=env->get_journal();
        st=journal->close(flags&HAM_DONT_CLEAR_LOG);
        if (!st2)
            st2 = st;
        delete journal;
        env->set_journal(0);
    }

    return st2;
}

static ham_status_t
_local_fun_get_parameters(Environment *env, ham_parameter_t *param)
{
    ham_parameter_t *p=param;

    if (p) {
        for (; p->name; p++) {
            switch (p->name) {
            case HAM_PARAM_CACHESIZE:
                p->value=env->get_cache()->get_capacity();
                break;
            case HAM_PARAM_PAGESIZE:
                p->value=env->get_pagesize();
                break;
            case HAM_PARAM_MAX_ENV_DATABASES:
                p->value=env->get_max_databases();
                break;
            case HAM_PARAM_GET_FLAGS:
                p->value=env->get_flags();
                break;
            case HAM_PARAM_GET_FILEMODE:
                p->value=env->get_file_mode();
                break;
            case HAM_PARAM_GET_FILENAME:
                if (env->get_filename().size())
                    p->value=(ham_u64_t)(PTR_TO_U64(env->get_filename().c_str()));
                else
                    p->value=0;
                break;
            case HAM_PARAM_LOG_DIRECTORY:
                if (env->get_log_directory().size())
                    p->value=(ham_u64_t)(PTR_TO_U64(env->get_log_directory().c_str()));
                else
                    p->value=0;
                break;
            case HAM_PARAM_GET_STATISTICS:
                if (!p->value) {
                    ham_trace(("the value for parameter "
                               "'HAM_PARAM_GET_STATISTICS' must not be NULL "
                               "and reference a ham_statistics_t data "
                               "structure before invoking "
                               "ham_get_parameters"));
                    return (HAM_INV_PARAMETER);
                }
                else {
                    ham_status_t st = btree_stats_fill_ham_statistics_t(env, 0,
                            (ham_statistics_t *)U64_TO_PTR(p->value));
                    if (st)
                        return st;
                }
                break;
            default:
                ham_trace(("unknown parameter %d", (int)p->name));
                return (HAM_INV_PARAMETER);
            }
        }
    }

    return (0);
}

static ham_status_t
_local_fun_flush(Environment *env, ham_u32_t flags)
{
    ham_status_t st;
    Database *db;
    Device *device=env->get_device();

    (void)flags;

    /* never flush an in-memory-database */
    if (env->get_flags()&HAM_IN_MEMORY_DB)
        return (0);

    /*
     * flush the open backends
     */
    db = env->get_databases();
    while (db)
    {
        ham_backend_t *be=db->get_backend();

        if (!be || !be_is_active(be))
            return HAM_NOT_INITIALIZED;
        if (!be->_fun_flush)
            return (HAM_NOT_IMPLEMENTED);
        st = be->_fun_flush(be);
        if (st)
            return st;
        db = db->get_next();
    }

    /*
     * update the header page, if necessary
     */
    if (env->is_dirty()) {
        st=env->get_header_page()->flush();
        if (st)
            return st;
    }

    /* flush all open pages to disk */
    st=db_flush_all(env->get_cache(), DB_FLUSH_NODELETE);
    if (st)
        return st;

    /* flush the device - this usually causes a fsync() */
    st=device->flush();
    if (st)
        return st;

    return (HAM_SUCCESS);
}

static ham_status_t
_local_fun_create_db(Environment *env, Database *db,
        ham_u16_t dbname, ham_u32_t flags, const ham_parameter_t *param)
{
    ham_status_t st;
    ham_u16_t keysize = 0;
    ham_u64_t cachesize = 0;
    ham_u16_t dam = 0;
    ham_u16_t dbi;
    ham_size_t i;
    ham_backend_t *be;
    ham_u32_t pflags;
    std::string logdir;

    db->set_rt_flags(0);

    /* parse parameters */
    st=__check_create_parameters(env, db, 0, &flags, param,
            0, &keysize, &cachesize, &dbname, 0, &dam, logdir, true);
    if (st)
        return (st);

    /* store the env pointer in the database */
    db->set_env(env);

    /* reset all DB performance data */
    btree_stats_init_dbdata(db, db->get_perf_data());

    /*
     * set the flags; strip off run-time (per session) flags for the
     * backend::create() method though.
     */
    db->set_rt_flags(flags);
    pflags=flags;
    pflags&=~(HAM_DISABLE_VAR_KEYLEN
             |HAM_CACHE_STRICT
             |HAM_CACHE_UNLIMITED
             |HAM_DISABLE_MMAP
             |HAM_WRITE_THROUGH
             |HAM_READ_ONLY
             |HAM_DISABLE_FREELIST_FLUSH
             |HAM_ENABLE_RECOVERY
             |HAM_AUTO_RECOVERY
             |HAM_ENABLE_TRANSACTIONS
             |HAM_SORT_DUPLICATES
             |DB_USE_MMAP
             |DB_ENV_IS_PRIVATE);

    /*
     * transfer the ownership of the header page to this Database
     */
    env->get_header_page()->set_db(db);
    ham_assert(env->get_header_page(), (0));

    /*
     * check if this database name is unique
     */
    ham_assert(env->get_max_databases() > 0, (0));
    for (i=0; i<env->get_max_databases(); i++) {
        ham_u16_t name = index_get_dbname(env->get_indexdata_ptr(i));
        if (!name)
            continue;
        if (name==dbname || dbname==HAM_FIRST_DATABASE_NAME) {
            (void)ham_close((ham_db_t *)db, HAM_DONT_LOCK);
            return (HAM_DATABASE_ALREADY_EXISTS);
        }
    }

    /*
     * find a free slot in the indexdata array and store the
     * database name
     */
    ham_assert(env->get_max_databases() > 0, (0));
    for (dbi=0; dbi<env->get_max_databases(); dbi++) {
        ham_u16_t name = index_get_dbname(env->get_indexdata_ptr(dbi));
        if (!name) {
            index_set_dbname(env->get_indexdata_ptr(dbi), dbname);
            db->set_indexdata_offset(dbi);
            break;
        }
    }
    if (dbi==env->get_max_databases()) {
        (void)ham_close((ham_db_t *)db, HAM_DONT_LOCK);
        return (HAM_LIMITS_REACHED);
    }

    /* logging enabled? then the changeset and the log HAS to be empty */
#ifdef HAM_DEBUG
    if (env->get_flags()&HAM_ENABLE_RECOVERY) {
        ham_assert(env->get_changeset().is_empty(), (""));
        ham_assert(env->get_log()->is_empty(), (""));
    }
#endif

    /* create the backend */
    be=db->get_backend();
    if (be==NULL) {
        be=btree_create(db, flags);
        if (!be) {
            st=HAM_OUT_OF_MEMORY;
            (void)ham_close((ham_db_t *)db, HAM_DONT_LOCK);
            goto bail;
        }
        /* store the backend in the database */
        db->set_backend(be);
    }

    /* initialize the backend */
    st=be->_fun_create(be, keysize, pflags);
    if (st) {
        (void)ham_close((ham_db_t *)db, HAM_DONT_LOCK);
        goto bail;
    }

    ham_assert(be_is_active(be) != 0, (0));

    /*
     * initialize the remaining function pointers in Database
     */
    st=db->initialize_local();
    if (st) {
        (void)ham_close((ham_db_t *)db, HAM_DONT_LOCK);
        goto bail;
    }

    /*
     * set the default key compare functions
     */
    if (db->get_rt_flags()&HAM_RECORD_NUMBER) {
        db->set_compare_func(db_default_recno_compare);
    }
    else {
        db->set_compare_func(db_default_compare);
        db->set_prefix_compare_func(db_default_prefix_compare);
    }
    db->set_duplicate_compare_func(db_default_compare);
    env->set_dirty(true);

    /* finally calculate and store the data access mode */
    if (env->get_version(0) == 1 &&
        env->get_version(1) == 0 &&
        env->get_version(2) <= 9) {
        dam |= HAM_DAM_ENFORCE_PRE110_FORMAT;
        env->set_legacy(true);
    }
    if (!dam) {
        dam=(flags&HAM_RECORD_NUMBER)
            ? HAM_DAM_SEQUENTIAL_INSERT
            : HAM_DAM_RANDOM_WRITE;
    }
    db->set_data_access_mode(dam);

    /*
     * set the key compare function
     */
    if (db->get_rt_flags()&HAM_RECORD_NUMBER) {
        db->set_compare_func(db_default_recno_compare);
    }
    else {
        db->set_compare_func(db_default_compare);
        db->set_prefix_compare_func(db_default_prefix_compare);
    }
    db->set_duplicate_compare_func(db_default_compare);

    /*
     * on success: store the open database in the environment's list of
     * opened databases
     */
    db->set_next(env->get_databases());
    env->set_databases(db);

bail:
    /* if logging is enabled: flush the changeset and the header page */
    if (st==0 && env->get_flags()&HAM_ENABLE_RECOVERY) {
        ham_u64_t lsn;
        env->get_changeset().add_page(env->get_header_page());
        st=env_get_incremented_lsn(env, &lsn);
        if (st==0)
            st=env->get_changeset().flush(lsn);
    }

    return (st);
}

static ham_status_t
_local_fun_open_db(Environment *env, Database *db,
        ham_u16_t name, ham_u32_t flags, const ham_parameter_t *param)
{
    Database *head;
    ham_status_t st;
    ham_u16_t dam = 0;
    ham_u64_t cachesize = 0;
    ham_backend_t *be = 0;
    ham_u16_t dbi;
    std::string logdir;

    /*
     * make sure that this database is not yet open/created
     */
    if (db->is_active()) {
        ham_trace(("parameter 'db' is already initialized"));
        return (HAM_DATABASE_ALREADY_OPEN);
    }

    db->set_rt_flags(0);

    /* parse parameters */
    st=__check_create_parameters(env, db, 0, &flags, param,
            0, 0, &cachesize, &name, 0, &dam, logdir, false);
    if (st)
        return (st);

    /*
     * make sure that this database is not yet open
     */
    head=env->get_databases();
    while (head) {
        db_indexdata_t *ptr=env->get_indexdata_ptr(head->get_indexdata_offset());
        if (index_get_dbname(ptr)==name)
            return (HAM_DATABASE_ALREADY_OPEN);
        head=head->get_next();
    }

    ham_assert(env->get_allocator(), (""));
    ham_assert(env->get_device(), (""));
    ham_assert(0 != env->get_header_page(), (0));
    ham_assert(env->get_max_databases() > 0, (0));

    /* store the env pointer in the database */
    db->set_env(env);

    /* reset the DB performance data */
    btree_stats_init_dbdata(db, db->get_perf_data());

    /*
     * search for a database with this name
     */
    for (dbi=0; dbi<env->get_max_databases(); dbi++) {
        db_indexdata_t *idx=env->get_indexdata_ptr(dbi);
        ham_u16_t dbname = index_get_dbname(idx);
        if (!dbname)
            continue;
        if (name==HAM_FIRST_DATABASE_NAME || name==dbname) {
            db->set_indexdata_offset(dbi);
            break;
        }
    }

    if (dbi==env->get_max_databases()) {
        (void)ham_close((ham_db_t *)db, HAM_DONT_LOCK);
        return (HAM_DATABASE_NOT_FOUND);
    }

    /* create the backend */
    be=db->get_backend();
    if (be==NULL) {
        be=btree_create(db, flags);
        if (!be) {
            (void)ham_close((ham_db_t *)db, HAM_DONT_LOCK);
            return (HAM_OUT_OF_MEMORY);
        }
        /* store the backend in the database */
        db->set_backend(be);
    }

    /* initialize the backend */
    st=be->_fun_open(be, flags);
    if (st) {
        (void)ham_close((ham_db_t *)db, HAM_DONT_LOCK);
        return (st);
    }

    ham_assert(be_is_active(be) != 0, (0));

    /*
     * initialize the remaining function pointers in Database
     */
    st=db->initialize_local();
    if (st) {
        (void)ham_close((ham_db_t *)db, HAM_DONT_LOCK);
        return (st);
    }

    /*
     * set the database flags; strip off the persistent flags that may have been
     * set by the caller, before mixing in the persistent flags as obtained
     * from the backend.
     */
    flags &= (HAM_DISABLE_VAR_KEYLEN
             |HAM_CACHE_STRICT
             |HAM_CACHE_UNLIMITED
             |HAM_DISABLE_MMAP
             |HAM_WRITE_THROUGH
             |HAM_READ_ONLY
             |HAM_DISABLE_FREELIST_FLUSH
             |HAM_ENABLE_RECOVERY
             |HAM_AUTO_RECOVERY
             |HAM_ENABLE_TRANSACTIONS
             |HAM_SORT_DUPLICATES
             |DB_USE_MMAP
             |DB_ENV_IS_PRIVATE);
    db->set_rt_flags(flags|be_get_flags(be));
    ham_assert(!(be_get_flags(be)&HAM_DISABLE_VAR_KEYLEN),
            ("invalid persistent database flags 0x%x", be_get_flags(be)));
    ham_assert(!(be_get_flags(be)&HAM_CACHE_STRICT),
            ("invalid persistent database flags 0x%x", be_get_flags(be)));
    ham_assert(!(be_get_flags(be)&HAM_CACHE_UNLIMITED),
            ("invalid persistent database flags 0x%x", be_get_flags(be)));
    ham_assert(!(be_get_flags(be)&HAM_DISABLE_MMAP),
            ("invalid persistent database flags 0x%x", be_get_flags(be)));
    ham_assert(!(be_get_flags(be)&HAM_WRITE_THROUGH),
            ("invalid persistent database flags 0x%x", be_get_flags(be)));
    ham_assert(!(be_get_flags(be)&HAM_READ_ONLY),
            ("invalid persistent database flags 0x%x", be_get_flags(be)));
    ham_assert(!(be_get_flags(be)&HAM_DISABLE_FREELIST_FLUSH),
            ("invalid persistent database flags 0x%x", be_get_flags(be)));
    ham_assert(!(be_get_flags(be)&HAM_ENABLE_RECOVERY),
            ("invalid persistent database flags 0x%x", be_get_flags(be)));
    ham_assert(!(be_get_flags(be)&HAM_AUTO_RECOVERY),
            ("invalid persistent database flags 0x%x", be_get_flags(be)));
    ham_assert(!(be_get_flags(be)&HAM_ENABLE_TRANSACTIONS),
            ("invalid persistent database flags 0x%x", be_get_flags(be)));
    ham_assert(!(be_get_flags(be)&DB_USE_MMAP),
            ("invalid persistent database flags 0x%x", be_get_flags(be)));

    /*
     * SORT_DUPLICATES is only allowed if the Database was created
     * with ENABLE_DUPLICATES!
     */
    if ((flags&HAM_SORT_DUPLICATES)
            && !(db->get_rt_flags()&HAM_ENABLE_DUPLICATES)) {
        ham_trace(("flag HAM_SORT_DUPLICATES set but duplicates are not "
                   "enabled for this Database"));
        (void)ham_close((ham_db_t *)db, HAM_DONT_LOCK);
        return (HAM_INV_PARAMETER);
    }

    /* finally calculate and store the data access mode */
    if (env->get_version(0) == 1 &&
        env->get_version(1) == 0 &&
        env->get_version(2) <= 9) {
        dam |= HAM_DAM_ENFORCE_PRE110_FORMAT;
        env->set_legacy(true);
    }
    if (!dam) {
        dam=(db->get_rt_flags()&HAM_RECORD_NUMBER)
            ? HAM_DAM_SEQUENTIAL_INSERT
            : HAM_DAM_RANDOM_WRITE;
    }
    db->set_data_access_mode(dam);

    /*
     * set the key compare function
     */
    if (db->get_rt_flags()&HAM_RECORD_NUMBER) {
        db->set_compare_func(db_default_recno_compare);
    }
    else {
        db->set_compare_func(db_default_compare);
        db->set_prefix_compare_func(db_default_prefix_compare);
    }
    db->set_duplicate_compare_func(db_default_compare);

    /*
     * on success: store the open database in the environment's list of
     * opened databases
     */
    db->set_next(env->get_databases());
    env->set_databases(db);

    return (0);
}

<<<<<<< HEAD
static ham_status_t
_local_fun_txn_begin(Environment *env, ham_txn_t **txn,
=======
static ham_status_t 
_local_fun_txn_begin(Environment *env, Transaction **txn, 
>>>>>>> d71e6922
                    const char *name, ham_u32_t flags)
{
    ham_status_t st;

    st=txn_begin(txn, env, name, flags);
    if (st) {
        txn_free(*txn);
        *txn=0;
    }

    /* append journal entry */
    if (st==0
            && env->get_flags()&HAM_ENABLE_RECOVERY
            && env->get_flags()&HAM_ENABLE_TRANSACTIONS) {
        ham_u64_t lsn;
        st=env_get_incremented_lsn(env, &lsn);
        if (st==0)
            st=env->get_journal()->append_txn_begin(*txn, env, name, lsn);
    }

    return (st);
}

static ham_status_t
_local_fun_txn_commit(Environment *env, Transaction *txn, ham_u32_t flags)
{
    ham_status_t st;

    /* are cursors attached to this txn? if yes, fail */
    if (txn_get_cursor_refcount(txn)) {
        ham_trace(("Transaction cannot be committed till all attached "
                    "Cursors are closed"));
        return (HAM_CURSOR_STILL_OPEN);
    }

    /* append journal entry */
    if (env->get_flags()&HAM_ENABLE_RECOVERY
            && env->get_flags()&HAM_ENABLE_TRANSACTIONS) {
        ham_u64_t lsn;
        st=env_get_incremented_lsn(env, &lsn);
        if (st)
            return (st);
        st=env->get_journal()->append_txn_commit(txn, lsn);
        if (st)
            return (st);
    }

    st=txn_commit(txn, flags);

    /* on success: flush all open file handles if HAM_WRITE_THROUGH is
     * enabled; then purge caches */
    if (st==0) {
        if (env->get_flags()&HAM_WRITE_THROUGH) {
            Device *device=env->get_device();
            (void)env->get_log()->flush();
            (void)device->flush();
        }
    }

    return (st);
}

static ham_status_t
_local_fun_txn_abort(Environment *env, Transaction *txn, ham_u32_t flags)
{
    ham_status_t st=0;

    /* are cursors attached to this txn? if yes, fail */
    if (txn_get_cursor_refcount(txn)) {
        ham_trace(("Transaction cannot be aborted till all attached "
                    "Cursors are closed"));
        return (HAM_CURSOR_STILL_OPEN);
    }

    /* append journal entry */
    if (env->get_flags()&HAM_ENABLE_RECOVERY
            && env->get_flags()&HAM_ENABLE_TRANSACTIONS) {
        ham_u64_t lsn;
        st=env_get_incremented_lsn(env, &lsn);
        if (st==0)
            st=env->get_journal()->append_txn_abort(txn, lsn);
    }

<<<<<<< HEAD
    /* on success: flush all open file handles if HAM_WRITE_THROUGH is
=======
    if (st==0)
        st=txn_abort(txn, flags);


    /* on success: flush all open file handles if HAM_WRITE_THROUGH is 
>>>>>>> d71e6922
     * enabled; then purge caches */
    if (st==0) {
        if (env->get_flags()&HAM_WRITE_THROUGH) {
            Device *device=env->get_device();
            (void)env->get_log()->flush();
            (void)device->flush();
        }
    }

    return (st);
}

ham_status_t
env_initialize_local(Environment *env)
{
    env->_fun_create             =_local_fun_create;
    env->_fun_open               =_local_fun_open;
    env->_fun_rename_db          =_local_fun_rename_db;
    env->_fun_erase_db           =_local_fun_erase_db;
    env->_fun_get_database_names =_local_fun_get_database_names;
    env->_fun_get_parameters     =_local_fun_get_parameters;
    env->_fun_create_db          =_local_fun_create_db;
    env->_fun_open_db            =_local_fun_open_db;
    env->_fun_flush              =_local_fun_flush;
    env->_fun_close              =_local_fun_close;
    env->_fun_txn_begin          =_local_fun_txn_begin;
    env->_fun_txn_commit         =_local_fun_txn_commit;
    env->_fun_txn_abort          =_local_fun_txn_abort;

    return (0);
}

void
env_append_txn(Environment *env, Transaction *txn)
{
    txn_set_env(txn, env);

    if (!env->get_newest_txn()) {
        ham_assert(env->get_oldest_txn()==0, (""));
        env->set_oldest_txn(txn);
        env->set_newest_txn(txn);
    }
    else {
        txn_set_older(txn, env->get_newest_txn());
        txn_set_newer(env->get_newest_txn(), txn);
        env->set_newest_txn(txn);
        /* if there's no oldest txn (this means: all txn's but the
         * current one were already flushed) then set this txn as
         * the oldest txn */
        if (!env->get_oldest_txn())
            env->set_oldest_txn(txn);
    }
}

void
env_remove_txn(Environment *env, Transaction *txn)
{
    if (env->get_newest_txn()==txn) {
        env->set_newest_txn(txn_get_older(txn));
    }

    if (env->get_oldest_txn()==txn) {
        Transaction *n=txn_get_newer(txn);
        env->set_oldest_txn(n);
        if (n)
            txn_set_older(n, 0);
    }
    else {
        ham_assert(!"not yet implemented", (""));
    }
}

static ham_status_t
__flush_txn(Environment *env, Transaction *txn)
{
    ham_status_t st=0;
    txn_op_t *op=txn_get_oldest_op(txn);
    txn_cursor_t *cursor=0;

    while (op) {
        txn_opnode_t *node=txn_op_get_node(op);
        ham_backend_t *be=txn_opnode_get_db(node)->get_backend();
        if (!be)
            return (HAM_INTERNAL_ERROR);

        /* make sure that this op was not yet flushed - this would be
         * a serious bug */
        ham_assert(txn_op_get_flags(op)!=TXN_OP_FLUSHED, (""));

        /* logging enabled? then the changeset and the log HAS to be empty */
#ifdef HAM_DEBUG
        if (env->get_flags()&HAM_ENABLE_RECOVERY) {
            ham_assert(env->get_changeset().is_empty(), (""));
            ham_assert(env->get_log()->is_empty(), (""));
        }
#endif

        /*
         * depending on the type of the operation: actually perform the
         * operation on the btree
         *
         * if the txn-op has a cursor attached, then all (txn)cursors
         * which are coupled to this op have to be uncoupled, and their
         * parent (btree) cursor must be coupled to the btree item instead.
         */
        if ((txn_op_get_flags(op)&TXN_OP_INSERT)
                || (txn_op_get_flags(op)&TXN_OP_INSERT_OW)
                || (txn_op_get_flags(op)&TXN_OP_INSERT_DUP)) {
            ham_u32_t additional_flag=
                (txn_op_get_flags(op)&TXN_OP_INSERT_DUP)
                    ? HAM_DUPLICATE
                    : HAM_OVERWRITE;
            if (!txn_op_get_cursors(op)) {
<<<<<<< HEAD
                st=be->_fun_insert(be, txn_opnode_get_key(node),
                        txn_op_get_record(op),
=======
                st=be->_fun_insert(be, txn, txn_opnode_get_key(node), 
                        txn_op_get_record(op), 
>>>>>>> d71e6922
                        txn_op_get_orig_flags(op)|additional_flag);
            }
            else {
                txn_cursor_t *tc2, *tc1=txn_op_get_cursors(op);
                Cursor *c2, *c1=txn_cursor_get_parent(tc1);
                /* pick the first cursor, get the parent/btree cursor and
                 * insert the key/record pair in the btree. The btree cursor
                 * then will be coupled to this item. */
                st=btree_cursor_insert(c1->get_btree_cursor(),
                        txn_opnode_get_key(node), txn_op_get_record(op),
                        txn_op_get_orig_flags(op)|additional_flag);
                if (st)
                    goto bail;

                /* uncouple the cursor from the txn-op, and remove it */
                txn_op_remove_cursor(op, tc1);
                c1->couple_to_btree();
                c1->set_to_nil(Cursor::CURSOR_TXN);

                /* all other (btree) cursors need to be coupled to the same
                 * item as the first one. */
                while ((tc2=txn_op_get_cursors(op))) {
                    txn_op_remove_cursor(op, tc2);
                    c2=txn_cursor_get_parent(tc2);
                    btree_cursor_couple_to_other(c2->get_btree_cursor(),
                                c1->get_btree_cursor());
                    c2->couple_to_btree();
                    c2->set_to_nil(Cursor::CURSOR_TXN);
                }
            }
        }
        else if (txn_op_get_flags(op)&TXN_OP_ERASE) {
            if (txn_op_get_referenced_dupe(op)) {
<<<<<<< HEAD
                st=btree_erase_duplicate((ham_btree_t *)be,
                        txn_opnode_get_key(node),
                        txn_op_get_referenced_dupe(op), txn_op_get_flags(op));
            }
            else {
                st=be->_fun_erase(be, txn_opnode_get_key(node),
=======
                st=btree_erase_duplicate((ham_btree_t *)be, txn,
                        txn_opnode_get_key(node), 
                        txn_op_get_referenced_dupe(op), txn_op_get_flags(op));
            }
            else {
                st=be->_fun_erase(be, txn, txn_opnode_get_key(node), 
>>>>>>> d71e6922
                        txn_op_get_flags(op));
            }
        }

bail:
        /* now flush the changeset to disk */
        if (env->get_flags()&HAM_ENABLE_RECOVERY) {
            env->get_changeset().add_page(env->get_header_page());
            st=env->get_changeset().flush(txn_op_get_lsn(op));
        }

        if (st) {
            ham_trace(("failed to flush op: %d (%s)",
                            (int)st, ham_strerror(st)));
            return (st);
        }

        /*
         * this op is about to be flushed!
         *
         * as a concequence, all (txn)cursors which are coupled to this op
         * have to be uncoupled, as their parent (btree) cursor was
         * already coupled to the btree item instead
         */
        txn_op_set_flags(op, TXN_OP_FLUSHED);
        while ((cursor=txn_op_get_cursors(op))) {
            Cursor *pc=txn_cursor_get_parent(cursor);
            ham_assert(pc->get_txn_cursor()==cursor, (""));
            pc->couple_to_btree();
            pc->set_to_nil(Cursor::CURSOR_TXN);
        }

        /* continue with the next operation of this txn */
        op=txn_op_get_next_in_txn(op);
    }

    return (0);
}

ham_status_t
env_flush_committed_txns(Environment *env)
{
    Transaction *oldest;

    ham_assert(!(env->get_flags()&DB_DISABLE_AUTO_FLUSH), (""));

    /* always get the oldest transaction; if it was committed: flush
     * it; if it was aborted: discard it; otherwise return */
    while ((oldest=env->get_oldest_txn())) {
        if (txn_get_flags(oldest)&TXN_STATE_COMMITTED) {
            ham_status_t st=__flush_txn(env, oldest);
            if (st)
                return (st);
        }
        else if (txn_get_flags(oldest)&TXN_STATE_ABORTED) {
            ; /* nop */
        }
        else
            break;

        /* now remove the txn from the linked list */
        env_remove_txn(env, oldest);

        /* and free the whole memory */
        txn_free(oldest);
    }

    /* clear the changeset; if the loop above was not entered or the
     * transaction was empty then it may still contain pages */
    env->get_changeset().clear();

    return (0);
}

ham_status_t
env_get_incremented_lsn(Environment *env, ham_u64_t *lsn)
{
    Journal *j=env->get_journal();
    if (j) {
        if (j->get_lsn()==0xffffffffffffffffull) {
            ham_log(("journal limits reached (lsn overflow) - please reorg"));
            return (HAM_LIMITS_REACHED);
        }
        *lsn=j->get_incremented_lsn();
        return (0);
    }
    else {
        ham_assert(!"need lsn but have no journal!", (""));
        return (HAM_INTERNAL_ERROR);
    }
}

static ham_status_t
__purge_cache_max20(Environment *env)
{
    ham_status_t st;
    Page *page;
    Cache *cache=env->get_cache();
    unsigned i, max_pages=(unsigned)cache->get_cur_elements();

    /* don't remove pages from the cache if it's an in-memory database */
    if ((env->get_flags()&HAM_IN_MEMORY_DB))
        return (0);
    if (!cache->is_too_big())
        return (0);

    /*
     * max_pages specifies how many pages we try to flush in case the
     * cache is full. some benchmarks showed that 10% is a good value.
     *
     * if STRICT cache limits are enabled then purge as much as we can
     */
    if (!(env->get_flags()&HAM_CACHE_STRICT)) {
        max_pages/=10;
        /* but still we set an upper limit to avoid IO spikes */
        if (max_pages>20)
            max_pages=20;
    }

    /* try to free 10% of the unused pages */
    for (i=0; i<max_pages; i++) {
        page=cache->get_unused_page();
        if (!page) {
            if (i==0 && (env->get_flags()&HAM_CACHE_STRICT))
                return (HAM_CACHE_FULL);
            else
                break;
        }

        st=db_write_page_and_delete(page, 0);
        if (st)
            return (st);
    }

    if (i==max_pages && max_pages!=0)
        return (HAM_LIMITS_REACHED);
    return (0);
}

ham_status_t
env_purge_cache(Environment *env)
{
    ham_status_t st;
    Cache *cache=env->get_cache();

    do {
        st=__purge_cache_max20(env);
        if (st && st!=HAM_LIMITS_REACHED)
            return st;
    } while (st==HAM_LIMITS_REACHED && cache->is_too_big());

    return (0);
}<|MERGE_RESOLUTION|>--- conflicted
+++ resolved
@@ -1288,13 +1288,8 @@
     return (0);
 }
 
-<<<<<<< HEAD
-static ham_status_t
-_local_fun_txn_begin(Environment *env, ham_txn_t **txn,
-=======
 static ham_status_t 
 _local_fun_txn_begin(Environment *env, Transaction **txn, 
->>>>>>> d71e6922
                     const char *name, ham_u32_t flags)
 {
     ham_status_t st;
@@ -1378,15 +1373,10 @@
             st=env->get_journal()->append_txn_abort(txn, lsn);
     }
 
-<<<<<<< HEAD
-    /* on success: flush all open file handles if HAM_WRITE_THROUGH is
-=======
     if (st==0)
         st=txn_abort(txn, flags);
 
-
     /* on success: flush all open file handles if HAM_WRITE_THROUGH is 
->>>>>>> d71e6922
      * enabled; then purge caches */
     if (st==0) {
         if (env->get_flags()&HAM_WRITE_THROUGH) {
@@ -1500,13 +1490,8 @@
                     ? HAM_DUPLICATE
                     : HAM_OVERWRITE;
             if (!txn_op_get_cursors(op)) {
-<<<<<<< HEAD
-                st=be->_fun_insert(be, txn_opnode_get_key(node),
-                        txn_op_get_record(op),
-=======
                 st=be->_fun_insert(be, txn, txn_opnode_get_key(node), 
                         txn_op_get_record(op), 
->>>>>>> d71e6922
                         txn_op_get_orig_flags(op)|additional_flag);
             }
             else {
@@ -1540,21 +1525,12 @@
         }
         else if (txn_op_get_flags(op)&TXN_OP_ERASE) {
             if (txn_op_get_referenced_dupe(op)) {
-<<<<<<< HEAD
-                st=btree_erase_duplicate((ham_btree_t *)be,
-                        txn_opnode_get_key(node),
-                        txn_op_get_referenced_dupe(op), txn_op_get_flags(op));
-            }
-            else {
-                st=be->_fun_erase(be, txn_opnode_get_key(node),
-=======
                 st=btree_erase_duplicate((ham_btree_t *)be, txn,
                         txn_opnode_get_key(node), 
                         txn_op_get_referenced_dupe(op), txn_op_get_flags(op));
             }
             else {
                 st=be->_fun_erase(be, txn, txn_opnode_get_key(node), 
->>>>>>> d71e6922
                         txn_op_get_flags(op));
             }
         }
