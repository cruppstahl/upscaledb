/*
 * Copyright (C) 2005-2010 Christoph Rupp (chris@crupp.de).
 *
 * This program is free software; you can redistribute it and/or modify it
 * under the terms of the GNU General Public License as published by the
 * Free Software Foundation; either version 2 of the License, or
 * (at your option) any later version.
 *
 * See files COPYING.* for License information.
 */

/**
 * @brief btree erasing
 *
 */

#include "config.h"

#include <string.h>

#include "blob.h"
#include "btree.h"
#include "cache.h"
#include "db.h"
#include "device.h"
#include "env.h"
#include "error.h"
#include "extkeys.h"
#include "btree_key.h"
#include "log.h"
#include "mem.h"
#include "page.h"
#include "btree_stats.h"
#include "txn.h"
#include "util.h"
#include "cursor.h"


/*
 * the erase_scratchpad_t structure helps us to propagate return values
 * from the bottom of the tree to the root.
 */
typedef struct erase_scratchpad_t
{
    /*
     * the backend pointer
     */
    ham_btree_t *be;

    /*
     * the flags of the ham_erase()-call
     */
    ham_u32_t flags;

    /*
     * the key which will be deleted
     */
    ham_key_t *key;

    /*
     * a page which needs rebalancing
     */
    Page *mergepage;

    /*
     * a coupled cursor (can be NULL)
     */
    btree_cursor_t *cursor;

    /*
     * a duplicate index - a +1 based index into the duplicate table. If
     * this index is set then only this duplicate is erased
     */
    ham_u32_t dupe_id;

    /* the current transaction */
    Transaction *txn;

} erase_scratchpad_t;

/**
 * recursively descend down the tree, delete the item and re-balance
 * the tree on the way back up
 *
 * returns the page which is deleted, if available
 */
static ham_status_t
my_erase_recursive(Page **page_ref, Page *page, ham_offset_t left,
                ham_offset_t right, ham_offset_t lanchor, ham_offset_t ranchor,
                Page *parent, erase_scratchpad_t *scratchpad,
                erase_hints_t *hints);

/*
 * collapse the root node
 */
static ham_status_t
__collapse_root(Page *root, erase_scratchpad_t *scratchpad);

/**
 * rebalance a page - either shifts elements to a sibling, or merges
 * the page with a sibling
 */
static ham_status_t
my_rebalance(Page **newpage_ref, Page *page, ham_offset_t left, ham_offset_t right,
             ham_offset_t lanchor, ham_offset_t ranchor, Page *parent,
             erase_scratchpad_t *scratchpad, erase_hints_t *hints);

/*
 * merge two pages
 */
static ham_status_t
my_merge_pages(Page **newpage_ref, Page *page, Page *sibling, ham_offset_t anchor,
        erase_scratchpad_t *scratchpad, erase_hints_t *hints);

/*
 * shift items from a sibling to this page, till both pages have an equal
 * number of items
 *
 * @remark @a newpage_ref reference will always be set to NULL.
 *
 * TODO has been checked twice against old code and this is true. Hence shift_pages
 *      does NOT need the newpage_ref and callers could set *newpage_ref=NULL
 *      themselves.
 */
static ham_status_t
my_shift_pages(Page **newpage_ref, Page *page, Page *sibpage, ham_offset_t anchor,
        erase_scratchpad_t *scratchpad, erase_hints_t *hints);

/*
 * copy a key
 */
static ham_status_t
my_copy_key(Database *db, Transaction *txn, btree_key_t *lhs, btree_key_t *rhs);

/*
 * replace two keys in a page
 */
static ham_status_t
<<<<<<< HEAD
my_replace_key(Page *page, ham_s32_t slot,
        btree_key_t *newentry, ham_u32_t flags, erase_hints_t *hints);
=======
my_replace_key(Page *page, ham_s32_t slot, btree_key_t *newentry, 
        ham_u32_t flags, erase_scratchpad_t *scratchpad, erase_hints_t *hints);
>>>>>>> d71e6922

/*
 * remove an item from a page
 */
static ham_status_t
my_remove_entry(Page *page, ham_s32_t slot,
        erase_scratchpad_t *scratchpad, erase_hints_t *hints);

/*
 * flags for my_replace_key
 */
/* #define NOFLUSH 1  -- unused */
#define INTERNAL_KEY 2

static ham_status_t
<<<<<<< HEAD
btree_erase_impl(ham_btree_t *be, ham_key_t *key,
=======
btree_erase_impl(ham_btree_t *be, Transaction *txn, ham_key_t *key, 
>>>>>>> d71e6922
        btree_cursor_t *cursor, ham_u32_t dupe_id, ham_u32_t flags)
{
    ham_status_t st;
    Page *root;
    Page *p;
    ham_offset_t rootaddr;
    Database *db=be_get_db(be);
    erase_scratchpad_t scratchpad;
    erase_hints_t hints = {flags, flags,
                    cursor
                        ? (ham_cursor_t *)btree_cursor_get_parent(cursor)
                        : 0,
                    0, HAM_FALSE, HAM_FALSE, 0, NULL, -1};

    /*
     * initialize the scratchpad
     */
    memset(&scratchpad, 0, sizeof(scratchpad));
    scratchpad.be=be;
    scratchpad.key=key;
    scratchpad.flags=flags;
    scratchpad.cursor=cursor;
    scratchpad.dupe_id=dupe_id;
    scratchpad.txn=txn;

    btree_erase_get_hints(&hints, db, key);

    if (hints.key_is_out_of_bounds)
    {
        btree_stats_update_erase_fail_oob(db, &hints);
        return (HAM_KEY_NOT_FOUND);
    }

    if (hints.try_fast_track)
    {
        /* TODO */
        ham_assert(1,(0));
    }

    /*
     * get the root-page...
     */
    rootaddr=btree_get_rootpage(be);
    if (!rootaddr)
    {
        btree_stats_update_erase_fail(db, &hints);
        return HAM_KEY_NOT_FOUND;
    }
    st=db_fetch_page(&root, db, rootaddr, flags);
    ham_assert(st ? !root : 1, (0));
    if (!root)
    {
        btree_stats_update_erase_fail(db, &hints);
        return st ? st : HAM_INTERNAL_ERROR;
    }

    /*
     * ... and start the recursion
     */
    st=my_erase_recursive(&p, root, 0, 0, 0, 0, 0, &scratchpad, &hints);
    if (st)
    {
        btree_stats_update_erase_fail(db, &hints);
        return (st);
    }

    if (p)
    {
        ham_status_t st;

        /*
         * delete the old root page
         */
        st=btree_uncouple_all_cursors(root, 0);
        if (st)
        {
            btree_stats_update_erase_fail(db, &hints);
            return (st);
        }

        st=__collapse_root(p, &scratchpad);
        if (st) {
            btree_stats_update_erase_fail(db, &hints);
            return (st);
        }

        btree_stats_page_is_nuked(db, root, HAM_FALSE);
    }

    btree_stats_update_erase(db, hints.processed_leaf_page, &hints);
    btree_stats_update_any_bound(HAM_OPERATION_STATS_ERASE, db,
                    hints.processed_leaf_page, key,
                    hints.flags, hints.processed_slot);
    return (0);
}

static ham_status_t
my_erase_recursive(Page **page_ref, Page *page, ham_offset_t left, ham_offset_t right,
        ham_offset_t lanchor, ham_offset_t ranchor, Page *parent,
        erase_scratchpad_t *scratchpad, erase_hints_t *hints)
{
    ham_s32_t slot;
    ham_bool_t isfew;
    ham_status_t st;
    Page *newme;
    Page *child;
    Page *tempp=0;
    Database *db=page->get_db();
    btree_node_t *node=page_get_btree_node(page);
    ham_size_t maxkeys=btree_get_maxkeys(scratchpad->be);

    *page_ref = 0;

    /*
     * empty node? then most likely we're in the empty root page.
     */
    if (btree_node_get_count(node)==0) {
        return HAM_KEY_NOT_FOUND;
    }

    /*
     * mark the nodes which may need rebalancing
     */
    if (btree_get_rootpage(scratchpad->be)==page->get_self())
        isfew=(btree_node_get_count(node)<=1);
    else
        isfew=(btree_node_get_count(node)<btree_get_minkeys(maxkeys));

    if (!isfew) /* [i_a] name does not represent value; cf. code in btree_check */
        scratchpad->mergepage=0;
    else if (!scratchpad->mergepage)
        scratchpad->mergepage=page;

    if (!btree_node_is_leaf(node))
    {
        st=btree_traverse_tree(&child, &slot, db, page, scratchpad->key);
        ham_assert(child!=0, ("guru meditation error"));
        if (!child)
            return st ? st : HAM_INTERNAL_ERROR;
    }
    else
    {
        hints->cost++;
        st=btree_get_slot(db, page, scratchpad->key, &slot, 0);
        if (st) {
            return st;
        }
        child=0;
    }

    /*
     * if this page is not a leaf: recursively descend down the tree
     */
    if (!btree_node_is_leaf(node))
    {
        ham_offset_t next_lanchor;
        ham_offset_t next_ranchor;
        ham_offset_t next_left;
        ham_offset_t next_right;

        /*
         * calculate neighbor and anchor nodes
         */
        if (slot==-1) {
            if (!left)
                next_left=0;
            else {
                btree_key_t *bte;
                btree_node_t *n;
                st=db_fetch_page(&tempp, db, left, 0);
                if (!tempp)
                    return st ? st : HAM_INTERNAL_ERROR;
                n=page_get_btree_node(tempp);
                bte=btree_node_get_key(db, n, btree_node_get_count(n)-1);
                next_left=key_get_ptr(bte);
            }
            next_lanchor=lanchor;
        }
        else {
            if (slot==0)
                next_left=btree_node_get_ptr_left(node);
            else {
                btree_key_t *bte;
                bte=btree_node_get_key(db, node, slot-1);
                next_left=key_get_ptr(bte);
            }
            next_lanchor=page->get_self();
        }

        if (slot==btree_node_get_count(node)-1) {
            if (!right)
                next_right=0;
            else {
                btree_key_t *bte;
                btree_node_t *n;
                st=db_fetch_page(&tempp, db, right, 0);
                ham_assert(st ? !tempp : 1, (0));
                if (!tempp)
                    return st ? st : HAM_INTERNAL_ERROR;
                n=page_get_btree_node(tempp);
                bte=btree_node_get_key(db, n, 0);
                next_right=key_get_ptr(bte);
            }
            next_ranchor=ranchor;
        }
        else {
            btree_key_t *bte;
            bte=btree_node_get_key(db, node, slot+1);
            next_right=key_get_ptr(bte);
            next_ranchor=page->get_self();
        }

        st=my_erase_recursive(&newme, child, next_left, next_right, next_lanchor,
                    next_ranchor, page, scratchpad, hints);
        if (st)
            return st;
    }
    else
    {
        /*
         * otherwise (page is a leaf) delete the key...
         *
         * first, check if this entry really exists
         */
        newme=0;
        if (slot!=-1)
        {
            int cmp=btree_compare_keys(db, page, scratchpad->key, slot);
            if (cmp < -1)
                return (ham_status_t)cmp;
            
            if (cmp==0) {
                newme=page;
            }
            else {
                return HAM_KEY_NOT_FOUND;
            }
        }
        if (!newme)
        {
            scratchpad->mergepage=0;
            return HAM_KEY_NOT_FOUND;
        }
    }

    /*
     * ... and rebalance the tree, if necessary
     */
    if (newme) {
        if (slot==-1)
            slot=0;
        st=my_remove_entry(page, slot, scratchpad, hints);
        if (st)
            return st;
    }

    /*
     * no need to rebalance in case of an error
     */
    ham_assert(!st, (0));
    return my_rebalance(page_ref, page, left, right, lanchor, ranchor, parent,
                scratchpad, hints);
}

static ham_status_t
__collapse_root(Page *newroot, erase_scratchpad_t *scratchpad)
{
    Environment *env;

    btree_set_rootpage(scratchpad->be, newroot->get_self());
    be_set_dirty(scratchpad->be, HAM_TRUE);
    scratchpad->be->_fun_flush(scratchpad->be);
    ham_assert(newroot->get_db(), (0));

    env=newroot->get_db()->get_env();
    ham_assert(env!=0, (""));
    env->set_dirty(true);

    /* add the page to the changeset to make sure that the changes are
     * logged */
    if (env->get_flags()&HAM_ENABLE_RECOVERY)
        env->get_changeset().add_page(env->get_header_page());

    newroot->set_type(Page::TYPE_B_ROOT);

    return (0);
}

static ham_status_t
my_rebalance(Page **newpage_ref, Page *page, ham_offset_t left, ham_offset_t right,
        ham_offset_t lanchor, ham_offset_t ranchor, Page *parent,
        erase_scratchpad_t *scratchpad, erase_hints_t *hints)
{
    ham_status_t st;
    btree_node_t *node=page_get_btree_node(page);
    Page *leftpage=0;
    Page *rightpage=0;
    btree_node_t *leftnode=0;
    btree_node_t *rightnode=0;
    ham_bool_t fewleft=HAM_FALSE;
    ham_bool_t fewright=HAM_FALSE;
    ham_size_t maxkeys=btree_get_maxkeys(scratchpad->be);
    ham_size_t minkeys=btree_get_minkeys(maxkeys);

    ham_assert(page->get_db(), (0));

    *newpage_ref = 0;
    if (!scratchpad->mergepage)
        return (0);

    /*
     * get the left and the right sibling of this page
     */
    if (left)
    {
        st = db_fetch_page(&leftpage, page->get_db(),
                        btree_node_get_left(node), 0);
        if (st)
            return st;
        if (leftpage) {
            leftnode =page_get_btree_node(leftpage);
            fewleft  =(btree_node_get_count(leftnode)<=minkeys);
        }
    }
    if (right)
    {
        st = db_fetch_page(&rightpage, page->get_db(),
                        btree_node_get_right(node), 0);
        if (st)
            return st;
        if (rightpage) {
            rightnode=page_get_btree_node(rightpage);
            fewright =(btree_node_get_count(rightnode)<=minkeys);
        }
    }

    /*
     * if we have no siblings, then we're rebalancing the root page
     */
    if (!leftpage && !rightpage) {
        if (btree_node_is_leaf(node)) {
            return (0);
        }
        else {
            return (db_fetch_page(newpage_ref,
                        page->get_db(),
                        btree_node_get_ptr_left(node), 0));
        }
    }

    /*
     * if one of the siblings is missing, or both of them are
     * too empty, we have to merge them
     */
    if ((!leftpage || fewleft) && (!rightpage || fewright)) {
        if (parent && lanchor!=parent->get_self()) {
            return (my_merge_pages(newpage_ref, page, rightpage, ranchor,
                        scratchpad, hints));
        }
        else {
            return (my_merge_pages(newpage_ref, leftpage, page, lanchor,
                        scratchpad, hints));
        }
    }

    /*
     * otherwise choose the better of a merge or a shift
     */
    if (leftpage && fewleft && rightpage && !fewright) {
        if (parent && (!(ranchor==parent->get_self()) &&
                (page->get_self()==scratchpad->mergepage->get_self()))) {
            return (my_merge_pages(newpage_ref, leftpage, page, lanchor,
                        scratchpad, hints));
        }
        else {
            return (my_shift_pages(newpage_ref, page, rightpage, ranchor,
                        scratchpad, hints));
        }
    }

    /*
     * ... still choose the better of a merge or a shift...
     */
    if (leftpage && !fewleft && rightpage && fewright) {
        if (parent && (!(lanchor==parent->get_self()) &&
                (page->get_self()==scratchpad->mergepage->get_self()))) {
            return (my_merge_pages(newpage_ref, page, rightpage, ranchor,
                        scratchpad, hints));
        }
        else {
            return (my_shift_pages(newpage_ref, leftpage, page, lanchor,
                        scratchpad, hints));
        }
    }

    /*
     * choose the more effective of two shifts
     */
    if (lanchor==ranchor) {
        if (leftnode!=0 && rightnode!=0
                && btree_node_get_count(leftnode)
                    <=btree_node_get_count(rightnode)) {
            return (my_shift_pages(newpage_ref, page, rightpage,
                        ranchor, scratchpad, hints));
        }
        else {
            return (my_shift_pages(newpage_ref, leftpage, page,
                        lanchor, scratchpad, hints));
        }
    }

    /*
     * choose the shift with more local effect
     */
    if (parent && lanchor==parent->get_self()) {
        return (my_shift_pages(newpage_ref, leftpage, page, lanchor,
                        scratchpad, hints));
    }
    else {
        return (my_shift_pages(newpage_ref, page, rightpage, ranchor,
                        scratchpad, hints));
    }
}

static ham_status_t
my_merge_pages(Page **newpage_ref, Page *page, Page *sibpage,
            ham_offset_t anchor, erase_scratchpad_t *scratchpad,
            erase_hints_t *hints)
{
    ham_status_t st;
    ham_s32_t slot;
    ham_size_t c, keysize;
    Database *db=page->get_db();
    Page *ancpage;
    btree_node_t *node, *sibnode, *ancnode;
    btree_key_t *bte_lhs, *bte_rhs;

    ham_assert(db, (0));

    keysize=db_get_keysize(db);
    node   =page_get_btree_node(page);
    sibnode=page_get_btree_node(sibpage);

    if (anchor) {
        st=db_fetch_page(&ancpage, page->get_db(), anchor, 0);
        ham_assert(st ? !ancpage : 1, (0));
        if (!ancpage)
            return st ? st : HAM_INTERNAL_ERROR;
        ancnode=page_get_btree_node(ancpage);
    }
    else {
        ancpage=0;
        ancnode=0;
    }

    *newpage_ref = 0;

    /*
     * uncouple all cursors
     */
    if ((st=btree_uncouple_all_cursors(page, 0)))
        return st;
    if ((st=btree_uncouple_all_cursors(sibpage, 0)))
        return st;
    if (ancpage)
        if ((st=btree_uncouple_all_cursors(ancpage, 0)))
            return st;

    /*
     * internal node: append the anchornode separator value to
     * this node
     */
    if (!btree_node_is_leaf(node)) {
        btree_key_t *bte;
        ham_key_t key;

        bte =btree_node_get_key(db, sibnode, 0);
        memset(&key, 0, sizeof(key));
        key._flags=key_get_flags(bte);
        key.data  =key_get_key(bte);
        key.size  =key_get_size(bte);

        hints->cost++;
        st=btree_get_slot(db, ancpage, &key, &slot, 0);
        if (st) {
            return st;
        }

        bte_lhs=btree_node_get_key(db, node,
            btree_node_get_count(node));
        bte_rhs=btree_node_get_key(db, ancnode, slot);

        hints->cost++;
        st=my_copy_key(db, scratchpad->txn, bte_lhs, bte_rhs);
        if (st) {
            return st;
        }
        key_set_ptr(bte_lhs, btree_node_get_ptr_left(sibnode));
        btree_node_set_count(node, btree_node_get_count(node)+1);
    }

    c=btree_node_get_count(sibnode);
    bte_lhs=btree_node_get_key(db, node, btree_node_get_count(node));
    bte_rhs=btree_node_get_key(db, sibnode, 0);

    /*
     * shift items from the sibling to this page
     */
    hints->cost += btree_stats_memmove_cost((db_get_int_key_header_size()+
                        keysize)*c);
    memcpy(bte_lhs, bte_rhs, (db_get_int_key_header_size()+keysize)*c);
            
    /*
     * as sibnode is merged into node, we will also need to ensure that our
     * statistics node/page tracking is corrected accordingly: what was in
     * sibnode, is now in node. And sibnode will be destroyed at the end.
     */
    if (sibpage == hints->processed_leaf_page) {
        /* sibnode slot 0 has become node slot 'bte_lhs' */
        hints->processed_slot += btree_node_get_count(node);
        hints->processed_leaf_page = page;
    }

    page->set_dirty(true);
    sibpage->set_dirty(true);
    ham_assert(btree_node_get_count(node)+c <= 0xFFFF, (0));
    btree_node_set_count(node, btree_node_get_count(node)+c);
    btree_node_set_count(sibnode, 0);

    /*
     * update the linked list of pages
     */
    if (btree_node_get_left(node)==sibpage->get_self()) {
        if (btree_node_get_left(sibnode)) {
            Page *p;
            btree_node_t *n;

            st=db_fetch_page(&p, page->get_db(),
                    btree_node_get_left(sibnode), 0);
            if (!p)
                return st ? st : HAM_INTERNAL_ERROR;
            n=page_get_btree_node(p);
            btree_node_set_right(n, btree_node_get_right(sibnode));
            btree_node_set_left(node, btree_node_get_left(sibnode));
            p->set_dirty(true);
        }
        else
            btree_node_set_left(node, 0);
    }
    else if (btree_node_get_right(node)==sibpage->get_self()) {
        if (btree_node_get_right(sibnode)) {
            Page *p;
            btree_node_t *n;
            
            st=db_fetch_page(&p, page->get_db(),
                    btree_node_get_right(sibnode), 0);
            if (!p)
                return st ? st : HAM_INTERNAL_ERROR;
            n=page_get_btree_node(p);

            btree_node_set_right(node, btree_node_get_right(sibnode));
            btree_node_set_left(n, btree_node_get_left(sibnode));
            p->set_dirty(true);
        }
        else
            btree_node_set_right(node, 0);
    }
    
    /*
     * return this page for deletion
     */
    if (scratchpad->mergepage &&
           (scratchpad->mergepage->get_self()==page->get_self() ||
            scratchpad->mergepage->get_self()==sibpage->get_self()))
        scratchpad->mergepage=0;

    btree_stats_page_is_nuked(db, sibpage, HAM_FALSE);

    /*
     * delete the page
     * TODO
     */
    ham_assert(hints->processed_leaf_page != sibpage, (0));

    *newpage_ref = sibpage;
    return (HAM_SUCCESS);
}

static ham_status_t
my_shift_pages(Page **newpage_ref, Page *page, Page *sibpage, ham_offset_t anchor,
        erase_scratchpad_t *scratchpad, erase_hints_t *hints)
{
    ham_s32_t slot=0;
    ham_status_t st;
    ham_bool_t intern;
    ham_size_t s;
    ham_size_t c;
    ham_size_t keysize;
    Database *db=page->get_db();
    Page *ancpage;
    btree_node_t *node, *sibnode, *ancnode;
    btree_key_t *bte_lhs, *bte_rhs;

    node   =page_get_btree_node(page);
    sibnode=page_get_btree_node(sibpage);
    keysize=db_get_keysize(db);
    intern =!btree_node_is_leaf(node);
    st=db_fetch_page(&ancpage, db, anchor, 0);
    if (!ancpage)
        return st ? st : HAM_INTERNAL_ERROR;
    ancnode=page_get_btree_node(ancpage);

    ham_assert(btree_node_get_count(node)!=btree_node_get_count(sibnode), (0));

    *newpage_ref = 0;

    /*
     * uncouple all cursors
     */
    if ((st=btree_uncouple_all_cursors(page, 0)))
        return st;
    if ((st=btree_uncouple_all_cursors(sibpage, 0)))
        return st;
    if (ancpage)
        if ((st=btree_uncouple_all_cursors(ancpage, 0)))
            return st;

    /*
     * shift from sibling to this node
     */
    if (btree_node_get_count(sibnode)>=btree_node_get_count(node))
    {
        /*
         * internal node: insert the anchornode separator value to
         * this node
         */
        if (intern)
        {
            btree_key_t *bte;
            ham_key_t key;

            bte=btree_node_get_key(db, sibnode, 0);
            memset(&key, 0, sizeof(key));
            key._flags=key_get_flags(bte);
            key.data  =key_get_key(bte);
            key.size  =key_get_size(bte);
            hints->cost++;
            st=btree_get_slot(db, ancpage, &key, &slot, 0);
            if (st) {
                return st;
            }
    
            /*
             * append the anchor node to the page
             */
            bte_rhs=btree_node_get_key(db, ancnode, slot);
            bte_lhs=btree_node_get_key(db, node,
                btree_node_get_count(node));

            hints->cost++;
            st=my_copy_key(db, scratchpad->txn, bte_lhs, bte_rhs);
            if (st) {
                return st;
            }

            /*
             * the pointer of this new node is ptr_left of the sibling
             */
            key_set_ptr(bte_lhs, btree_node_get_ptr_left(sibnode));

            /*
             * new pointer left of the sibling is sibling[0].ptr
             */
            btree_node_set_ptr_left(sibnode, key_get_ptr(bte));

            /*
             * update the anchor node with sibling[0]
             */
            (void)my_replace_key(ancpage, slot, bte, INTERNAL_KEY, scratchpad, hints);

            /*
             * shift the remainder of sibling to the left
             */
            hints->cost += btree_stats_memmove_cost((db_get_int_key_header_size()
                        + keysize) * (btree_node_get_count(sibnode)-1));
            bte_lhs=btree_node_get_key(db, sibnode, 0);
            bte_rhs=btree_node_get_key(db, sibnode, 1);
            memmove(bte_lhs, bte_rhs, (db_get_int_key_header_size()+keysize)
                    * (btree_node_get_count(sibnode)-1));

            /*
             * adjust counters
             */
            btree_node_set_count(node, btree_node_get_count(node)+1);
            btree_node_set_count(sibnode, btree_node_get_count(sibnode)-1);
        }

        c=(btree_node_get_count(sibnode)-btree_node_get_count(node))/2;
        if (c==0)
            goto cleanup;
        if (intern)
            c--;
        if (c==0)
            goto cleanup;

        /*
         * internal node: append the anchor key to the page
         */
        if (intern)
        {
            bte_lhs=btree_node_get_key(db, node,
                    btree_node_get_count(node));
            bte_rhs=btree_node_get_key(db, ancnode, slot);

            hints->cost++;
            st=my_copy_key(db, scratchpad->txn, bte_lhs, bte_rhs);
            if (st) {
                return st;
            }

            key_set_ptr(bte_lhs, btree_node_get_ptr_left(sibnode));
            btree_node_set_count(node, btree_node_get_count(node)+1);
        }

        /*
         * shift items from the sibling to this page, then
         * delete the shifted items
         */
        hints->cost += btree_stats_memmove_cost((db_get_int_key_header_size()
                + keysize)*(btree_node_get_count(sibnode) + c));

        bte_lhs=btree_node_get_key(db, node,
                btree_node_get_count(node));
        bte_rhs=btree_node_get_key(db, sibnode, 0);

        memmove(bte_lhs, bte_rhs, (db_get_int_key_header_size()+keysize)*c);

        bte_lhs=btree_node_get_key(db, sibnode, 0);
        bte_rhs=btree_node_get_key(db, sibnode, c);
        memmove(bte_lhs, bte_rhs, (db_get_int_key_header_size()+keysize)*
                (btree_node_get_count(sibnode)-c));

        /*
         * internal nodes: don't forget to set ptr_left of the sibling, and
         * replace the anchor key
         */
        if (intern)
        {
            btree_key_t *bte;
            bte=btree_node_get_key(db, sibnode, 0);
            btree_node_set_ptr_left(sibnode, key_get_ptr(bte));
            if (anchor)
            {
                ham_key_t key;
                memset(&key, 0, sizeof(key));
                key._flags=key_get_flags(bte);
                key.data  =key_get_key(bte);
                key.size  =key_get_size(bte);
                hints->cost++;
                st=btree_get_slot(db, ancpage, &key, &slot, 0);
                if (st) {
                    return st;
                }
                /* replace the key */
                st=my_replace_key(ancpage, slot, bte, INTERNAL_KEY,  scratchpad,hints);
                if (st) {
                    return st;
                }
            }
            /*
             * shift once more
             */
            hints->cost += btree_stats_memmove_cost((db_get_int_key_header_size()
                    + keysize)*(btree_node_get_count(sibnode)-1));
            bte_lhs=btree_node_get_key(db, sibnode, 0);
            bte_rhs=btree_node_get_key(db, sibnode, 1);
            memmove(bte_lhs, bte_rhs, (db_get_int_key_header_size()+keysize)*
                    (btree_node_get_count(sibnode)-1));
        }
        else
        {
            /*
             * in a leaf - update the anchor
             */
            ham_key_t key;
            btree_key_t *bte;
            bte=btree_node_get_key(db, sibnode, 0);
            memset(&key, 0, sizeof(key));
            key._flags=key_get_flags(bte);
            key.data  =key_get_key(bte);
            key.size  =key_get_size(bte);
            hints->cost++;
            st=btree_get_slot(db, ancpage, &key, &slot, 0);
            if (st) {
                return st;
            }
            /* replace the key */
            st=my_replace_key(ancpage, slot, bte, INTERNAL_KEY, scratchpad, hints);
            if (st) {
                return st;
            }
        }

        /*
         * update the page counter
         */
        ham_assert(btree_node_get_count(node)+c <= 0xFFFF, (0));
        ham_assert(btree_node_get_count(sibnode)-c-(intern ? 1 : 0) <= 0xFFFF, (0));
        btree_node_set_count(node,
                btree_node_get_count(node)+c);
        btree_node_set_count(sibnode,
                btree_node_get_count(sibnode)-c-(intern ? 1 : 0));
    }
    else
    {
        /*
         * shift from this node to the sibling
         */

        /*
        * internal node: insert the anchornode separator value to
        * this node
        */
        if (intern)
        {
            btree_key_t *bte;
            ham_key_t key;
    
            bte =btree_node_get_key(db, sibnode, 0);
            memset(&key, 0, sizeof(key));
            key._flags=key_get_flags(bte);
            key.data  =key_get_key(bte);
            key.size  =key_get_size(bte);
            hints->cost++;
            st=btree_get_slot(db, ancpage, &key, &slot, 0);
            if (st) {
                return st;
            }

            /*
             * shift entire sibling by 1 to the right
             */
            hints->cost += btree_stats_memmove_cost((db_get_int_key_header_size()
                    + keysize) * (btree_node_get_count(sibnode)));
            bte_lhs=btree_node_get_key(db, sibnode, 1);
            bte_rhs=btree_node_get_key(db, sibnode, 0);
            memmove(bte_lhs, bte_rhs, (db_get_int_key_header_size()+keysize)
                    * (btree_node_get_count(sibnode)));

            /*
             * copy the old anchor element to sibling[0]
             */
            bte_lhs=btree_node_get_key(db, sibnode, 0);
            bte_rhs=btree_node_get_key(db, ancnode, slot);

            hints->cost++;
            st=my_copy_key(db, scratchpad->txn, bte_lhs, bte_rhs);
            if (st) {
                return st;
            }

            /*
             * sibling[0].ptr = sibling.ptr_left
             */
            key_set_ptr(bte_lhs, btree_node_get_ptr_left(sibnode));

            /*
             * sibling.ptr_left = node[node.count-1].ptr
             */
            bte_lhs=btree_node_get_key(db, node,
            btree_node_get_count(node)-1);
            btree_node_set_ptr_left(sibnode, key_get_ptr(bte_lhs));

            /*
             * new anchor element is node[node.count-1].key
             */
            st=my_replace_key(ancpage, slot, bte_lhs, INTERNAL_KEY, scratchpad, hints);
            if (st) {
                return st;
            }

            /*
             * page: one item less; sibling: one item more
             */
            btree_node_set_count(node, btree_node_get_count(node)-1);
            btree_node_set_count(sibnode, btree_node_get_count(sibnode)+1);
        }

        c=(btree_node_get_count(node)-btree_node_get_count(sibnode))/2;
        if (c==0)
            goto cleanup;
        if (intern)
            c--;
        if (c==0)
            goto cleanup;

        /*
         * internal pages: insert the anchor element
         */
        if (intern) {
            /*
             * shift entire sibling by 1 to the right
             */
            hints->cost += btree_stats_memmove_cost((db_get_int_key_header_size()
                    + keysize) * (btree_node_get_count(sibnode)));
            bte_lhs=btree_node_get_key(db, sibnode, 1);
            bte_rhs=btree_node_get_key(db, sibnode, 0);
            memmove(bte_lhs, bte_rhs, (db_get_int_key_header_size()+keysize)
                    * (btree_node_get_count(sibnode)));

            bte_lhs=btree_node_get_key(db, sibnode, 0);
            bte_rhs=btree_node_get_key(db, ancnode, slot);

            /* clear the key - we don't want my_replace_key to free
             * an extended block which is still used by sibnode[1] */
            memset(bte_lhs, 0, sizeof(*bte_lhs));

            st=my_replace_key(sibpage, 0, bte_rhs,
                    (btree_node_is_leaf(node) ? 0 : INTERNAL_KEY),
                    scratchpad, hints);
            if (st) {
                return st;
            }

            key_set_ptr(bte_lhs, btree_node_get_ptr_left(sibnode));
            btree_node_set_count(sibnode, btree_node_get_count(sibnode)+1);
        }

        s=btree_node_get_count(node)-c-1;

        /*
         * shift items from this page to the sibling, then delete the
         * items from this page
         */
        hints->cost += btree_stats_memmove_cost((db_get_int_key_header_size()
                + keysize)*(btree_node_get_count(sibnode)+c));
        bte_lhs=btree_node_get_key(db, sibnode, c);
        bte_rhs=btree_node_get_key(db, sibnode, 0);
        memmove(bte_lhs, bte_rhs, (db_get_int_key_header_size()+keysize)*
                btree_node_get_count(sibnode));

        bte_lhs=btree_node_get_key(db, sibnode, 0);
        bte_rhs=btree_node_get_key(db, node, s+1);
        memmove(bte_lhs, bte_rhs, (db_get_int_key_header_size()+keysize)*c);

        ham_assert(btree_node_get_count(node)-c <= 0xFFFF, (0));
        ham_assert(btree_node_get_count(sibnode)+c <= 0xFFFF, (0));
        btree_node_set_count(node,
                btree_node_get_count(node)-c);
        btree_node_set_count(sibnode,
                btree_node_get_count(sibnode)+c);

        /*
         * internal nodes: the pointer of the highest item
         * in the node will become the ptr_left of the sibling
         */
        if (intern) {
            bte_lhs=btree_node_get_key(db, node,
                    btree_node_get_count(node)-1);
            btree_node_set_ptr_left(sibnode, key_get_ptr(bte_lhs));

            /*
             * free the extended blob of this key
             */
            if (key_get_flags(bte_lhs)&KEY_IS_EXTENDED) {
                ham_offset_t blobid=key_get_extended_rid(db, bte_lhs);
                ham_assert(blobid, (""));

                st=extkey_remove(db, blobid);
                if (st)
                    return st;
            }
            btree_node_set_count(node, btree_node_get_count(node)-1);
        }

        /*
         * replace the old anchor key with the new anchor key
         */
        if (anchor) {
            btree_key_t *bte;
            ham_key_t key;
            memset(&key, 0, sizeof(key));

            if (intern)
                bte =btree_node_get_key(db, node, s);
            else
                bte =btree_node_get_key(db, sibnode, 0);

            key._flags=key_get_flags(bte);
            key.data  =key_get_key(bte);
            key.size  =key_get_size(bte);

            hints->cost++;
            st=btree_get_slot(db, ancpage, &key, &slot, 0);
            if (st) {
                return st;
            }

            st=my_replace_key(ancpage, slot+1, bte, INTERNAL_KEY, scratchpad, hints);
            if (st) {
                return st;
            }
        }
    }

cleanup:
    /*
     * mark pages as dirty
     */
    page->set_dirty(true);
    ancpage->set_dirty(true);
    sibpage->set_dirty(true);

    scratchpad->mergepage=0;

    return st;
}

static ham_status_t
my_copy_key(Database *db, Transaction *txn, btree_key_t *lhs, btree_key_t *rhs)
{
    memcpy(lhs, rhs, db_get_int_key_header_size()+db_get_keysize(db));

    /*
     * if the key is extended, we copy the extended blob; otherwise, we'd
     * have to add reference counting to the blob, because two keys are now
     * using the same blobid. this would be too complicated.
     */
    if (key_get_flags(rhs)&KEY_IS_EXTENDED)
    {
        ham_status_t st;
        ham_record_t record;
        ham_offset_t rhsblobid, lhsblobid;

        memset(&record, 0, sizeof(record));

        rhsblobid=key_get_extended_rid(db, rhs);
        st=blob_read(db, txn, rhsblobid, &record, 0);
        if (st)
            return (st);

        st=blob_allocate(db->get_env(), db, &record, 0, &lhsblobid);
        if (st)
            return (st);
        key_set_extended_rid(db, lhs, lhsblobid);
    }

    return (0);
}

static ham_status_t
<<<<<<< HEAD
my_replace_key(Page *page, ham_s32_t slot,
        btree_key_t *rhs, ham_u32_t flags, erase_hints_t *hints)
=======
my_replace_key(Page *page, ham_s32_t slot, btree_key_t *rhs, 
        ham_u32_t flags, erase_scratchpad_t *scratchpad, erase_hints_t *hints)
>>>>>>> d71e6922
{
    btree_key_t *lhs;
    ham_status_t st;
    Database *db=page->get_db();
    btree_node_t *node=page_get_btree_node(page);

    hints->cost++;

    /*
     * uncouple all cursors
     */
    if ((st=btree_uncouple_all_cursors(page, 0)))
        return st;

    lhs=btree_node_get_key(db, node, slot);

    /*
     * if we overwrite an extended key: delete the existing extended blob
     */
    if (key_get_flags(lhs)&KEY_IS_EXTENDED) {
        ham_offset_t blobid=key_get_extended_rid(db, lhs);
        ham_assert(blobid, (""));

        st=extkey_remove(db, blobid);
        if (st)
            return (st);
    }

    key_set_flags(lhs, key_get_flags(rhs));
    memcpy(key_get_key(lhs), key_get_key(rhs), db_get_keysize(db));

    /*
     * internal keys are not allowed to have blob-flags, because only the
     * leaf-node can manage the blob. Therefore we have to disable those
     * flags if we modify an internal key.
     */
    if (flags&INTERNAL_KEY)
        key_set_flags(lhs, key_get_flags(lhs)&
                ~(KEY_BLOB_SIZE_TINY
                    |KEY_BLOB_SIZE_SMALL
                    |KEY_BLOB_SIZE_EMPTY
                    |KEY_HAS_DUPLICATES));

    /*
     * if this key is extended, we copy the extended blob; otherwise, we'd
     * have to add reference counting to the blob, because two keys are now
     * using the same blobid. this would be too complicated.
     */
    if (key_get_flags(rhs)&KEY_IS_EXTENDED) {
        ham_status_t st;
        ham_record_t record;
        ham_offset_t rhsblobid, lhsblobid;

        memset(&record, 0, sizeof(record));

        rhsblobid=key_get_extended_rid(db, rhs);
        st=blob_read(db, scratchpad->txn, rhsblobid, &record, 0);
        if (st)
            return (st);

        st=blob_allocate(db->get_env(), db, &record, 0, &lhsblobid);
        if (st)
            return (st);
        key_set_extended_rid(db, lhs, lhsblobid);
    }

    key_set_size(lhs, key_get_size(rhs));

    page->set_dirty(true);

    return (HAM_SUCCESS);
}

static ham_status_t
my_remove_entry(Page *page, ham_s32_t slot,
        erase_scratchpad_t *scratchpad, erase_hints_t *hints)
{
    ham_status_t st;
    btree_key_t *bte_lhs, *bte_rhs, *bte;
    btree_node_t *node;
    ham_size_t keysize;
    Database *db;
    btree_cursor_t *btc=0;

    db=page->get_db();
    node=page_get_btree_node(page);
    keysize=db_get_keysize(db);
    bte=btree_node_get_key(db, node, slot);

    if (hints)
        hints->cost++;

    /*
     * uncouple all cursors
     */
    if ((st=btree_uncouple_all_cursors(page, 0)))
        return st;

    ham_assert(slot>=0, ("invalid slot %ld", slot));
    ham_assert(slot<btree_node_get_count(node), ("invalid slot %ld", slot));

    /*
     * leaf page: get rid of the record
     *
     * if duplicates are enabled and a cursor exists: remove the duplicate
     *
     * otherwise remove the full key with all duplicates
     */
    if (btree_node_is_leaf(node)) {
        Cursor *cursors=db->get_cursors();
        ham_u32_t dupe_id=0;

        if (cursors)
            btc=cursors->get_btree_cursor();

        if (hints) {
            hints->processed_leaf_page = page;
            hints->processed_slot = slot;
        }

        if (scratchpad->cursor)
            dupe_id=btree_cursor_get_dupe_id(scratchpad->cursor)+1;
        else if (scratchpad->dupe_id) /* +1-based index */
            dupe_id=scratchpad->dupe_id;

        if (key_get_flags(bte)&KEY_HAS_DUPLICATES && dupe_id) {
            st=key_erase_record(db, scratchpad->txn, bte, dupe_id-1, 0);
            if (st)
                return st;

            /*
             * if the last duplicate was erased (ptr and flags==0):
             * remove the entry completely
             */
            if (key_get_ptr(bte)==0 && key_get_flags(bte)==0)
                goto free_all;

            /*
             * make sure that no cursor is pointing to this dupe, and shift
             * all other cursors
             *
             * TODO why? all cursors on this page were uncoupled above!
             */
            while (btc && scratchpad->cursor) {
                btree_cursor_t *next=0;
                if (cursors->get_next()) {
                    cursors=cursors->get_next();
                    next=cursors->get_btree_cursor();
                }
                if (btc!=scratchpad->cursor) {
                    if (btree_cursor_get_dupe_id(btc)
                            ==btree_cursor_get_dupe_id(scratchpad->cursor)) {
                        if (btree_cursor_points_to(btc, bte))
                            btree_cursor_set_to_nil(btc);
                    }
                    else if (btree_cursor_get_dupe_id(btc)>
                            btree_cursor_get_dupe_id(scratchpad->cursor)) {
                        btree_cursor_set_dupe_id(btc,
                                btree_cursor_get_dupe_id(btc)-1);
                        memset(btree_cursor_get_dupe_cache(btc), 0,
                                sizeof(dupe_entry_t));
                    }
                }
                btc=next;
            }
    
            /*
             * return immediately
             *
             * TODO why? all cursors on this page were uncoupled above!
             */
            return (0);
        }
        else {
            st=key_erase_record(db, scratchpad->txn, bte, 0, HAM_ERASE_ALL_DUPLICATES);
            if (st)
                return (st);

free_all:
            if (cursors) {
                btc=cursors->get_btree_cursor();

                /*
                 * make sure that no cursor is pointing to this key
                 */
                while (btc) {
                    btree_cursor_t *cur=btc;
                    btree_cursor_t *next=0;
                    if (cursors->get_next()) {
                        cursors=cursors->get_next();
                        next=cursors->get_btree_cursor();
                    }
                    if (btc!=scratchpad->cursor) {
                        if (btree_cursor_points_to(cur, bte))
                            btree_cursor_set_to_nil(cur);
                    }
                    btc=next;
                }
            }
        }
    }

    /*
     * get rid of the extended key (if there is one)
     *
     * also remove the key from the cache
     */
    if (key_get_flags(bte)&KEY_IS_EXTENDED) {
        ham_offset_t blobid=key_get_extended_rid(db, bte);
        ham_assert(blobid, (""));

        st=extkey_remove(db, blobid);
        if (st)
            return (st);
    }

    /*
     * if we delete the last item, it's enough to decrement the item
     * counter and return...
     */
    if (slot != btree_node_get_count(node)-1) {
        if (hints)
            hints->cost += btree_stats_memmove_cost((db_get_int_key_header_size()
                + keysize)*(btree_node_get_count(node)-slot-1));
        bte_lhs=btree_node_get_key(db, node, slot);
        bte_rhs=btree_node_get_key(db, node, slot+1);
        memmove(bte_lhs, bte_rhs, ((db_get_int_key_header_size()+keysize))*
                (btree_node_get_count(node)-slot-1));
    }

    btree_node_set_count(node, btree_node_get_count(node)-1);

    page->set_dirty(true);

    return (0);
}

ham_status_t
btree_erase(ham_btree_t *be, Transaction *txn, ham_key_t *key, ham_u32_t flags)
{
    return (btree_erase_impl(be, txn, key, 0, 0, flags));
}

ham_status_t
<<<<<<< HEAD
btree_erase_duplicate(ham_btree_t *be, ham_key_t *key, ham_u32_t dupe_id,
        ham_u32_t flags)
=======
btree_erase_duplicate(ham_btree_t *be, Transaction *txn, ham_key_t *key, 
        ham_u32_t dupe_id, ham_u32_t flags)
>>>>>>> d71e6922
{
    return (btree_erase_impl(be, txn, key, 0, dupe_id, flags));
}

ham_status_t
<<<<<<< HEAD
btree_erase_cursor(ham_btree_t *be, ham_key_t *key,
        btree_cursor_t *cursor, ham_u32_t flags)
=======
btree_erase_cursor(ham_btree_t *be, Transaction *txn, ham_key_t *key, 
        btree_cursor_t *cursor, ham_u32_t flags) 
>>>>>>> d71e6922
{
    return (btree_erase_impl(be, txn, key, cursor, 0, flags));
}

ham_status_t
btree_cursor_erase_fasttrack(ham_btree_t *be, Transaction *txn,
        btree_cursor_t *cursor)
{
    erase_scratchpad_t scratchpad;

    ham_assert(btree_cursor_is_coupled(cursor), (""));

    /* initialize the scratchpad */
    memset(&scratchpad, 0, sizeof(scratchpad));
    scratchpad.be=be;
    scratchpad.txn=txn;
    scratchpad.cursor=cursor;

    return (my_remove_entry(btree_cursor_get_coupled_page(cursor),
                btree_cursor_get_coupled_index(cursor),
                &scratchpad, 0));
}<|MERGE_RESOLUTION|>--- conflicted
+++ resolved
@@ -136,13 +136,8 @@
  * replace two keys in a page
  */
 static ham_status_t
-<<<<<<< HEAD
-my_replace_key(Page *page, ham_s32_t slot,
-        btree_key_t *newentry, ham_u32_t flags, erase_hints_t *hints);
-=======
 my_replace_key(Page *page, ham_s32_t slot, btree_key_t *newentry, 
         ham_u32_t flags, erase_scratchpad_t *scratchpad, erase_hints_t *hints);
->>>>>>> d71e6922
 
 /*
  * remove an item from a page
@@ -158,11 +153,7 @@
 #define INTERNAL_KEY 2
 
 static ham_status_t
-<<<<<<< HEAD
-btree_erase_impl(ham_btree_t *be, ham_key_t *key,
-=======
 btree_erase_impl(ham_btree_t *be, Transaction *txn, ham_key_t *key, 
->>>>>>> d71e6922
         btree_cursor_t *cursor, ham_u32_t dupe_id, ham_u32_t flags)
 {
     ham_status_t st;
@@ -1214,13 +1205,8 @@
 }
 
 static ham_status_t
-<<<<<<< HEAD
-my_replace_key(Page *page, ham_s32_t slot,
-        btree_key_t *rhs, ham_u32_t flags, erase_hints_t *hints)
-=======
 my_replace_key(Page *page, ham_s32_t slot, btree_key_t *rhs, 
         ham_u32_t flags, erase_scratchpad_t *scratchpad, erase_hints_t *hints)
->>>>>>> d71e6922
 {
     btree_key_t *lhs;
     ham_status_t st;
@@ -1465,25 +1451,15 @@
 }
 
 ham_status_t
-<<<<<<< HEAD
-btree_erase_duplicate(ham_btree_t *be, ham_key_t *key, ham_u32_t dupe_id,
-        ham_u32_t flags)
-=======
 btree_erase_duplicate(ham_btree_t *be, Transaction *txn, ham_key_t *key, 
         ham_u32_t dupe_id, ham_u32_t flags)
->>>>>>> d71e6922
 {
     return (btree_erase_impl(be, txn, key, 0, dupe_id, flags));
 }
 
 ham_status_t
-<<<<<<< HEAD
-btree_erase_cursor(ham_btree_t *be, ham_key_t *key,
-        btree_cursor_t *cursor, ham_u32_t flags)
-=======
 btree_erase_cursor(ham_btree_t *be, Transaction *txn, ham_key_t *key, 
         btree_cursor_t *cursor, ham_u32_t flags) 
->>>>>>> d71e6922
 {
     return (btree_erase_impl(be, txn, key, cursor, 0, flags));
 }
