--- conflicted
+++ resolved
@@ -67,15 +67,9 @@
  * hamsterdb is compiled with HAM_ENABLE_INTERNAL turned on.
  *
  * @note This is a B+-tree 'backend' method.
-<<<<<<< HEAD
- */
-ham_status_t
-btree_check_integrity(ham_btree_t *be)
-=======
  */                                                                 
 ham_status_t 
 BtreeBackend::check_integrity()
->>>>>>> 96f7517a
 {
     Page *page, *parent=0;
     ham_u32_t level=0;
