--- conflicted
+++ resolved
@@ -541,11 +541,7 @@
     key=btree_node_get_key(db, node, btree_cursor_get_coupled_index(c));
 
     /* copy the key flags, and remove all flags concerning the key size */
-<<<<<<< HEAD
-    st=key_set_record(db, key, record,
-=======
     st=key_set_record(db, txn, key, record, 
->>>>>>> d71e6922
             btree_cursor_get_dupe_id(c), flags|HAM_OVERWRITE, 0);
     if (st)
         return (st);
@@ -726,11 +722,7 @@
     else if (!btree_cursor_is_uncoupled(c))
         return (HAM_CURSOR_IS_NIL);
 
-<<<<<<< HEAD
-    return (btree_erase_cursor(be,
-=======
     return (btree_erase_cursor(be, txn,
->>>>>>> d71e6922
                 btree_cursor_get_uncoupled_key(c), c, flags));
 }
 
