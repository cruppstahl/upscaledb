/*
 * Copyright (C) 2005-2010 Christoph Rupp (chris@crupp.de).
 *
 * This program is free software; you can redistribute it and/or modify it
 * under the terms of the GNU General Public License as published by the
 * Free Software Foundation; either version 2 of the License, or
 * (at your option) any later version.
 *
 * See files COPYING.* for License information.
 */

/**
 * @brief btree cursors - implementation
 */

#include "config.h"

#include <string.h>

#include "blob.h"
#include "btree.h"
#include "btree_cursor.h"
#include "db.h"
#include "env.h"
#include "error.h"
#include "btree_key.h"
#include "log.h"
#include "mem.h"
#include "page.h"
#include "txn.h"
#include "util.h"
#include "cursor.h"

static ham_status_t
btree_cursor_couple(btree_cursor_t *c)
{
    ham_key_t key;
    ham_status_t st;
    Database *db=btree_cursor_get_db(c);
    Environment *env = db->get_env();
    ham_u32_t dupe_id;

    ham_assert(btree_cursor_is_uncoupled(c),
            ("coupling a cursor which is not uncoupled"));

    /*
     * make a 'find' on the cached key; if we succeed, the cursor
     * is automatically coupled
     *
     * the dupe ID is overwritten in btree_cursor_find, therefore save it
     * and restore it afterwards
     */
    memset(&key, 0, sizeof(key));

    st=db->copy_key(btree_cursor_get_uncoupled_key(c), &key);
    if (st) {
        if (key.data)
            env->get_allocator()->free(key.data);
        return (st);
    }

    dupe_id=btree_cursor_get_dupe_id(c);
    st=btree_cursor_find(c, &key, NULL, 0);
    btree_cursor_set_dupe_id(c, dupe_id);

    /* free the cached key */
    if (key.data)
        env->get_allocator()->free(key.data);

    return (st);
}

static ham_status_t
__move_first(BtreeBackend *be, btree_cursor_t *c, ham_u32_t flags)
{
    ham_status_t st;
    Page *page;
    btree_node_t *node;
    Database *db=btree_cursor_get_db(c);

    /* get a NIL cursor */
    btree_cursor_set_to_nil(c);

    /* get the root page */
    if (!be->get_rootpage())
        return (HAM_KEY_NOT_FOUND);
    st=db_fetch_page(&page, db, be->get_rootpage(), 0);
    if (st)
        return (st);

    /*
     * while we've not reached the leaf: pick the smallest element
     * and traverse down
     */
    while (1) {
        node=page_get_btree_node(page);
        /* check for an empty root page */
        if (btree_node_get_count(node)==0)
            return HAM_KEY_NOT_FOUND;
        /* leave the loop when we've reached the leaf page */
        if (btree_node_is_leaf(node))
            break;

        st=db_fetch_page(&page, db, btree_node_get_ptr_left(node), 0);
        if (st)
            return (st);
    }

    /* couple this cursor to the smallest key in this page */
    page->add_cursor(btree_cursor_get_parent(c));
    btree_cursor_set_coupled_page(c, page);
    btree_cursor_set_coupled_index(c, 0);
    btree_cursor_set_flags(c,
            btree_cursor_get_flags(c)|BTREE_CURSOR_FLAG_COUPLED);
    btree_cursor_set_dupe_id(c, 0);

    return (0);
}

static ham_status_t
__move_next(BtreeBackend *be, btree_cursor_t *c, ham_u32_t flags)
{
    ham_status_t st;
    Page *page;
    btree_node_t *node;
    Database *db=btree_cursor_get_db(c);
    Environment *env = db->get_env();
    btree_key_t *entry;

    /* uncoupled cursor: couple it */
    if (btree_cursor_is_uncoupled(c)) {
        st=btree_cursor_couple(c);
        if (st)
            return (st);
    }
    else if (!btree_cursor_is_coupled(c))
        return (HAM_CURSOR_IS_NIL);

    page=btree_cursor_get_coupled_page(c);
    node=page_get_btree_node(page);
    entry=btree_node_get_key(db, node, btree_cursor_get_coupled_index(c));

    /*
     * if this key has duplicates: get the next duplicate; otherwise
     * (and if there's no duplicate): fall through
     */
    if (key_get_flags(entry)&KEY_HAS_DUPLICATES
            && (!(flags&HAM_SKIP_DUPLICATES))) {
        ham_status_t st;
        btree_cursor_set_dupe_id(c, btree_cursor_get_dupe_id(c)+1);
        st=blob_duplicate_get(env, key_get_ptr(entry),
                        btree_cursor_get_dupe_id(c),
                        btree_cursor_get_dupe_cache(c));
        if (st) {
            btree_cursor_set_dupe_id(c, btree_cursor_get_dupe_id(c)-1);
            if (st!=HAM_KEY_NOT_FOUND)
                return (st);
        }
        else if (!st)
            return (0);
    }

    /* don't continue if ONLY_DUPLICATES is set */
    if (flags&HAM_ONLY_DUPLICATES)
        return (HAM_KEY_NOT_FOUND);

    /*
     * if the index+1 is still in the coupled page, just increment the
     * index
     */
    if (btree_cursor_get_coupled_index(c)+1<btree_node_get_count(node)) {
        btree_cursor_set_coupled_index(c, btree_cursor_get_coupled_index(c)+1);
        btree_cursor_set_dupe_id(c, 0);
        return (HAM_SUCCESS);
    }

    /*
     * otherwise uncouple the cursor and load the right sibling page
     */
    if (!btree_node_get_right(node))
        return (HAM_KEY_NOT_FOUND);

    page->remove_cursor(btree_cursor_get_parent(c));
    btree_cursor_set_flags(c,
                    btree_cursor_get_flags(c)&(~BTREE_CURSOR_FLAG_COUPLED));

    st=db_fetch_page(&page, db, btree_node_get_right(node), 0);
    if (st)
        return (st);

    /* couple this cursor to the smallest key in this page */
    page->add_cursor(btree_cursor_get_parent(c));
    btree_cursor_set_coupled_page(c, page);
    btree_cursor_set_coupled_index(c, 0);
    btree_cursor_set_flags(c,
            btree_cursor_get_flags(c)|BTREE_CURSOR_FLAG_COUPLED);
    btree_cursor_set_dupe_id(c, 0);

    return (HAM_SUCCESS);
}

static ham_status_t
__move_previous(BtreeBackend *be, btree_cursor_t *c, ham_u32_t flags)
{
    ham_status_t st;
    Page *page;
    btree_node_t *node;
    Database *db=btree_cursor_get_db(c);
    Environment *env = db->get_env();
    btree_key_t *entry;

    /* uncoupled cursor: couple it */
    if (btree_cursor_is_uncoupled(c)) {
        st=btree_cursor_couple(c);
        if (st)
            return (st);
    }
    else if (!btree_cursor_is_coupled(c))
        return (HAM_CURSOR_IS_NIL);

    page=btree_cursor_get_coupled_page(c);
    node=page_get_btree_node(page);
    entry=btree_node_get_key(db, node, btree_cursor_get_coupled_index(c));

    /*
     * if this key has duplicates: get the previous duplicate; otherwise
     * (and if there's no duplicate): fall through
     */
    if (key_get_flags(entry)&KEY_HAS_DUPLICATES
            && (!(flags&HAM_SKIP_DUPLICATES))
            && btree_cursor_get_dupe_id(c)>0) {
        ham_status_t st;
        btree_cursor_set_dupe_id(c, btree_cursor_get_dupe_id(c)-1);
        st=blob_duplicate_get(env, key_get_ptr(entry),
                        btree_cursor_get_dupe_id(c),
                        btree_cursor_get_dupe_cache(c));
        if (st) {
            btree_cursor_set_dupe_id(c, btree_cursor_get_dupe_id(c)+1);
            if (st!=HAM_KEY_NOT_FOUND)
                return (st);
        }
        else if (!st)
            return (0);
    }

    /* don't continue if ONLY_DUPLICATES is set */
    if (flags&HAM_ONLY_DUPLICATES)
        return (HAM_KEY_NOT_FOUND);

    /*
     * if the index-1 is till in the coupled page, just decrement the
     * index
     */
    if (btree_cursor_get_coupled_index(c)!=0) {
        btree_cursor_set_coupled_index(c, btree_cursor_get_coupled_index(c)-1);
        entry=btree_node_get_key(db, node, btree_cursor_get_coupled_index(c));
    }
    /*
     * otherwise load the left sibling page
     */
    else {
        if (!btree_node_get_left(node))
            return (HAM_KEY_NOT_FOUND);

        page->remove_cursor(btree_cursor_get_parent(c));
        btree_cursor_set_flags(c,
                btree_cursor_get_flags(c)&(~BTREE_CURSOR_FLAG_COUPLED));

        st=db_fetch_page(&page, db, btree_node_get_left(node), 0);
        if (st)
            return (st);
        node=page_get_btree_node(page);

        /* couple this cursor to the highest key in this page */
        page->add_cursor(btree_cursor_get_parent(c));
        btree_cursor_set_coupled_page(c, page);
        btree_cursor_set_coupled_index(c, btree_node_get_count(node)-1);
        btree_cursor_set_flags(c,
                btree_cursor_get_flags(c)|BTREE_CURSOR_FLAG_COUPLED);
        entry=btree_node_get_key(db, node, btree_cursor_get_coupled_index(c));
    }
    btree_cursor_set_dupe_id(c, 0);

    /* if duplicates are enabled: move to the end of the duplicate-list */
    if (key_get_flags(entry)&KEY_HAS_DUPLICATES
            && !(flags&HAM_SKIP_DUPLICATES)) {
        ham_size_t count;
        ham_status_t st;
        st=blob_duplicate_get_count(env, key_get_ptr(entry),
                        &count, btree_cursor_get_dupe_cache(c));
        if (st)
            return st;
        btree_cursor_set_dupe_id(c, count-1);
    }

    return (0);
}

static ham_status_t
__move_last(BtreeBackend *be, btree_cursor_t *c, ham_u32_t flags)
{
    ham_status_t st;
    Page *page;
    btree_node_t *node;
    btree_key_t *entry;
    Database *db=btree_cursor_get_db(c);
    Environment *env = db->get_env();

    /* get a NIL cursor */
    st=btree_cursor_set_to_nil(c);
    if (st)
        return (st);

    /* get the root page */
    if (!be->get_rootpage())
        return HAM_KEY_NOT_FOUND;
    st=db_fetch_page(&page, db, be->get_rootpage(), 0);
    if (st)
        return (st);
    /* hack: prior to 2.0, the type of btree root pages was not set
     * correctly */
    page->set_type(Page::TYPE_B_ROOT);

    /*
     * while we've not reached the leaf: pick the largest element
     * and traverse down
     */
    while (1) {
        btree_key_t *key;

        node=page_get_btree_node(page);
        /* check for an empty root page */
        if (btree_node_get_count(node)==0)
            return HAM_KEY_NOT_FOUND;
        /* leave the loop when we've reached a leaf page */
        if (btree_node_is_leaf(node))
            break;

        key=btree_node_get_key(db, node, btree_node_get_count(node)-1);

        st=db_fetch_page(&page, db, key_get_ptr(key), 0);
        if (st)
            return (st);
    }

    /* couple this cursor to the largest key in this page */
    page->add_cursor(btree_cursor_get_parent(c));
    btree_cursor_set_coupled_page(c, page);
    btree_cursor_set_coupled_index(c, btree_node_get_count(node)-1);
    btree_cursor_set_flags(c,
            btree_cursor_get_flags(c)|BTREE_CURSOR_FLAG_COUPLED);
    entry=btree_node_get_key(db, node, btree_cursor_get_coupled_index(c));
    btree_cursor_set_dupe_id(c, 0);

    /* if duplicates are enabled: move to the end of the duplicate-list */
    if (key_get_flags(entry)&KEY_HAS_DUPLICATES
            && !(flags&HAM_SKIP_DUPLICATES)) {
        ham_size_t count;
        ham_status_t st;
        st=blob_duplicate_get_count(env, key_get_ptr(entry),
                        &count, btree_cursor_get_dupe_cache(c));
        if (st)
            return (st);
        btree_cursor_set_dupe_id(c, count-1);
    }

    return (0);
}

ham_status_t
btree_cursor_set_to_nil(btree_cursor_t *c)
{
    Environment *env = btree_cursor_get_db(c)->get_env();

    /* uncoupled cursor: free the cached pointer */
    if (btree_cursor_is_uncoupled(c)) {
        ham_key_t *key=btree_cursor_get_uncoupled_key(c);
        if (key->data)
            env->get_allocator()->free(key->data);
        env->get_allocator()->free(key);
        btree_cursor_set_uncoupled_key(c, 0);
        btree_cursor_set_flags(c,
                btree_cursor_get_flags(c)&(~BTREE_CURSOR_FLAG_UNCOUPLED));
    }
    /* coupled cursor: uncouple, remove from page */
    else if (btree_cursor_is_coupled(c)) {
        btree_cursor_get_coupled_page(c)->remove_cursor(btree_cursor_get_parent(c));
        btree_cursor_set_flags(c,
                btree_cursor_get_flags(c)&(~BTREE_CURSOR_FLAG_COUPLED));
    }

    btree_cursor_set_dupe_id(c, 0);
    memset(btree_cursor_get_dupe_cache(c), 0, sizeof(dupe_entry_t));

    return (0);
}

void
btree_cursor_couple_to_other(btree_cursor_t *cu, btree_cursor_t *other)
{
    ham_assert(btree_cursor_is_coupled(other), (""));
    btree_cursor_set_to_nil(cu);

    btree_cursor_set_coupled_page(cu, btree_cursor_get_coupled_page(other));
    btree_cursor_set_coupled_index(cu, btree_cursor_get_coupled_index(other));
    btree_cursor_set_dupe_id(cu, btree_cursor_get_dupe_id(other));
    btree_cursor_set_flags(cu, btree_cursor_get_flags(other));
}

ham_bool_t
btree_cursor_is_nil(btree_cursor_t *cursor)
{
    if (btree_cursor_is_uncoupled(cursor))
        return (HAM_FALSE);
    if (btree_cursor_is_coupled(cursor))
        return (HAM_FALSE);
    if (btree_cursor_get_parent(cursor)->is_coupled_to_txnop())
        return (HAM_FALSE);
    return (HAM_TRUE);
}

ham_status_t
btree_cursor_uncouple(btree_cursor_t *c, ham_u32_t flags)
{
    ham_status_t st;
    btree_node_t *node;
    btree_key_t *entry;
    ham_key_t *key;
    Database *db=btree_cursor_get_db(c);
    Environment *env=db->get_env();

    if (btree_cursor_is_uncoupled(c) || btree_cursor_is_nil(c))
        return (0);

    ham_assert(btree_cursor_get_coupled_page(c)!=0,
            ("uncoupling a cursor which has no coupled page"));

    /* get the btree-entry of this key */
    node=page_get_btree_node(btree_cursor_get_coupled_page(c));
    ham_assert(btree_node_is_leaf(node), ("iterator points to internal node"));
    entry=btree_node_get_key(db, node, btree_cursor_get_coupled_index(c));

    /* copy the key */
    key=(ham_key_t *)env->get_allocator()->calloc(sizeof(*key));
    if (!key)
        return (HAM_OUT_OF_MEMORY);
    st=btree_copy_key_int2pub(db, entry, key);
    if (st) {
        if (key->data)
            env->get_allocator()->free(key->data);
        env->get_allocator()->free(key);
        return (st);
    }

    /* uncouple the page */
    if (!(flags&BTREE_CURSOR_UNCOUPLE_NO_REMOVE))
        btree_cursor_get_coupled_page(c)->remove_cursor(btree_cursor_get_parent(c));

    /* set the flags and the uncoupled key */
    btree_cursor_set_flags(c,
                    btree_cursor_get_flags(c)&(~BTREE_CURSOR_FLAG_COUPLED));
    btree_cursor_set_flags(c,
                    btree_cursor_get_flags(c)|BTREE_CURSOR_FLAG_UNCOUPLED);
    btree_cursor_set_uncoupled_key(c, key);

    return (0);
}

ham_status_t
btree_cursor_clone(btree_cursor_t *src, btree_cursor_t *dest,
                Cursor *parent)
{
    ham_status_t st;
    Database *db=btree_cursor_get_db(src);
    Environment *env=db->get_env();

    btree_cursor_set_dupe_id(dest, btree_cursor_get_dupe_id(src));
    btree_cursor_set_parent(dest, parent);

    /* if the old cursor is coupled: couple the new cursor, too */
    if (btree_cursor_is_coupled(src)) {
         Page *page=btree_cursor_get_coupled_page(src);
         page->add_cursor(btree_cursor_get_parent(dest));
         btree_cursor_set_coupled_page(dest, page);
    }
    /* otherwise, if the src cursor is uncoupled: copy the key */
    else if (btree_cursor_is_uncoupled(src)) {
        ham_key_t *key;

        key=(ham_key_t *)env->get_allocator()->calloc(sizeof(*key));
        if (!key)
            return (HAM_OUT_OF_MEMORY);

        st=btree_cursor_get_db(dest)->copy_key(
                        btree_cursor_get_uncoupled_key(src), key);
        if (st) {
            if (key->data)
                env->get_allocator()->free(key->data);
            env->get_allocator()->free(key);
            return (st);
        }
        btree_cursor_set_uncoupled_key(dest, key);
    }

    return (0);
}

void
btree_cursor_close(btree_cursor_t *c)
{
    btree_cursor_set_to_nil(c);
}

ham_status_t
btree_cursor_overwrite(btree_cursor_t *c, ham_record_t *record, ham_u32_t flags)
{
    ham_status_t st;
    btree_node_t *node;
    btree_key_t *key;
    Database *db=btree_cursor_get_db(c);
    Transaction *txn=btree_cursor_get_parent(c)->get_txn();
    Page *page;

    /* uncoupled cursor: couple it */
    if (btree_cursor_is_uncoupled(c)) {
        st=btree_cursor_couple(c);
        if (st)
            return (st);
    }
    else if (!btree_cursor_is_coupled(c))
        return (HAM_CURSOR_IS_NIL);

    /* delete the cache of the current duplicate */
    memset(btree_cursor_get_dupe_cache(c), 0, sizeof(dupe_entry_t));

    page=btree_cursor_get_coupled_page(c);

    /* get the btree node entry */
    node=page_get_btree_node(btree_cursor_get_coupled_page(c));
    ham_assert(btree_node_is_leaf(node), ("iterator points to internal node"));
    key=btree_node_get_key(db, node, btree_cursor_get_coupled_index(c));

    /* copy the key flags, and remove all flags concerning the key size */
    st=key_set_record(db, txn, key, record, 
            btree_cursor_get_dupe_id(c), flags|HAM_OVERWRITE, 0);
    if (st)
        return (st);

    page->set_dirty(true);

    return (0);
}

ham_status_t
btree_cursor_move(btree_cursor_t *c, ham_key_t *key,
                ham_record_t *record, ham_u32_t flags)
{
    ham_status_t st=0;
    Page *page;
    btree_node_t *node;
    Database *db=btree_cursor_get_db(c);
    Environment *env=db->get_env();
    Transaction *txn=btree_cursor_get_parent(c)->get_txn();
    BtreeBackend *be=(BtreeBackend *)db->get_backend();
    btree_key_t *entry;

    if (!be)
        return (HAM_NOT_INITIALIZED);

    /* delete the cache of the current duplicate */
    memset(btree_cursor_get_dupe_cache(c), 0, sizeof(dupe_entry_t));

    if (flags&HAM_CURSOR_FIRST)
        st=__move_first(be, c, flags);
    else if (flags&HAM_CURSOR_LAST)
        st=__move_last(be, c, flags);
    else if (flags&HAM_CURSOR_NEXT)
        st=__move_next(be, c, flags);
    else if (flags&HAM_CURSOR_PREVIOUS)
        st=__move_previous(be, c, flags);
    /* no move, but cursor is nil? return error */
    else if (btree_cursor_is_nil(c)) {
        if (key || record)
            return (HAM_CURSOR_IS_NIL);
        else
            return (0);
    }
    /* no move, but cursor is not coupled? couple it */
    else if (btree_cursor_is_uncoupled(c))
        st=btree_cursor_couple(c);

    if (st)
        return (st);

    /*
     * during btree_read_key and btree_read_record, new pages might be needed,
     * and the page at which we're pointing could be moved out of memory;
     * that would mean that the cursor would be uncoupled, and we're losing
     * the 'entry'-pointer. therefore we 'lock' the page by incrementing
     * the reference counter
     */
    ham_assert(btree_cursor_is_coupled(c), ("move: cursor is not coupled"));
    page=btree_cursor_get_coupled_page(c);
    node=page_get_btree_node(page);
    ham_assert(btree_node_is_leaf(node), ("iterator points to internal node"));
    entry=btree_node_get_key(db, node, btree_cursor_get_coupled_index(c));

    if (key) {
        st=btree_read_key(db, txn, entry, key);
        if (st)
            return (st);
    }

    if (record) {
        ham_u64_t *ridptr=0;
        if (key_get_flags(entry)&KEY_HAS_DUPLICATES
                && btree_cursor_get_dupe_id(c)) {
            dupe_entry_t *e=btree_cursor_get_dupe_cache(c);
            if (!dupe_entry_get_rid(e)) {
                st=blob_duplicate_get(env, key_get_ptr(entry),
                        btree_cursor_get_dupe_id(c),
                        btree_cursor_get_dupe_cache(c));
                if (st)
                    return st;
            }
            record->_intflags=dupe_entry_get_flags(e);
            record->_rid=dupe_entry_get_rid(e);
            ridptr=(ham_u64_t *)&dupe_entry_get_ridptr(e);
        }
        else {
            record->_intflags=key_get_flags(entry);
            record->_rid=key_get_ptr(entry);
            ridptr=(ham_u64_t *)&key_get_rawptr(entry);
        }
        st=btree_read_record(db, txn, record, ridptr, flags);
        if (st)
            return (st);
    }

    return (0);
}

ham_status_t
btree_cursor_find(btree_cursor_t *c, ham_key_t *key, ham_record_t *record,
                ham_u32_t flags)
{
    ham_status_t st;
    Backend *be=btree_cursor_get_db(c)->get_backend();
    Transaction *txn=btree_cursor_get_parent(c)->get_txn();

    if (!be)
        return (HAM_NOT_INITIALIZED);
    ham_assert(key, ("invalid parameter"));

    st=btree_cursor_set_to_nil(c);
    if (st)
        return (st);

    st=btree_find_cursor((BtreeBackend *)be, txn, c, key, record, flags);
    if (st) {
        /* cursor is now NIL */
        return (st);
    }

    return (0);
}

ham_status_t
btree_cursor_insert(btree_cursor_t *c, ham_key_t *key,
                ham_record_t *record, ham_u32_t flags)
{
    ham_status_t st;
    Database *db=btree_cursor_get_db(c);
    BtreeBackend *be=(BtreeBackend *)db->get_backend();
    Transaction *txn=btree_cursor_get_parent(c)->get_txn();

    if (!be)
        return (HAM_NOT_INITIALIZED);
    ham_assert(key, (0));
    ham_assert(record, (0));

    /* call the btree insert function */
    st=btree_insert_cursor(be, txn, key, record, c, flags);
    if (st)
        return (st);

    return (0);
}

ham_status_t
btree_cursor_erase(btree_cursor_t *c, ham_u32_t flags)
{
    ham_status_t st;
    Database *db=btree_cursor_get_db(c);
    BtreeBackend *be=(BtreeBackend *)db->get_backend();
    Transaction *txn=btree_cursor_get_parent(c)->get_txn();

    if (!be)
        return (HAM_NOT_INITIALIZED);

    /* coupled cursor: try to remove the key directly from the page.
     * if that's not possible (i.e. because of underflow): uncouple
     * the cursor and process the normal erase algorithm */
    if (btree_cursor_is_coupled(c)) {
        Page *page=btree_cursor_get_coupled_page(c);
        btree_node_t *node=page_get_btree_node(page);
<<<<<<< HEAD
        ham_btree_t *be=(ham_btree_t *)db->get_backend();
        ham_size_t maxkeys=btree_get_maxkeys(be);
        ham_assert(btree_node_is_leaf(node),
=======
        BtreeBackend *be=(BtreeBackend *)db->get_backend();
        ham_size_t maxkeys=be->get_maxkeys();
        ham_assert(btree_node_is_leaf(node), 
>>>>>>> 96f7517a
                ("iterator points to internal node"));
        if (btree_cursor_get_coupled_index(c)>0
                && btree_node_get_count(node)>btree_get_minkeys(maxkeys)) {
            /* yes, we can remove the key */
            return (btree_cursor_erase_fasttrack(be, txn, c));
        }
        else {
            st=btree_cursor_uncouple(c, 0);
            if (st)
                return (st);
        }
    }
    else if (!btree_cursor_is_uncoupled(c))
        return (HAM_CURSOR_IS_NIL);

    return (btree_erase_cursor(be, txn,
                btree_cursor_get_uncoupled_key(c), c, flags));
}

bool
btree_cursor_points_to(btree_cursor_t *cursor, btree_key_t *key)
{
    ham_status_t st;
    Database *db=btree_cursor_get_db(cursor);

    if (btree_cursor_is_uncoupled(cursor)) {
        st=btree_cursor_couple(cursor);
        if (st)
            return (false);
    }

    if (btree_cursor_is_coupled(cursor)) {
        Page *page=btree_cursor_get_coupled_page(cursor);
        btree_node_t *node=page_get_btree_node(page);
        btree_key_t *entry=btree_node_get_key(db, node,
                        btree_cursor_get_coupled_index(cursor));

        if (entry==key)
            return (true);
    }

    return (false);
}

bool
btree_cursor_points_to_key(btree_cursor_t *btc, ham_key_t *key)
{
    Cursor *c=btree_cursor_get_parent(btc);
    Database *db=c->get_db();
    bool ret=false;

    if (btree_cursor_is_uncoupled(btc)) {
        ham_key_t *k=btree_cursor_get_uncoupled_key(btc);
        if (k->size!=key->size)
            return (false);
        return (0==db->compare_keys(key, k));
    }

    if (btree_cursor_is_coupled(btc)) {
        Page *page=btree_cursor_get_coupled_page(btc);
        btree_node_t *node=page_get_btree_node(page);
        btree_key_t *entry=btree_node_get_key(db, node,
                        btree_cursor_get_coupled_index(btc));

        if (key_get_size(entry)!=key->size)
            return (false);

        bool ret=false;
        Cursor *clone=0;
        db->clone_cursor(c, &clone);
        ham_status_t st=btree_cursor_uncouple(clone->get_btree_cursor(), 0);
        if (st) {
            db->close_cursor(clone);
            return (false);
        }
        if (0==db->compare_keys(key,
               btree_cursor_get_uncoupled_key(clone->get_btree_cursor())))
            ret=true;
        db->close_cursor(clone);
        return (ret);
    }

    else {
        ham_assert(!"shouldn't be here", (""));
    }
    
    return (ret);
}


ham_status_t
btree_cursor_get_duplicate_count(btree_cursor_t *c,
                ham_size_t *count, ham_u32_t flags)
{
    ham_status_t st;
    Database *db=btree_cursor_get_db(c);
    Environment *env = db->get_env();
    BtreeBackend *be=(BtreeBackend *)db->get_backend();
    Page *page;
    btree_node_t *node;
    btree_key_t *entry;

    if (!be)
        return (HAM_NOT_INITIALIZED);

    /* uncoupled cursor: couple it */
    if (btree_cursor_is_uncoupled(c)) {
        st=btree_cursor_couple(c);
        if (st)
            return (st);
    }
    else if (!(btree_cursor_is_coupled(c)))
        return (HAM_CURSOR_IS_NIL);

    page=btree_cursor_get_coupled_page(c);
    node=page_get_btree_node(page);
    entry=btree_node_get_key(db, node, btree_cursor_get_coupled_index(c));

    if (!(key_get_flags(entry)&KEY_HAS_DUPLICATES)) {
        *count=1;
    }
    else {
        st=blob_duplicate_get_count(env, key_get_ptr(entry), count, 0);
        if (st)
            return (st);
    }

    return (0);
}

ham_status_t
btree_uncouple_all_cursors(Page *page, ham_size_t start)
{
    ham_status_t st;
    ham_bool_t skipped=HAM_FALSE;
    Cursor *n;
    Cursor *c=page->get_cursors();

    while (c) {
        btree_cursor_t *btc=c->get_btree_cursor();
        n=c->get_next_in_page();

        /*
         * ignore all cursors which are already uncoupled or which are
         * coupled to the txn
         */
        if (btree_cursor_is_coupled(btc) || c->is_coupled_to_txnop()) {
            /* skip this cursor if its position is < start */
            if (btree_cursor_get_coupled_index(btc)<start) {
                c=n;
                skipped=HAM_TRUE;
                continue;
            }

            /* otherwise: uncouple it */
            st=btree_cursor_uncouple(btc, 0);
            if (st)
                return (st);
            c->set_next_in_page(0);
            c->set_previous_in_page(0);
        }

        c=n;
    }

    if (!skipped)
        page->set_cursors(0);

    return (0);
}

void
btree_cursor_create(Database *db, Transaction *txn, ham_u32_t flags,
                btree_cursor_t *cursor, Cursor *parent)
{
    btree_cursor_set_parent(cursor, parent);
}

ham_status_t
btree_cursor_get_duplicate_table(btree_cursor_t *c, dupe_table_t **ptable,
                ham_bool_t *needs_free)
{
    ham_status_t st;
    Page *page;
    btree_node_t *node;
    btree_key_t *entry;
    Database *db=btree_cursor_get_db(c);
    Environment *env = db->get_env();

    *ptable=0;

    /* uncoupled cursor: couple it */
    if (btree_cursor_is_uncoupled(c)) {
        st=btree_cursor_couple(c);
        if (st)
            return (st);
    }
    else if (!btree_cursor_is_coupled(c))
        return (HAM_CURSOR_IS_NIL);

    page=btree_cursor_get_coupled_page(c);
    node=page_get_btree_node(page);
    entry=btree_node_get_key(db, node, btree_cursor_get_coupled_index(c));

    /* if key has no duplicates: return successfully, but with *ptable=0 */
    if (!(key_get_flags(entry)&KEY_HAS_DUPLICATES)) {
        dupe_entry_t *e;
        dupe_table_t *t;
        t=(dupe_table_t *)env->get_allocator()->calloc(sizeof(*t));
        if (!t)
            return (HAM_OUT_OF_MEMORY);
        dupe_table_set_capacity(t, 1);
        dupe_table_set_count(t, 1);
        e=dupe_table_get_entry(t, 0);
        dupe_entry_set_flags(e, key_get_flags(entry));
        dupe_entry_set_rid(e, key_get_rawptr(entry));
        *ptable=t;
        *needs_free=1;
        return (0);
    }

    return (blob_duplicate_get_table(env, key_get_ptr(entry),
                    ptable, needs_free));
}

ham_status_t
btree_cursor_get_record_size(btree_cursor_t *c, ham_offset_t *size)
{
    ham_status_t st;
    Database *db=btree_cursor_get_db(c);
    BtreeBackend *be=(BtreeBackend *)db->get_backend();
    Page *page;
    btree_node_t *node;
    btree_key_t *entry;
    ham_u32_t keyflags=0;
    ham_u64_t *ridptr=0;
    ham_u64_t rid=0;
    dupe_entry_t dupeentry;

    if (!be)
        return (HAM_NOT_INITIALIZED);

    /*
     * uncoupled cursor: couple it
     */
    if (btree_cursor_is_uncoupled(c)) {
        st=btree_cursor_couple(c);
        if (st)
            return (st);
    }
    else if (!btree_cursor_is_coupled(c))
        return (HAM_CURSOR_IS_NIL);

    page=btree_cursor_get_coupled_page(c);
    node=page_get_btree_node(page);
    entry=btree_node_get_key(db, node, btree_cursor_get_coupled_index(c));

    if (key_get_flags(entry)&KEY_HAS_DUPLICATES) {
        st=blob_duplicate_get(db->get_env(), key_get_ptr(entry),
                        btree_cursor_get_dupe_id(c),
                        &dupeentry);
        if (st)
            return st;
        keyflags=dupe_entry_get_flags(&dupeentry);
        ridptr=&dupeentry._rid;
        rid=dupeentry._rid;
    }
    else {
        keyflags=key_get_flags(entry);
        ridptr=(ham_u64_t *)&key_get_rawptr(entry);
        rid=key_get_ptr(entry);
    }

    if (keyflags&KEY_BLOB_SIZE_TINY) {
        /* the highest byte of the record id is the size of the blob */
        char *p=(char *)ridptr;
        *size=p[sizeof(ham_offset_t)-1];
    }
    else if (keyflags&KEY_BLOB_SIZE_SMALL) {
        /* record size is sizeof(ham_offset_t) */
        *size=sizeof(ham_offset_t);
    }
    else if (keyflags&KEY_BLOB_SIZE_EMPTY) {
        /* record size is 0 */
        *size=0;
    }
    else {
        st=blob_get_datasize(db, rid, size);
        if (st)
            return (st);
    }

    return (0);
}
<|MERGE_RESOLUTION|>--- conflicted
+++ resolved
@@ -704,15 +704,9 @@
     if (btree_cursor_is_coupled(c)) {
         Page *page=btree_cursor_get_coupled_page(c);
         btree_node_t *node=page_get_btree_node(page);
-<<<<<<< HEAD
-        ham_btree_t *be=(ham_btree_t *)db->get_backend();
-        ham_size_t maxkeys=btree_get_maxkeys(be);
-        ham_assert(btree_node_is_leaf(node),
-=======
         BtreeBackend *be=(BtreeBackend *)db->get_backend();
         ham_size_t maxkeys=be->get_maxkeys();
         ham_assert(btree_node_is_leaf(node), 
->>>>>>> 96f7517a
                 ("iterator points to internal node"));
         if (btree_cursor_get_coupled_index(c)>0
                 && btree_node_get_count(node)>btree_get_minkeys(maxkeys)) {
