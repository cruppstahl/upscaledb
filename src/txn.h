--- conflicted
+++ resolved
@@ -36,12 +36,8 @@
 namespace hamsterdb {
 
 class Transaction;
-<<<<<<< HEAD
-struct txn_opnode_t;
-=======
 class TransactionNode;
->>>>>>> 17adabca
-class TransactionTree;
+class TransactionIndex;
 
 /**
  * a single operation in a transaction
@@ -244,11 +240,21 @@
       return (&m_key);
     }
 
-    /** get pointer to the parent tree */
-    // TODO this can be private
-    TransactionTree *get_tree() {
-      return (m_tree);
-    }
+    /** insert an actual operation into the txn_tree */
+    TransactionOperation *append(Transaction *txn, ham_u32_t orig_flags,
+              ham_u32_t flags, ham_u64_t lsn, ham_record_t *record);
+
+    /**
+     * retrieves the next larger sibling of a given node, or NULL if there
+     * is no sibling
+     */
+    TransactionNode *get_next_sibling();
+
+    /**
+     * retrieves the previous larger sibling of a given node, or NULL if there
+     * is no sibling
+     */
+    TransactionNode *get_previous_sibling();
 
     /** get pointer to the first (oldest) node in list */
     TransactionOperation *get_oldest_op() {
@@ -281,7 +287,7 @@
     ham_key_t m_key;
 
     /** the parent tree */
-    TransactionTree *m_tree;
+    TransactionIndex *m_tree;
 
     /** the linked list of operations - head is oldest operation */
     TransactionOperation *m_oldest_op;
@@ -292,46 +298,25 @@
     /** true if this node was NOT inserted in the tree */
     bool m_dont_insert;
 };
-/**
- * get an opnode for an optree; if a node with this
- * key already exists then the existing node is returned, otherwise NULL
- *
- * flags can be HAM_FIND_GEQ_MATCH, HAM_FIND_LEQ_MATCH
- */
-extern TransactionNode *
-txn_opnode_get(Database *db, ham_key_t *key, ham_u32_t flags);
-
-/**
- * insert an actual operation into the txn_tree
- */
-extern TransactionOperation *
-txn_opnode_append(Transaction *txn, TransactionNode *node, ham_u32_t orig_flags,
-          ham_u32_t flags, ham_u64_t lsn, ham_record_t *record);
-
-/**
- * retrieves the next larger sibling of a given node, or NULL if there
- * is no sibling
- */
-extern TransactionNode *
-txn_opnode_get_next_sibling(TransactionNode *node);
-
-/**
- * retrieves the previous larger sibling of a given node, or NULL if there
- * is no sibling
- */
-extern TransactionNode *
-txn_opnode_get_previous_sibling(TransactionNode *node);
 
 
 /*
  * Each Database has a binary tree which stores the current Transaction
  * operations
  */
-class TransactionTree
+class TransactionIndex
 {
   public:
     /** constructor */
-    TransactionTree(Database *db);
+    TransactionIndex(Database *db);
+
+    /**
+     * get an opnode for an optree; if a node with this
+     * key already exists then the existing node is returned, otherwise NULL
+     *
+     * flags can be HAM_FIND_GEQ_MATCH, HAM_FIND_LEQ_MATCH
+     */
+    TransactionNode *get(ham_key_t *key, ham_u32_t flags);
 
  // private:
     /* the Database for all operations in this tree */
@@ -342,9 +327,6 @@
     TransactionNode rbt_nil;
 };
 
-/** get the database handle of this txn tree */
-#define txn_optree_get_db(t)    (t)->m_db
-
 /**
  * traverses a tree; for each node, a callback function is executed
  */
@@ -355,24 +337,23 @@
  * tree is empty
  */
 extern TransactionNode *
-txn_tree_get_first(TransactionTree *tree);
+txn_tree_get_first(TransactionIndex *tree);
 
 /**
  * retrieves the last (=largest) node of the tree, or NULL if the
  * tree is empty
  */
 extern TransactionNode *
-txn_tree_get_last(TransactionTree *tree);
+txn_tree_get_last(TransactionIndex *tree);
 
 extern void
-txn_tree_enumerate(TransactionTree *tree, txn_tree_enumerate_cb cb, void *data);
-
+txn_tree_enumerate(TransactionIndex *tree, txn_tree_enumerate_cb cb, void *data);
 
 /**
  * frees all nodes in the tree
  */
 extern void
-txn_free_optree(TransactionTree *tree);
+txn_free_optree(TransactionIndex *tree);
 
 
 /**
