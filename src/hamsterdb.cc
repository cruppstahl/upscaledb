/*
 * Copyright (C) 2005-2012 Christoph Rupp (chris@crupp.de).
 *
 * This program is free software; you can redistribute it and/or modify it
 * under the terms of the GNU General Public License as published by the
 * Free Software Foundation; either version 2 of the License, or
 * (at your option) any later version.
 *
 * See files COPYING.* for License information.
 *
 */

#include "config.h"

#ifdef HAVE_MALLOC_H
#  include <malloc.h>
#else
#  include <stdlib.h>
#endif
#include <string.h>

#if HAM_ENABLE_REMOTE
#  define CURL_STATICLIB /* otherwise libcurl uses wrong __declspec */
#  include <curl/curl.h>
#  include <curl/easy.h>
#  include "protocol/protocol.h"
#endif

#include "blob.h"
#include "btree.h"
#include "btree_cursor.h"
#include "cache.h"
#include "cursor.h"
#include "db.h"
#include "device.h"
#include "env.h"
#include "error.h"
#include "extkeys.h"
#include "freelist.h"
#include "log.h"
#include "mem.h"
#include "os.h"
#include "page.h"
#include "serial.h"
#include "btree_stats.h"
#include "txn.h"
#include "util.h"
#include "version.h"

#ifndef HAM_DISABLE_ENCRYPTION
#  include "../3rdparty/aes/aes.h"
#endif
#ifndef HAM_DISABLE_COMPRESSION
#  ifdef HAM_USE_SYSTEM_ZLIB
#    include <zlib.h>
#  else
#    include "../3rdparty/zlib/zlib.h"
#  endif
#endif


/*
 * return true if the filename is for a local file
 */
static ham_bool_t
__filename_is_local(const char *filename)
{
    if (filename && strstr(filename, "http://")==filename)
        return (HAM_FALSE);
    return (HAM_TRUE);
}

static char *
my_strncat_ex(char *buf, size_t buflen, const char *interject, const char *src)
{
    if (!interject)
        interject = "|";
    if (!src)
        src = "???";
    if (buf && buflen > (*buf ? strlen(interject) : 0) + strlen(src)) {
        if (*buf)
            strcat(buf, interject);
        strcat(buf, src);
    }
    if (buf && buflen) {
        buf[buflen - 1] = 0;
        return (buf);
    }
    ham_assert(!"shouldn't be here", (""));
    return ((char *)"???");
}

static const char *
ham_create_flags2str(char *buf, size_t buflen, ham_u32_t flags)
{
    if (!buf || !buflen) {
        buflen = 0;
        buf = NULL;
    }
    else
        buf[0] = 0;

    if (flags & HAM_WRITE_THROUGH) {
        flags &= ~HAM_WRITE_THROUGH            ;
        buf = my_strncat_ex(buf, buflen, NULL, "HAM_WRITE_THROUGH");
    }
    if (flags & HAM_READ_ONLY) {
        flags &= ~HAM_READ_ONLY;
        buf = my_strncat_ex(buf, buflen, NULL, "HAM_READ_ONLY");
    }
    if (flags & HAM_USE_BTREE) {
        flags &= ~HAM_USE_BTREE;
        buf = my_strncat_ex(buf, buflen, NULL, "HAM_USE_BTREE");
    }
    if (flags & HAM_DISABLE_VAR_KEYLEN) {
        flags &= ~HAM_DISABLE_VAR_KEYLEN;
        buf = my_strncat_ex(buf, buflen, NULL, "HAM_DISABLE_VAR_KEYLEN");
    }
    if (flags & HAM_IN_MEMORY_DB)
    {
        flags &= ~HAM_IN_MEMORY_DB;
        buf = my_strncat_ex(buf, buflen, NULL, "HAM_IN_MEMORY_DB");
    }
    if (flags & HAM_DISABLE_MMAP)
    {
        flags &= ~HAM_DISABLE_MMAP;
        buf = my_strncat_ex(buf, buflen, NULL, "HAM_DISABLE_MMAP");
    }
    if (flags & HAM_CACHE_STRICT) {
        flags &= ~HAM_CACHE_STRICT;
        buf = my_strncat_ex(buf, buflen, NULL, "HAM_CACHE_STRICT");
    }
    if (flags & HAM_DISABLE_FREELIST_FLUSH) {
        flags &= ~HAM_DISABLE_FREELIST_FLUSH;
        buf = my_strncat_ex(buf, buflen, NULL, "HAM_DISABLE_FREELIST_FLUSH");
    }
    if (flags & HAM_LOCK_EXCLUSIVE) {
        flags &= ~HAM_LOCK_EXCLUSIVE;
        buf = my_strncat_ex(buf, buflen, NULL, "HAM_LOCK_EXCLUSIVE");
    }
    if (flags & HAM_RECORD_NUMBER) {
        flags &= ~HAM_RECORD_NUMBER;
        buf = my_strncat_ex(buf, buflen, NULL, "HAM_RECORD_NUMBER");
    }
    if (flags & HAM_ENABLE_DUPLICATES) {
        flags &= ~HAM_ENABLE_DUPLICATES;
        buf = my_strncat_ex(buf, buflen, NULL, "HAM_ENABLE_DUPLICATES");
    }
    if (flags & HAM_SORT_DUPLICATES) {
        flags &= ~HAM_SORT_DUPLICATES;
        buf = my_strncat_ex(buf, buflen, NULL, "HAM_SORT_DUPLICATES");
    }
    if (flags & HAM_ENABLE_RECOVERY) {
        flags &= ~HAM_ENABLE_RECOVERY;
        buf = my_strncat_ex(buf, buflen, NULL, "HAM_ENABLE_RECOVERY");
    }
    if (flags & HAM_AUTO_RECOVERY) {
        flags &= ~HAM_AUTO_RECOVERY;
        buf = my_strncat_ex(buf, buflen, NULL, "HAM_AUTO_RECOVERY");
    }
    if (flags & HAM_ENABLE_TRANSACTIONS) {
        flags &= ~HAM_ENABLE_TRANSACTIONS;
        buf = my_strncat_ex(buf, buflen, NULL, "HAM_ENABLE_TRANSACTIONS");
    }
    if (flags & HAM_CACHE_UNLIMITED) {
        flags &= ~HAM_CACHE_UNLIMITED;
        buf = my_strncat_ex(buf, buflen, NULL, "HAM_CACHE_UNLIMITED");
    }

    if (flags) {
        if (buf && buflen > 13 && buflen > strlen(buf) + 13 + 1 + 9) {
            util_snprintf(buf, buflen, "%sHAM_FLAGS(reserved: 0x%x)",
                            (*buf ? "|" : ""), (unsigned int)flags);
        }
        else {
            ham_assert(!"shouldn't be here", (""));
            buf = (char *)"???";
        }
    }

    return (buf);
}

const char * HAM_CALLCONV
ham_param2str(char *buf, size_t buflen, ham_u32_t name)
{
    switch (name) {
    case HAM_PARAM_CACHESIZE:
        return "HAM_PARAM_CACHESIZE";

    case HAM_PARAM_PAGESIZE:
        return "HAM_PARAM_PAGESIZE";

    case HAM_PARAM_KEYSIZE:
        return "HAM_PARAM_KEYSIZE";

    case HAM_PARAM_LOG_DIRECTORY:
        return "HAM_PARAM_LOG_DIRECTORY";

    case HAM_PARAM_MAX_ENV_DATABASES:
        return "HAM_PARAM_MAX_ENV_DATABASES";

    case HAM_PARAM_DATA_ACCESS_MODE:
        return "HAM_PARAM_DATA_ACCESS_MODE";

    case HAM_PARAM_GET_FLAGS:
        return "HAM_PARAM_GET_FLAGS";

    case HAM_PARAM_GET_DATA_ACCESS_MODE:
        return "HAM_PARAM_GET_DATA_ACCESS_MODE";

    case HAM_PARAM_GET_FILEMODE:
        return "HAM_PARAM_GET_FILEMODE";

    case HAM_PARAM_GET_FILENAME:
        return "HAM_PARAM_GET_FILENAME";

    case HAM_PARAM_GET_DATABASE_NAME:
        return "HAM_PARAM_GET_DATABASE_NAME";

    case HAM_PARAM_GET_KEYS_PER_PAGE:
        return "HAM_PARAM_GET_KEYS_PER_PAGE";

    case HAM_PARAM_GET_STATISTICS:
        return "HAM_PARAM_GET_STATISTICS";

    default:
        if (buf && buflen > 13) {
            util_snprintf(buf, buflen, "HAM_PARAM(0x%x)", (unsigned int)name);
            return buf;
        }
        break;
    }

    ham_assert(!"shouldn't be here", (""));
    return ("???");
}

static ham_bool_t
__check_recovery_flags(ham_u32_t flags)
{
    if (flags&HAM_ENABLE_RECOVERY) {
        if (flags&HAM_IN_MEMORY_DB) {
            ham_trace(("combination of HAM_ENABLE_RECOVERY and "
                       "HAM_IN_MEMORY_DB not allowed"));
            return (HAM_FALSE);
        }
        if (flags&HAM_DISABLE_FREELIST_FLUSH) {
            ham_trace(("combination of HAM_ENABLE_RECOVERY and "
                       "HAM_DISABLE_FREELIST_FLUSH not allowed"));
            return (HAM_FALSE);
        }
    }
    return (HAM_TRUE);
}

ham_status_t
ham_txn_begin(ham_txn_t **txn, ham_env_t *henv, const char *name,
                void *reserved, ham_u32_t flags)
{
    if (!txn) {
        ham_trace(("parameter 'txn' must not be NULL"));
        return (HAM_INV_PARAMETER);
    }

    *txn=NULL;

    if (!henv) {
        ham_trace(("parameter 'env' must not be NULL"));
        return (HAM_INV_PARAMETER);
    }

    Environment *env=(Environment *)henv;

    ScopedLock lock;
    if (!(flags&HAM_DONT_LOCK))
        lock=ScopedLock(env->get_mutex());

    if (!(env->get_flags()&HAM_ENABLE_TRANSACTIONS)) {
        ham_trace(("transactions are disabled (see HAM_ENABLE_TRANSACTIONS)"));
        return (HAM_INV_PARAMETER);
    }
    if (!env->_fun_txn_begin) {
        ham_trace(("Environment was not initialized"));
        return (HAM_NOT_INITIALIZED);
    }

    /* initialize the txn structure */
    return (env->_fun_txn_begin(env, txn, name, flags));
}

HAM_EXPORT const char *
ham_txn_get_name(ham_txn_t *txn)
{
    if (!txn)
        return (0);
    ScopedLock lock(txn_get_env(txn)->get_mutex());
    return (txn_get_name(txn));
}

ham_status_t
ham_txn_commit(ham_txn_t *txn, ham_u32_t flags)
{
    if (!txn) {
        ham_trace(("parameter 'txn' must not be NULL"));
        return (HAM_INV_PARAMETER);
    }

    Environment *env=txn_get_env(txn);
    if (!env || !env->_fun_txn_commit) {
        ham_trace(("Environment was not initialized"));
        return (HAM_NOT_INITIALIZED);
    }

    ScopedLock lock;
    if (!(flags&HAM_DONT_LOCK))
        lock=ScopedLock(env->get_mutex());

    /* mark this transaction as committed; will also call
     * env_flush_committed_txns() to write committed transactions
     * to disk */
    return (env->_fun_txn_commit(env, txn, flags));
}

ham_status_t
ham_txn_abort(ham_txn_t *txn, ham_u32_t flags)
{
    if (!txn) {
        ham_trace(("parameter 'txn' must not be NULL"));
        return (HAM_INV_PARAMETER);
    }

    Environment *env=txn_get_env(txn);
    if (!env || !env->_fun_txn_abort) {
        ham_trace(("Environment was not initialized"));
        return (HAM_NOT_INITIALIZED);
    }

    ScopedLock lock;
    if (!(flags&HAM_DONT_LOCK))
        lock=ScopedLock(env->get_mutex());

    return (env->_fun_txn_abort(env, txn, flags));
}

const char * HAM_CALLCONV
ham_strerror(ham_status_t result)
{
    switch (result) {
        case HAM_SUCCESS:
            return ("Success");
        case HAM_INV_KEYSIZE:
            return ("Invalid key size");
        case HAM_INV_PAGESIZE:
            return ("Invalid page size");
        case HAM_OUT_OF_MEMORY:
            return ("Out of memory");
        case HAM_NOT_INITIALIZED:
            return ("Object not initialized");
        case HAM_INV_PARAMETER:
            return ("Invalid parameter");
        case HAM_INV_FILE_HEADER:
            return ("Invalid database file header");
        case HAM_INV_FILE_VERSION:
            return ("Invalid database file version");
        case HAM_KEY_NOT_FOUND:
            return ("Key not found");
        case HAM_DUPLICATE_KEY:
            return ("Duplicate key");
        case HAM_INTEGRITY_VIOLATED:
            return ("Internal integrity violated");
        case HAM_INTERNAL_ERROR:
            return ("Internal error");
        case HAM_DB_READ_ONLY:
            return ("Database opened in read-only mode");
        case HAM_BLOB_NOT_FOUND:
            return ("Data blob not found");
        case HAM_PREFIX_REQUEST_FULLKEY:
            return ("Comparator function needs more data");
        case HAM_IO_ERROR:
            return ("System I/O error");
        case HAM_CACHE_FULL:
            return ("Database cache is full");
        case HAM_NOT_IMPLEMENTED:
            return ("Operation not implemented");
        case HAM_FILE_NOT_FOUND:
            return ("File not found");
        case HAM_WOULD_BLOCK:
            return ("Operation would block");
        case HAM_NOT_READY:
            return ("Object was not initialized correctly");
        case HAM_CURSOR_STILL_OPEN:
            return ("Cursor must be closed prior to Transaction abort/commit");
        case HAM_FILTER_NOT_FOUND:
            return ("Record filter or file filter not found");
        case HAM_TXN_CONFLICT:
            return ("Operation conflicts with another Transaction");
        case HAM_TXN_STILL_OPEN:
            return ("Database cannot be closed because it is modified in a "
                    "Transaction");
        case HAM_CURSOR_IS_NIL:
            return ("Cursor points to NIL");
        case HAM_DATABASE_NOT_FOUND:
            return ("Database not found");
        case HAM_DATABASE_ALREADY_EXISTS:
            return ("Database name already exists");
        case HAM_DATABASE_ALREADY_OPEN:
            return ("Database already open, or: Database handle "
                    "already initialized");
        case HAM_ENVIRONMENT_ALREADY_OPEN:
            return ("Environment already open, or: Environment handle "
                    "already initialized");
        case HAM_LIMITS_REACHED:
            return ("Database limits reached");
        case HAM_ALREADY_INITIALIZED:
            return ("Object was already initialized");
        case HAM_ACCESS_DENIED:
            return ("Encryption key is wrong");
        case HAM_NEED_RECOVERY:
            return ("Database needs recovery");
        case HAM_LOG_INV_FILE_HEADER:
            return ("Invalid log file header");
        case HAM_NETWORK_ERROR:
            return ("Remote I/O error/Network error");
        default:
            return ("Unknown error");
    }
}

/**
 * Prepares a @ref ham_key_t structure for returning key data in.
 *
 * This function checks whether the @ref ham_key_t structure has been
 * properly initialized by the user and resets all internal used elements.
 *
 * @return HAM_TRUE when the @a key structure has been initialized correctly
 * before.
 *
 * @return HAM_FALSE when the @a key structure has @e not been initialized
 * correctly before.
 */
static inline ham_bool_t
__prepare_key(ham_key_t *key)
{
    if (key->size && !key->data) {
        ham_trace(("key->size != 0, but key->data is NULL"));
        return HAM_FALSE;
    }
    if (key->flags!=0 && key->flags!=HAM_KEY_USER_ALLOC) {
        ham_trace(("invalid flag in key->flags"));
        return HAM_FALSE;
    }
    key->_flags=0;
    return HAM_TRUE;
}

/**
 * Prepares a @ref ham_record_t structure for returning record data in.
 *
 * This function checks whether the @ref ham_record_t structure has been
 * properly initialized by the user and resets all internal used elements.
 *
 * @return HAM_TRUE when the @a record structure has been initialized
 * correctly before.
 *
 * @return HAM_FALSE when the @a record structure has @e not been
 * initialized correctly before.
 */
static inline ham_bool_t
__prepare_record(ham_record_t *record)
{
    if (record->size && !record->data) {
        ham_trace(("record->size != 0, but record->data is NULL"));
        return HAM_FALSE;
    }
    if (record->flags&HAM_DIRECT_ACCESS)
        record->flags&=~HAM_DIRECT_ACCESS;
    if (record->flags!=0 && record->flags!=HAM_RECORD_USER_ALLOC) {
        ham_trace(("invalid flag in record->flags"));
        return HAM_FALSE;
    }
    record->_intflags=0;
    record->_rid=0;
    return HAM_TRUE;
}

ham_status_t
__check_create_parameters(Environment *env, Database *db, const char *filename,
        ham_u32_t *pflags, const ham_parameter_t *param,
        ham_size_t *ppagesize, ham_u16_t *pkeysize,
        ham_u64_t *pcachesize, ham_u16_t *pdbname,
        ham_u16_t *pmaxdbs, ham_u16_t *pdata_access_mode,
        std::string &logdir, bool create)
{
    ham_size_t pagesize=0;
    ham_u16_t keysize=0;
    ham_u16_t dbname=HAM_DEFAULT_DATABASE_NAME;
    ham_u64_t cachesize=0;
    ham_bool_t no_mmap=HAM_FALSE;
    ham_u16_t dbs=0;
    ham_u16_t dam=0;
    ham_u32_t flags = 0;
    ham_bool_t set_abs_max_dbs = HAM_FALSE;
    ham_status_t st = 0;
    Device *device = NULL;

    if (!env && db)
        env = db->get_env();

    if (pflags)
        flags = *pflags;
    else if (db)
        flags = db->get_rt_flags();
    else if (env)
        flags = env->get_flags();

    if (pcachesize)
        cachesize = *pcachesize;
    if (pkeysize)
        keysize = *pkeysize;
    if (ppagesize)
        pagesize = *ppagesize;
    if (pdbname && *pdbname)
        dbname = *pdbname;
    if (pdata_access_mode && *pdata_access_mode)
        dam = *pdata_access_mode;
    if (pmaxdbs && *pmaxdbs)
        dbs = *pmaxdbs;

    /*
     * cannot open an in-memory-db
     */
    if (!create && (flags & HAM_IN_MEMORY_DB)) {
        ham_trace(("cannot open an in-memory database"));
        return (HAM_INV_PARAMETER);
    }

    /*
     * creating a file in READ_ONLY mode? doesn't make sense
     */
    if (create && (flags & HAM_READ_ONLY)) {
        ham_trace(("cannot create a file in read-only mode"));
        return (HAM_INV_PARAMETER);
    }
    if (create && env && db && (env->get_flags() & HAM_READ_ONLY)) {
        ham_trace(("cannot create database in read-only mode"));
        return (HAM_DB_READ_ONLY);
    }

    /*
     * HAM_ENABLE_DUPLICATES has to be specified in ham_create, not
     * ham_open
     */
    if (!create && (flags & HAM_ENABLE_DUPLICATES)) {
        ham_trace(("invalid flag HAM_ENABLE_DUPLICATES (only allowed when "
                "creating a database"));
        return (HAM_INV_PARAMETER);
    }

    /*
     * when creating a Database, HAM_SORT_DUPLICATES is only allowed in
     * combination with HAM_ENABLE_DUPLICATES, but not with Transactions
     */
    if (create && (flags&HAM_SORT_DUPLICATES)) {
        if (!(flags&HAM_ENABLE_DUPLICATES)) {
            ham_trace(("flag HAM_SORT_DUPLICATES only allowed in combination "
                        "with HAM_ENABLE_DUPLICATES"));
            return (HAM_INV_PARAMETER);
        }
        if (flags&HAM_ENABLE_TRANSACTIONS) {
            ham_trace(("flag HAM_SORT_DUPLICATES not allowed in combination "
                        "with HAM_ENABLE_TRANSACTIONS"));
            return (HAM_INV_PARAMETER);
        }
    }

    /*
     * DB create: only a few flags are allowed
     */
    if (db && (flags & ~((!create ? HAM_READ_ONLY : 0)
                        |(create ? HAM_IN_MEMORY_DB : 0)
                        |(!env ? (HAM_WRITE_THROUGH
                                |HAM_DISABLE_MMAP
                                |HAM_DISABLE_FREELIST_FLUSH
                                |HAM_CACHE_UNLIMITED
                                |HAM_DONT_LOCK
                                |HAM_LOCK_EXCLUSIVE
                                |HAM_ENABLE_TRANSACTIONS
                                |DB_DISABLE_AUTO_FLUSH
                                |HAM_ENABLE_RECOVERY) : 0)
                        |(!env && !create ? HAM_AUTO_RECOVERY : 0)
                        |HAM_CACHE_STRICT
                        |HAM_USE_BTREE
                        |HAM_DONT_LOCK
                        |HAM_DISABLE_VAR_KEYLEN
                        |HAM_RECORD_NUMBER
                        |HAM_SORT_DUPLICATES
                        |(create ? HAM_ENABLE_DUPLICATES : 0))))
    {
        char msgbuf[2048];
        ham_trace(("invalid flags specified: %s",
                ham_create_flags2str(msgbuf, sizeof(msgbuf),
                (flags & ~((!create ? HAM_READ_ONLY : 0)
                        |(create ? HAM_IN_MEMORY_DB : 0)
                        |(!env ? (HAM_WRITE_THROUGH
                                |HAM_DISABLE_MMAP
                                |HAM_DISABLE_FREELIST_FLUSH
                                |HAM_CACHE_UNLIMITED
                                |HAM_LOCK_EXCLUSIVE
                                |HAM_ENABLE_TRANSACTIONS
                                |HAM_ENABLE_RECOVERY) : 0)
                        |(!env && !create ? HAM_AUTO_RECOVERY : 0)
                        |HAM_CACHE_STRICT
                        |HAM_USE_BTREE
                        |HAM_DISABLE_VAR_KEYLEN
                        |HAM_RECORD_NUMBER
                        |(create ? HAM_ENABLE_DUPLICATES : 0))))));
        return (HAM_INV_PARAMETER);
    }

    if (env)
        flags |= env->get_flags();

    /*
     * parse parameters
     */
    if (param) {
        for (; param->name; param++) {
            switch (param->name) {
            case HAM_PARAM_CACHESIZE:
                if (pcachesize)
                    cachesize=param->value;
                break;

            case HAM_PARAM_LOG_DIRECTORY:
                logdir=(const char *)param->value;
                break;

            case HAM_PARAM_KEYSIZE:
                if (!create) {
                    ham_trace(("invalid parameter HAM_PARAM_KEYSIZE"));
                    return (HAM_INV_PARAMETER);
                }
                if (pkeysize) {
                    keysize=(ham_u16_t)param->value;
                    if (flags & HAM_RECORD_NUMBER) {
                        if (keysize > 0 && keysize < sizeof(ham_u64_t)) {
                            ham_trace(("invalid keysize %u - must be 8 for "
                                       "HAM_RECORD_NUMBER databases",
                                       (unsigned)keysize));
                            return (HAM_INV_KEYSIZE);
                        }
                    }
                }
                break;
            case HAM_PARAM_PAGESIZE:
                if (ppagesize) {
                    if (param->value!=1024 && param->value%2048!=0) {
                        ham_trace(("invalid pagesize - must be 1024 or "
                                "a multiple of 2048"));
                        return (HAM_INV_PAGESIZE);
                    }
                    pagesize=(ham_size_t)param->value;
                    break;
                }
                goto default_case;

            case HAM_PARAM_DATA_ACCESS_MODE:
                /* not allowed for Environments, only for Databases */
                if (!db) {
                    ham_trace(("invalid parameter HAM_PARAM_DATA_ACCESS_MODE"));
                    return (HAM_INV_PARAMETER);
                }
                if (param->value&HAM_DAM_ENFORCE_PRE110_FORMAT) {
                    ham_trace(("Data access mode HAM_DAM_ENFORCE_PRE110_FORMAT "
                                "must not be specified"));
                    return (HAM_INV_PARAMETER);
                }
                if (pdata_access_mode) {
                    switch (param->value) {
                    case 0: /* ignore 0 */
                        break;
                    case HAM_DAM_SEQUENTIAL_INSERT:
                    case HAM_DAM_RANDOM_WRITE:
                        dam=(ham_u16_t)param->value;
                        break;
                    default:
                        ham_trace(("invalid value 0x%04x specified for "
                                "parameter HAM_PARAM_DATA_ACCESS_MODE",
                                (unsigned)param->value));
                        return (HAM_INV_PARAMETER);
                    }
                    break;
                }
                goto default_case;

            case HAM_PARAM_MAX_ENV_DATABASES:
                if (pmaxdbs) {
                    if (param->value==0 || param->value >= HAM_DEFAULT_DATABASE_NAME) {
                        if (param->value==0) {
                            ham_trace(("invalid value %u for parameter "
                                       "HAM_PARAM_MAX_ENV_DATABASES",
                                       (unsigned)param->value));
                            return (HAM_INV_PARAMETER);
                        }
                    }
                    else {
                        dbs=(ham_u16_t)param->value;
                    }
                    break;
                }
                goto default_case;

            case HAM_PARAM_GET_DATABASE_NAME:
                if (pdbname) {
                    if (dbname == HAM_DEFAULT_DATABASE_NAME || dbname == HAM_FIRST_DATABASE_NAME) {
                        dbname=(ham_u16_t)param->value;

                        if (!dbname
                            || (dbname != HAM_FIRST_DATABASE_NAME
                                && dbname != HAM_DUMMY_DATABASE_NAME
                                && dbname > HAM_DEFAULT_DATABASE_NAME))
                        {
                            ham_trace(("parameter 'HAM_PARAM_GET_DATABASE_NAME' value (0x%04x) must be non-zero and lower than 0xf000", (unsigned)dbname));
                            return (HAM_INV_PARAMETER);
                        }
                        break;
                    }
                }
                goto default_case;

            case HAM_PARAM_GET_DATA_ACCESS_MODE:
            case HAM_PARAM_GET_FLAGS:
            case HAM_PARAM_GET_FILEMODE:
            case HAM_PARAM_GET_FILENAME:
            case HAM_PARAM_GET_KEYS_PER_PAGE:
            case HAM_PARAM_GET_STATISTICS:
            default:
default_case:
                ham_trace(("unsupported/unknown parameter %d (%s)",
                            (int)param->name,
                            ham_param2str(NULL, 0, param->name)));
                return (HAM_INV_PARAMETER);
            }
        }
    }

    /*
     * when creating a database we can calculate the DAM depending on the
     * create flags; when opening a database, the recno-flag is persistent
     * and not yet loaded, therefore it's handled by the caller
     */
    if (!dam && create) {
        dam=(flags & HAM_RECORD_NUMBER)
            ? HAM_DAM_SEQUENTIAL_INSERT
            : HAM_DAM_RANDOM_WRITE;
    }

    if ((env && !db) || (!env && db)) {
        if (!filename && !(flags&HAM_IN_MEMORY_DB)) {
            ham_trace(("filename is missing"));
            return (HAM_INV_PARAMETER);
        }
    }

    if (pdbname) {
        if (create && (dbname==0 || dbname>HAM_DUMMY_DATABASE_NAME)) {
            ham_trace(("parameter 'name' (0x%04x) must be lower than "
                "0xf000", (unsigned)dbname));
            return (HAM_INV_PARAMETER);
            dbname = HAM_FIRST_DATABASE_NAME;
        }
        else if (!create && (dbname==0 || dbname>HAM_DUMMY_DATABASE_NAME)) {
            ham_trace(("parameter 'name' (0x%04x) must be lower than "
                "0xf000", (unsigned)dbname));
            return (HAM_INV_PARAMETER);
            dbname = HAM_FIRST_DATABASE_NAME;
        }
    }

    if (db && (pdbname && !dbname)) {
        dbname = HAM_FIRST_DATABASE_NAME;
        ham_trace(("invalid database name 0x%04x", (unsigned)dbname));
        return (HAM_INV_PARAMETER);
    }

    /*
     * make sure that the raw pagesize is aligned to 1024b
     */
    if (pagesize && pagesize%1024) {
        ham_trace(("pagesize must be multiple of 1024"));
        return (HAM_INV_PAGESIZE);
    }

    /*
     * 1.0.4: HAM_ENABLE_TRANSACTIONS implies HAM_ENABLE_RECOVERY
     */
    if (flags&HAM_ENABLE_TRANSACTIONS)
        flags|=HAM_ENABLE_RECOVERY;

    /*
     * flag HAM_AUTO_RECOVERY implies HAM_ENABLE_RECOVERY
     */
    if (flags&HAM_AUTO_RECOVERY)
        flags|=HAM_ENABLE_RECOVERY;

    /*
     * don't allow recovery in combination with some other flags
     */
    if (!__check_recovery_flags(flags))
        return (HAM_INV_PARAMETER);

    /*
     * in-memory-db? don't allow cache limits!
     */
    if (flags&HAM_IN_MEMORY_DB) {
        if (flags&HAM_CACHE_STRICT) {
            ham_trace(("combination of HAM_IN_MEMORY_DB and HAM_CACHE_STRICT "
                        "not allowed"));
            return (HAM_INV_PARAMETER);
        }
        if (cachesize!=0) {
            ham_trace(("combination of HAM_IN_MEMORY_DB and cachesize != 0 "
                        "not allowed"));
            return (HAM_INV_PARAMETER);
        }
    }

    /*
     * don't allow cache limits with unlimited cache
     */
    if (flags&HAM_CACHE_UNLIMITED) {
        if ((flags&HAM_CACHE_STRICT) || cachesize!=0) {
            ham_trace(("combination of HAM_CACHE_UNLIMITED and cachesize != 0 "
                        "or HAM_CACHE_STRICT not allowed"));
            return (HAM_INV_PARAMETER);
        }
    }

    /*
     * if this is not the first database we're creating (or opening),
     * we'd better copy the pagesize values from the env / device
     */
    if (env)
        device = env->get_device();

    /*
     * inherit defaults from ENV for DB
     */
    if (env && env->is_active()) {
        if (!cachesize)
            cachesize = env->get_cachesize();
        if (!dbs && env->get_header_page())
            dbs=env->get_max_databases();
        if (!pagesize)
            pagesize = env->get_pagesize();
    }

    if (!pagesize && device)
        pagesize = device->get_pagesize();

    /*
     * in-memory-db? use a default pagesize of 16kb
     */
    if (flags&HAM_IN_MEMORY_DB) {
        if (!pagesize) {
            pagesize = 16*1024;
            no_mmap = HAM_TRUE;
        }
    }

    /*
     * can we use mmap?
     */
#if HAVE_MMAP
    if (!(flags&HAM_DISABLE_MMAP)) {
        if (pagesize) {
            if (pagesize % os_get_granularity() != 0)
                no_mmap=HAM_TRUE;
        }
        else {
            pagesize = os_get_pagesize();
        }
    }
#else
    no_mmap=HAM_TRUE;
#endif

    /*
     * if we still don't have a raw pagesize, try to get a good default
     * value
     */
    if (!pagesize)
        pagesize = os_get_pagesize();

    /*
     * set the database flags if we can't use mmapped I/O
     */
    if (no_mmap) {
        flags &= ~DB_USE_MMAP;
        flags |= HAM_DISABLE_MMAP;
    }

    /*
     * initialize the keysize with a good default value;
     * 32byte is the size of a first level cache line for most modern
     * processors; adjust the keysize, so the keys are aligned to
     * 32byte
     */
    if (keysize==0) {
        if (flags&HAM_RECORD_NUMBER)
            keysize = sizeof(ham_u64_t);
        else
            keysize = DB_CHUNKSIZE - (db_get_int_key_header_size());
    }

    /*
     * make sure that the cooked pagesize is big enough for at least 5 keys;
     * record number database: need 8 byte
     *
     * By first calculating the keysize if none was specced, we can
     * quickly discard tiny page sizes as well here:
     */
    if (pagesize / keysize < 5) {
        ham_trace(("pagesize too small (%u), must be at least %u bytes",
                    (unsigned)pagesize,
                    (unsigned)(keysize*6)));
        return (HAM_INV_KEYSIZE);
    }

    /*
     * make sure that max_databases actually fit in a header
     * page!
     * leave at least 128 bytes for the freelist and the other header data
     */
    {
        ham_size_t l = pagesize - sizeof(env_header_t)
                - db_get_freelist_header_size32() - 128;

        l /= sizeof(db_indexdata_t);
        if (dbs > l) {
            ham_trace(("parameter HAM_PARAM_MAX_ENV_DATABASES too high for "
                        "this pagesize; the maximum allowed is %u",
                        (unsigned)l));
            return (HAM_INV_PARAMETER);
        }
        /* override assignment when 'env' already has been configured with a
         * non-default maxdbs value of its own */
        if (env && !db && env->get_header_page()
                && env->get_max_databases()>0) {
            dbs = env->get_max_databases();
        }
        else if (db
            && db->get_env()
            && env->get_device()
            && env->get_device()->is_open()) {
            dbs = (env ? env->get_max_databases() : 1);
        }
        else if (set_abs_max_dbs) {
            if (l >= HAM_DEFAULT_DATABASE_NAME)
                l = HAM_DEFAULT_DATABASE_NAME - 1;
            dbs = (ham_u16_t)l;
        }
        else if (dbs == 0) {
            if (DB_MAX_INDICES > l)
                dbs = (ham_u16_t)l;  /* small page sizes (e.g. 1K) cannot carry DB_MAX_INDICES databases! */
            else
                dbs = DB_MAX_INDICES;
        }
    }
    ham_assert(dbs != 0, (0));

    /*
     * return the fixed parameters
     */
    if (pflags)
        *pflags = flags;
    if (pcachesize)
        *pcachesize=cachesize;
    if (pkeysize)
        *pkeysize = keysize;
    if (ppagesize)
        *ppagesize = pagesize;
    if (pdbname)
        *pdbname = dbname;
    if (pdata_access_mode)
        *pdata_access_mode = dam;
    if (pmaxdbs)
        *pmaxdbs = dbs;

    return st;
}

void HAM_CALLCONV
ham_get_version(ham_u32_t *major, ham_u32_t *minor,
                ham_u32_t *revision)
{
    if (major)
        *major=HAM_VERSION_MAJ;
    if (minor)
        *minor=HAM_VERSION_MIN;
    if (revision)
        *revision=HAM_VERSION_REV;
}

void HAM_CALLCONV
ham_get_license(const char **licensee, const char **product)
{
    if (licensee)
        *licensee=HAM_LICENSEE;
    if (product)
        *product=HAM_PRODUCT_NAME;
}

ham_status_t HAM_CALLCONV
ham_env_new(ham_env_t **env)
{
    if (!env) {
        ham_trace(("parameter 'env' must not be NULL"));
        return (HAM_INV_PARAMETER);
    }

    *env=(ham_env_t *)new Environment();
    if (!(*env))
        return (HAM_OUT_OF_MEMORY);

    return (HAM_SUCCESS);
}

ham_status_t HAM_CALLCONV
ham_env_delete(ham_env_t *henv)
{
    if (!henv) {
        ham_trace(("parameter 'env' must not be NULL"));
        return (HAM_INV_PARAMETER);
    }

    Environment *env=(Environment *)henv;

    delete env;

<<<<<<< HEAD
    /* avoid memory leaks by releasing static libcurl and libprotocol data */
#if HAM_ENABLE_REMOTE
    /* TODO curl_global_cleanup is not threadsafe! currently, hamsterdb
     * does not have support for critical sections or mutexes etc. Therefore
     * we just use a static variable. This is still not safe, but it should
     * work for now. */
    if (critsec==0) {
        ham_u64_t pseudo_random=((ham_u64_t)PTR_TO_U64(env))&0xffffffff;
        critsec=pseudo_random;
        if (critsec==pseudo_random) {
            /* shutdown libcurl library */
            curl_global_cleanup();
            /* shutdown network protocol library */
            proto_shutdown();
            critsec=0;
        }
    }
#endif

=======
>>>>>>> 1b9a5794
    return (0);
}

ham_status_t HAM_CALLCONV
ham_env_create(ham_env_t *env, const char *filename,
        ham_u32_t flags, ham_u32_t mode)
{
    return (ham_env_create_ex(env, filename, flags, mode, 0));
}

ham_status_t HAM_CALLCONV
ham_env_create_ex(ham_env_t *henv, const char *filename,
        ham_u32_t flags, ham_u32_t mode, const ham_parameter_t *param)
{
    ham_status_t st;
    ham_size_t pagesize = 0;
    ham_u16_t keysize = 0;
    ham_u64_t cachesize = 0;
    ham_u16_t maxdbs = 0;
    std::string logdir;
    Environment *env=(Environment *)henv;

    if (!env) {
        ham_trace(("parameter 'env' must not be NULL"));
        return (HAM_INV_PARAMETER);
    }

    ScopedLock lock(env->get_mutex());

    atexit(curl_global_cleanup);
    atexit(proto_shutdown);

    /*
     * make sure that this environment is not yet open/created
     */
    if (env->is_active()) {
        ham_trace(("parameter 'env' is already initialized"));
        return (HAM_ENVIRONMENT_ALREADY_OPEN);
    }

    env->set_flags(0);

    /* check (and modify) the parameters */
    st=__check_create_parameters(env, 0, filename, &flags, param,
            &pagesize, &keysize, &cachesize, 0, &maxdbs, 0, logdir, true);
    if (st)
        return (st);

    if (!cachesize)
        cachesize=HAM_DEFAULT_CACHESIZE;
    if (logdir.size())
        env->set_log_directory(logdir);

    /*
     * if we do not yet have an allocator: create a new one
     */
    if (!env->get_allocator()) {
        env->set_allocator(ham_default_allocator_new());
        if (!env->get_allocator())
            return (HAM_OUT_OF_MEMORY);
    }

    /* store the parameters */
    env->set_flags(flags);
    env->set_pagesize(pagesize);
    env->set_cachesize(cachesize);
    env->set_file_mode(mode);
    env->set_max_databases_cached(maxdbs);
    if (filename)
        env->set_filename(filename);

    /* initialize function pointers */
    if (__filename_is_local(filename)) {
        st=env_initialize_local(env);
    }
    else {
        st=env_initialize_remote(env);
    }
    if (st)
        return (st);

    /* and finish the initialization of the Environment */
    st=env->_fun_create(env, filename, flags, mode, param);
    if (st)
        return (st);

    env->set_active(true);

    /* flush the environment to make sure that the header page is written
     * to disk */
    return (ham_env_flush((ham_env_t *)env, HAM_DONT_LOCK));
}

ham_status_t HAM_CALLCONV
ham_env_create_db(ham_env_t *henv, ham_db_t *hdb,
        ham_u16_t dbname, ham_u32_t flags, const ham_parameter_t *param)
{
    ham_status_t st;
    Database *db=(Database *)hdb;
    Environment *env=(Environment *)henv;

    if (!db) {
        ham_trace(("parameter 'db' must not be NULL"));
        return (HAM_INV_PARAMETER);
    }
    if (!env) {
        ham_trace(("parameter 'env' must not be NULL"));
        return (db->set_error(HAM_INV_PARAMETER));
    }

    ScopedLock lock(env->get_mutex());

    if (env->is_private()) {
        ham_trace(("Environment was not properly created with ham_env_create, "
                   "ham_env_open"));
        return (db->set_error(HAM_INV_PARAMETER));
    }
    /* make sure that this database is not yet open/created */
    if (db->is_active()) {
        ham_trace(("parameter 'db' is already initialized"));
        return (db->set_error(HAM_DATABASE_ALREADY_OPEN));
    }
    if (!dbname || (dbname>HAM_DEFAULT_DATABASE_NAME
            && dbname!=HAM_DUMMY_DATABASE_NAME)) {
        ham_trace(("invalid database name"));
        return (db->set_error(HAM_INV_PARAMETER));
    }

    /*
     * the function handler will do the rest
     */
    st=env->_fun_create_db(env, db, dbname, flags, param);
    if (st)
        return (st);

    db->set_active(HAM_TRUE);

    /* flush the environment to make sure that the header page is written
     * to disk */
    return (ham_env_flush((ham_env_t *)env, HAM_DONT_LOCK));
}

ham_status_t HAM_CALLCONV
ham_env_open_db(ham_env_t *henv, ham_db_t *hdb,
        ham_u16_t dbname, ham_u32_t flags, const ham_parameter_t *param)
{
    ham_status_t st;
    Database *db=(Database *)hdb;
    Environment *env=(Environment *)henv;

    if (!db) {
        ham_trace(("parameter 'db' must not be NULL"));
        return (HAM_INV_PARAMETER);
    }
    if (!env) {
        ham_trace(("parameter 'env' must not be NULL"));
        return (db->set_error(HAM_INV_PARAMETER));
    }

    ScopedLock lock;
    if (!(flags&HAM_DONT_LOCK))
        lock=ScopedLock(env->get_mutex());

    if (env->is_private()) {
        ham_trace(("Environment was not properly created with ham_env_create, "
                   "ham_env_open"));
        return (db->set_error(HAM_INV_PARAMETER));
    }
    if (!dbname) {
        ham_trace(("parameter 'dbname' must not be 0"));
        return (db->set_error(HAM_INV_PARAMETER));
    }
    if (dbname!=HAM_FIRST_DATABASE_NAME
          && (dbname!=HAM_DUMMY_DATABASE_NAME
                && dbname>HAM_DEFAULT_DATABASE_NAME)) {
        ham_trace(("database name must be lower than 0xf000"));
        return (db->set_error(HAM_INV_PARAMETER));
    }
    if (env->get_flags()&HAM_IN_MEMORY_DB) {
        ham_trace(("cannot open a Database in an In-Memory Environment"));
        return (db->set_error(HAM_INV_PARAMETER));
    }
    if (flags&HAM_SORT_DUPLICATES
            && env->get_flags()&HAM_ENABLE_TRANSACTIONS) {
        ham_trace(("flag HAM_SORT_DUPLICATES not allowed in combination "
                    "with HAM_ENABLE_TRANSACTIONS"));
        return (db->set_error(HAM_INV_PARAMETER));
    }

    /* the function handler will do the rest */
    st=env->_fun_open_db(env, db, dbname, flags, param);
    if (st)
        return (st);

    db->set_active(HAM_TRUE);

    return (db->set_error(0));
}

ham_status_t HAM_CALLCONV
ham_env_open(ham_env_t *env, const char *filename, ham_u32_t flags)
{
    return (ham_env_open_ex(env, filename, flags, 0));
}

ham_status_t HAM_CALLCONV
ham_env_open_ex(ham_env_t *henv, const char *filename,
        ham_u32_t flags, const ham_parameter_t *param)
{
    ham_status_t st;
    ham_u64_t cachesize=0;
    std::string logdir;
    Environment *env=(Environment *)henv;

    if (!env) {
        ham_trace(("parameter 'env' must not be NULL"));
        return (HAM_INV_PARAMETER);
    }

    ScopedLock lock(env->get_mutex());

    atexit(curl_global_cleanup);
    atexit(proto_shutdown);

    /* make sure that this environment is not yet open/created */
    if (env->is_active()) {
        ham_trace(("parameter 'env' is already initialized"));
        return (HAM_ENVIRONMENT_ALREADY_OPEN);
    }

    /*
     * check for invalid flags
     */
    if (flags&HAM_SORT_DUPLICATES) {
        ham_trace(("flag HAM_SORT_DUPLICATES only allowed when creating/"
                   "opening Databases, not Environments"));
        return (HAM_INV_PARAMETER);
    }

    env->set_flags(0);

    /* parse parameters */
    st=__check_create_parameters(env, 0, filename, &flags, param,
            0, 0, &cachesize, 0, 0, 0, logdir, false);
    if (st)
        return (st);

    if (logdir.size())
        env->set_log_directory(logdir);

    /*
     * if we do not yet have an allocator: create a new one
     */
    if (!env->get_allocator()) {
        env->set_allocator(ham_default_allocator_new());
        if (!env->get_allocator())
            return (HAM_OUT_OF_MEMORY);
    }

    /*
     * store the parameters
     */
    env->set_pagesize(0);
    env->set_cachesize(cachesize);
    env->set_flags(flags);
    env->set_file_mode(0644);
    if (filename)
        env->set_filename(filename);

    /*
     * initialize function pointers
     */
    if (__filename_is_local(filename)) {
        st=env_initialize_local(env);
    }
    else {
        st=env_initialize_remote(env);
    }
    if (st)
        return (st);

    /*
     * and finish the initialization of the Environment
     */
    st=env->_fun_open(env, filename, flags, param);
    if (st)
        return (st);

    env->set_active(true);

    return (st);
}

ham_status_t HAM_CALLCONV
ham_env_rename_db(ham_env_t *henv, ham_u16_t oldname,
                ham_u16_t newname, ham_u32_t flags)
{
    Environment *env=(Environment *)henv;
    if (!env) {
        ham_trace(("parameter 'env' must not be NULL"));
        return (HAM_INV_PARAMETER);
    }

    ScopedLock lock(env->get_mutex());

    if (!oldname) {
        ham_trace(("parameter 'oldname' must not be 0"));
        return (HAM_INV_PARAMETER);
    }
    if (!newname) {
        ham_trace(("parameter 'newname' must not be 0"));
        return (HAM_INV_PARAMETER);
    }
    if (newname>=HAM_DEFAULT_DATABASE_NAME) {
        ham_trace(("parameter 'newname' must be lower than 0xf000"));
        return (HAM_INV_PARAMETER);
    }
    if (!env->_fun_rename_db) {
        ham_trace(("Environment was not initialized"));
        return (HAM_NOT_INITIALIZED);
    }

    /*
     * no need to do anything if oldname==newname
     */
    if (oldname==newname)
        return (0);

    /*
     * rename the database
     */
    return (env->_fun_rename_db(env, oldname, newname, flags));
}

ham_status_t HAM_CALLCONV
ham_env_erase_db(ham_env_t *henv, ham_u16_t name, ham_u32_t flags)
{
    Environment *env=(Environment *)henv;
    if (!env) {
        ham_trace(("parameter 'env' must not be NULL"));
        return (HAM_INV_PARAMETER);
    }

    ScopedLock lock(env->get_mutex());

    if (!name) {
        ham_trace(("parameter 'name' must not be 0"));
        return (HAM_INV_PARAMETER);
    }
    if (!env->_fun_erase_db) {
        ham_trace(("Environment was not initialized"));
        return (HAM_NOT_INITIALIZED);
    }

    /*
     * erase the database
     */
    return (env->_fun_erase_db(env, name, flags));
}

ham_status_t HAM_CALLCONV
ham_env_add_file_filter(ham_env_t *henv, ham_file_filter_t *filter)
{
    Environment *env=(Environment *)henv;
    ham_file_filter_t *head;

    if (!env) {
        ham_trace(("parameter 'env' must not be NULL"));
        return (HAM_INV_PARAMETER);
    }

    ScopedLock lock(env->get_mutex());

    if (env->get_flags()&DB_IS_REMOTE) {
        ham_trace(("ham_env_add_file_filter is not supported by remote "
                "servers"));
        return (HAM_NOT_IMPLEMENTED);
    }
    if (!filter) {
        ham_trace(("parameter 'filter' must not be NULL"));
        return (HAM_INV_PARAMETER);
    }

    head=env->get_file_filter();

    /*
     * clean up if there are still links from a previous
     * installation
     */
    filter->_next=0;
    filter->_prev=0;

    /*
     * !!
     * add the filter at the end of all filters, then we can process them
     * later in the same order as the insertion.
     *
     *
     * Because we must process filters IN REVERSE ORDER when WRITING to
     * disc (going from 'cooked' to 'raw' data), we've created a cyclic
     * -> prev chain: no need to first traverse to the end, then traverse back.
     *
     * This means that the -> next forward chain is terminating (last->next
     * == NULL), while the ->prev chain is cyclic (head->prev = last
     * wrap-around). Therefor, the fastest way to check if the REVERSE
     * (= ->prev) traversal is done, is by checking node->prev->next==NULL.
     */
    if (!head) {
        env->set_file_filter(filter);
        filter->_prev = filter;
    }
    else {
        head->_prev = filter;

        while (head->_next)
            head=head->_next;
        head->_next=filter;
        filter->_prev = head;
    }

    return (0);
}

ham_status_t HAM_CALLCONV
ham_env_remove_file_filter(ham_env_t *henv, ham_file_filter_t *filter)
{
    Environment *env=(Environment *)henv;
    ham_file_filter_t *head, *prev;

    if (!env) {
        ham_trace(("parameter 'env' must not be NULL"));
        return (HAM_INV_PARAMETER);
    }

    ScopedLock lock(env->get_mutex());

    if (!filter) {
        ham_trace(("parameter 'filter' must not be NULL"));
        return (HAM_INV_PARAMETER);
    }
    if (env->get_flags()&DB_IS_REMOTE) {
        ham_trace(("ham_env_add_file_filter is not supported by remote "
                "servers"));
        return (HAM_NOT_IMPLEMENTED);
    }

    head=env->get_file_filter();

    if (head == filter) {
        if (head->_next) {
            ham_assert(head->_prev != head, (0));
            head->_next->_prev = head->_prev;
        }
        env->set_file_filter(head->_next);
        return 0;
    }
    else if (head) {
        if (head->_prev == filter) {
            head->_prev = head->_prev->_prev;
        }
        for (;;) {
            prev = head;
            head = head->_next;
            if (!head)
                return (HAM_FILTER_NOT_FOUND);
            if (head == filter) {
                prev->_next = head->_next;
                if (head->_next)
                    head->_next->_prev = prev;
                break;
            }
        }
    }
    else
        return (HAM_FILTER_NOT_FOUND);

    filter->_next = 0;
    filter->_prev = 0;

    return (0);
}

ham_status_t HAM_CALLCONV
ham_env_get_database_names(ham_env_t *henv, ham_u16_t *names, ham_size_t *count)
{
    Environment *env=(Environment *)henv;
    if (!env) {
        ham_trace(("parameter 'env' must not be NULL"));
        return (HAM_INV_PARAMETER);
    }

    ScopedLock lock(env->get_mutex());

    if (!names) {
        ham_trace(("parameter 'names' must not be NULL"));
        return (HAM_INV_PARAMETER);
    }
    if (!count) {
        ham_trace(("parameter 'count' must not be NULL"));
        return (HAM_INV_PARAMETER);
    }
    if (!env->_fun_get_database_names) {
        ham_trace(("Environment was not initialized"));
        return (HAM_NOT_INITIALIZED);
    }

    /* get all database names */
    return (env->_fun_get_database_names(env, names, count));
}

HAM_EXPORT ham_status_t HAM_CALLCONV
ham_env_get_parameters(ham_env_t *henv, ham_parameter_t *param)
{
    Environment *env=(Environment *)henv;
    if (!env) {
        ham_trace(("parameter 'env' must not be NULL"));
        return (HAM_INV_PARAMETER);
    }

    ScopedLock lock(env->get_mutex());

    if (!param) {
        ham_trace(("parameter 'param' must not be NULL"));
        return (HAM_INV_PARAMETER);
    }
    if (!env->_fun_get_parameters) {
        ham_trace(("Environment was not initialized"));
        return (HAM_NOT_INITIALIZED);
    }

    /* get the parameters */
    return (env->_fun_get_parameters(env, param));
}

ham_status_t HAM_CALLCONV
ham_env_flush(ham_env_t *henv, ham_u32_t flags)
{
    Environment *env=(Environment *)henv;
    if (!env) {
        ham_trace(("parameter 'env' must not be NULL"));
        return HAM_INV_PARAMETER;
    }

    ScopedLock lock;
    if (!(flags&HAM_DONT_LOCK))
        lock=ScopedLock(env->get_mutex());

    if (!env->_fun_flush) {
        ham_trace(("Environment was not initialized"));
        return (HAM_NOT_INITIALIZED);
    }

    /* flush the Environment */
    return (env->_fun_flush(env, flags));
}

ham_status_t HAM_CALLCONV
ham_env_close(ham_env_t *henv, ham_u32_t flags)
{
    Environment *env=(Environment *)henv;
    ham_status_t st;

    if (!env) {
        ham_trace(("parameter 'env' must not be NULL"));
        return (HAM_INV_PARAMETER);
    }

    ScopedLock lock;
    if (!(flags&HAM_DONT_LOCK))
        lock=ScopedLock(env->get_mutex());

    /* it's ok to close an uninitialized Environment */
    if (!env->_fun_close)
        return (0);

    /* make sure that the changeset is empty */
    ham_assert(env->get_changeset().is_empty(), (""));

    /* auto-abort (or commit) all pending transactions */
    if (env && env->get_newest_txn()) {
        ham_txn_t *n, *t=env->get_newest_txn();
        while (t) {
            n=txn_get_older(t);
            if ((txn_get_flags(t)&TXN_STATE_ABORTED)
                    || (txn_get_flags(t)&TXN_STATE_COMMITTED))
                ; /* nop */
            else {
                if (flags&HAM_TXN_AUTO_COMMIT) {
                    if ((st=ham_txn_commit(t, HAM_DONT_LOCK)))
                        return (st);
                }
                else { /* if (flags&HAM_TXN_AUTO_ABORT) */
                    if ((st=ham_txn_abort(t, HAM_DONT_LOCK)))
                        return (st);
                }
            }
            t=n;
        }
        // make sure all Transactions are flushed
        env_flush_committed_txns(env);
    }

    /* close all databases?  */
    if (env->get_databases()) {
        Database *db=env->get_databases();
        while (db) {
            Database *next=db->get_next();
            st=ham_close((ham_db_t *)db, flags|HAM_DONT_LOCK);
            if (st)
                return (st);
            db=next;
        }
        env->set_databases(0);
    }


    /*
     * flush all transactions
     */
    st=env_flush_committed_txns(env);
    if (st)
        return (st);
    ham_assert(env->get_changeset().is_empty(), (""));

    /*
     * when all transactions have been properly closed...
     */
    if (env->is_active() && env->get_oldest_txn()) {
        //st2 = HAM_TXN_STILL_OPEN;
        ham_assert(!"Should never get here; the db close loop above "
                    "should've taken care of all TXNs", (0));
        return (HAM_INTERNAL_ERROR);
    }

    /*
     * close the environment
     */
    st=env->_fun_close(env, flags);
    if (st)
        return (st);

    /* delete all performance data */
    btree_stats_trash_globdata(env, env->get_global_perf_data());

    /*
     * finally, close the memory allocator
     */
    if (env->get_allocator()) {
        delete env->get_allocator();
        env->set_allocator(0);
    }

    env->set_active(false);

    return (0);
}

ham_status_t HAM_CALLCONV
ham_new(ham_db_t **hdb)
{
    Database **db=(Database **)hdb;
    if (!db) {
        ham_trace(("parameter 'db' must not be NULL"));
        return (HAM_INV_PARAMETER);
    }

    *db=new Database();
    return (HAM_SUCCESS);
}

ham_status_t HAM_CALLCONV
ham_delete(ham_db_t *hdb)
{
    Database *db=(Database *)hdb;

    if (!db) {
        ham_trace(("parameter 'db' must not be NULL"));
        return (HAM_INV_PARAMETER);
    }

    delete db;
    return (0);
}

ham_status_t HAM_CALLCONV
ham_open(ham_db_t *db, const char *filename, ham_u32_t flags)
{
    return (ham_open_ex(db, filename, flags, 0));
}

ham_status_t HAM_CALLCONV
ham_open_ex(ham_db_t *hdb, const char *filename,
        ham_u32_t flags, const ham_parameter_t *param)
{
    ham_status_t st;
    ham_u16_t dbname=HAM_FIRST_DATABASE_NAME;
    ham_u64_t cachesize=0;
    ham_u16_t dam = 0;
    ham_env_t *env;
    ham_u32_t env_flags;
    std::string logdir;
    ham_parameter_t env_param[8]={{0, 0}};
    ham_parameter_t db_param[8]={{0, 0}};
    Database *db=(Database *)hdb;

    if (!db) {
        ham_trace(("parameter 'db' must not be NULL"));
        return (HAM_INV_PARAMETER);
    }

    /*
     * make sure that this database is not yet open/created
     */
    if (db->is_active()) {
        ham_trace(("parameter 'db' is already initialized"));
        return (HAM_DATABASE_ALREADY_OPEN);
    }

    /* parse parameters */
    st=__check_create_parameters(db->get_env(), db, filename, &flags, param,
            0, 0, &cachesize, &dbname, 0, &dam, logdir, false);
    if (st)
        return (st);

    db->set_error(0);
    db->set_rt_flags(0);

    /*
     * create an Environment handle and open the Environment
     */
    env_param[0].name=HAM_PARAM_CACHESIZE;
    env_param[0].value=cachesize;
    if (logdir.size()) {
        env_param[1].name=HAM_PARAM_LOG_DIRECTORY;
        env_param[1].value=(ham_u64_t)logdir.c_str();
    }
    env_flags=flags & ~(HAM_ENABLE_DUPLICATES|HAM_SORT_DUPLICATES);

    st=ham_env_new(&env);
    if (st)
        goto bail;

    st=ham_env_open_ex(env, filename, env_flags, &env_param[0]);
    if (st)
        goto bail;

    /*
     * now open the Database in this Environment
     *
     * for this, we first strip off flags which are not allowed/needed
     * in ham_env_open_db; then set up the parameter list
     */
    flags &= ~(HAM_WRITE_THROUGH
            |HAM_READ_ONLY
            |HAM_DISABLE_MMAP
            |HAM_DISABLE_FREELIST_FLUSH
            |HAM_CACHE_UNLIMITED
            |HAM_CACHE_STRICT
            |HAM_LOCK_EXCLUSIVE
            |HAM_ENABLE_TRANSACTIONS
            |HAM_ENABLE_RECOVERY
            |HAM_AUTO_RECOVERY
            |DB_USE_MMAP
            |DB_ENV_IS_PRIVATE);

    db_param[0].name=HAM_PARAM_DATA_ACCESS_MODE;
    db_param[0].value=dam;
    db_param[1].name=0;

    /* now open the Database in this Environment */
    st=ham_env_open_db(env, (ham_db_t *)db, dbname, flags, db_param);
    if (st)
        goto bail;

    /*
     * this Environment is 0wned by the Database (and will be deleted in
     * ham_close)
     */
    db->set_rt_flags(db->get_rt_flags()|DB_ENV_IS_PRIVATE);

bail:
    if (st) {
        if (db)
            (void)ham_close((ham_db_t *)db, 0);
        if (env) {
            /* despite the IS_PRIVATE the env will destroy the DB,
            which is the responsibility of the caller: detach the DB now. */
            ((Environment *)env)->set_databases(0);
            (void)ham_env_close(env, 0);
            delete env;
        }
    }

    return (st);
}

ham_status_t HAM_CALLCONV
ham_create(ham_db_t *db, const char *filename, ham_u32_t flags, ham_u32_t mode)
{
    return (ham_create_ex(db, filename, flags, mode, 0));
}

ham_status_t HAM_CALLCONV
ham_create_ex(ham_db_t *hdb, const char *filename,
        ham_u32_t flags, ham_u32_t mode, const ham_parameter_t *param)
{
    ham_status_t st;
    ham_u16_t dam=(flags & HAM_RECORD_NUMBER)
        ? HAM_DAM_SEQUENTIAL_INSERT
        : HAM_DAM_RANDOM_WRITE;
    Database *db=(Database *)hdb;

    ham_size_t pagesize = 0;
    ham_u16_t maxdbs = 0;
    ham_u16_t keysize = 0;
    ham_u16_t dbname = HAM_DEFAULT_DATABASE_NAME;
    ham_u64_t cachesize = 0;
    ham_env_t *env=0;
    ham_u32_t env_flags;
    std::string logdir;
    ham_parameter_t env_param[8]={{0, 0}};
    ham_parameter_t db_param[5]={{0, 0}};

    if (!db) {
        ham_trace(("parameter 'db' must not be NULL"));
        return (HAM_INV_PARAMETER);
    }

    /*
     * make sure that this database is not yet open/created
     */
    if (db->is_active()) {
        ham_trace(("parameter 'db' is already initialized"));
        return (db->set_error(HAM_DATABASE_ALREADY_OPEN));
    }

    /*
     * check (and modify) the parameters
     */
    st=__check_create_parameters(db->get_env(), db, filename, &flags, param,
            &pagesize, &keysize, &cachesize, &dbname, &maxdbs, &dam,
            logdir, true);
    if (st)
        return (db->set_error(st));

    db->set_error(0);
    db->set_rt_flags(0);

    /*
     * setup the parameters for ham_env_create_ex
     */
    env_param[0].name=HAM_PARAM_CACHESIZE;
    env_param[0].value=(flags&HAM_IN_MEMORY_DB) ? 0 : cachesize;
    env_param[1].name=HAM_PARAM_PAGESIZE;
    env_param[1].value=pagesize;
    env_param[2].name=HAM_PARAM_MAX_ENV_DATABASES;
    env_param[2].value=maxdbs;
    if (logdir.size()) {
        env_param[3].name=HAM_PARAM_LOG_DIRECTORY;
        env_param[3].value=(ham_u64_t)logdir.c_str();
    }
    env_flags=flags & ~(HAM_ENABLE_DUPLICATES|HAM_SORT_DUPLICATES);

    /*
     * create a new Environment
     */
    st=ham_env_new(&env);
    if (st)
        goto bail;

    st=ham_env_create_ex(env, filename, env_flags, mode, env_param);
    if (st)
        goto bail;

    /*
     * now create the Database in this Environment
     *
     * for this, we first strip off flags which are not allowed/needed
     * in ham_env_create_db; then set up the parameter list
     */
    flags &= ~(HAM_WRITE_THROUGH
            |HAM_IN_MEMORY_DB
            |HAM_DISABLE_MMAP
            |HAM_DISABLE_FREELIST_FLUSH
            |HAM_CACHE_UNLIMITED
            |HAM_CACHE_STRICT
            |HAM_LOCK_EXCLUSIVE
            |HAM_ENABLE_TRANSACTIONS
            |HAM_ENABLE_RECOVERY
            |HAM_AUTO_RECOVERY
            |DB_USE_MMAP
            |DB_ENV_IS_PRIVATE);

    db_param[0].name=HAM_PARAM_KEYSIZE;
    db_param[0].value=keysize;
    db_param[1].name=HAM_PARAM_DATA_ACCESS_MODE;
    db_param[1].value=dam;
    db_param[2].name=0;

    /* now create the Database */
    st=ham_env_create_db(env, (ham_db_t *)db,
            HAM_DEFAULT_DATABASE_NAME, flags, db_param);
    if (st)
        goto bail;

    /*
     * this Environment is 0wned by the Database (and will be deleted in
     * ham_close)
     */
    db->set_rt_flags(db->get_rt_flags()|DB_ENV_IS_PRIVATE);

bail:
    if (st) {
        if (db) {
            (void)ham_close((ham_db_t *)db, 0);
        }
        if (env) {
            /* despite the IS_PRIVATE the env will destroy the DB,
            which is the responsibility of the caller: detach the DB now. */
            ((Environment *)env)->set_databases(0);
            (void)ham_env_close(env, 0);
            delete env;
        }
    }

    return (db->set_error(st));
}

HAM_EXPORT ham_status_t HAM_CALLCONV
ham_get_parameters(ham_db_t *hdb, ham_parameter_t *param)
{
    Database *db=(Database *)hdb;
    if (!db) {
        ham_trace(("parameter 'db' must not be NULL"));
        return HAM_INV_PARAMETER;
    }

    ScopedLock lock(db->get_env()->get_mutex());

    if (!param) {
        ham_trace(("parameter 'param' must not be NULL"));
        return HAM_INV_PARAMETER;
    }

    /* get the parameters */
    return ((*db)()->get_parameters(param));
}

ham_status_t HAM_CALLCONV
ham_get_error(ham_db_t *hdb)
{
    Database *db=(Database *)hdb;
    if (!db) {
        ham_trace(("parameter 'db' must not be NULL"));
        return (0);
    }

    ScopedLock lock(db->get_env()->get_mutex());

    return (db->get_error());
}

ham_status_t HAM_CALLCONV
ham_set_prefix_compare_func(ham_db_t *hdb, ham_prefix_compare_func_t foo)
{
    Database *db=(Database *)hdb;
    if (!db) {
        ham_trace(("parameter 'db' must not be NULL"));
        return (HAM_INV_PARAMETER);
    }

    ScopedLock lock(db->get_env()->get_mutex());

    db->set_error(0);
    db->set_prefix_compare_func(foo);
    return (db->set_error(HAM_SUCCESS));
}

ham_status_t HAM_CALLCONV
ham_set_compare_func(ham_db_t *hdb, ham_compare_func_t foo)
{
    Database *db=(Database *)hdb;
    if (!db) {
        ham_trace(("parameter 'db' must not be NULL"));
        return (HAM_INV_PARAMETER);
    }

    ScopedLock lock(db->get_env()->get_mutex());

    db->set_error(0);
    db->set_compare_func(foo ? foo : db_default_compare);
    return (db->set_error(HAM_SUCCESS));
}

ham_status_t HAM_CALLCONV
ham_set_duplicate_compare_func(ham_db_t *hdb, ham_duplicate_compare_func_t foo)
{
    Database *db=(Database *)hdb;
    if (!db) {
        ham_trace(("parameter 'db' must not be NULL"));
        return (HAM_INV_PARAMETER);
    }

    ScopedLock lock(db->get_env()->get_mutex());

    db->set_error(0);
    db->set_duplicate_compare_func(foo ? foo : db_default_compare);
    return (db->set_error(HAM_SUCCESS));
}

#ifndef HAM_DISABLE_ENCRYPTION
static ham_status_t
__aes_before_write_cb(ham_env_t *henv, ham_file_filter_t *filter,
        ham_u8_t *page_data, ham_size_t page_size)
{
    ham_size_t i;
    ham_size_t blocks=page_size/16;

    for (i=0; i<blocks; i++) {
        aes_encrypt(&page_data[i*16], (ham_u8_t *)filter->userdata,
                &page_data[i*16]);
    }

    return (HAM_SUCCESS);
}

static ham_status_t
__aes_after_read_cb(ham_env_t *henv, ham_file_filter_t *filter,
        ham_u8_t *page_data, ham_size_t page_size)
{
    ham_size_t i;
    ham_size_t blocks=page_size/16;

    ham_assert(page_size%16==0, ("bogus pagesize"));

    for (i = 0; i < blocks; i++) {
        aes_decrypt(&page_data[i*16], (ham_u8_t *)filter->userdata,
                &page_data[i*16]);
    }

    return (HAM_SUCCESS);
}

static void
__aes_close_cb(ham_env_t *henv, ham_file_filter_t *filter)
{
    Environment *env=(Environment *)henv;
    Allocator *alloc=env->get_allocator();

    ham_assert(alloc, (0));

    if (filter) {
        if (filter->userdata) {
            /*
             * destroy the secret key in RAM (free() won't do that,
             * so NIL the key space first!
             */
            memset(filter->userdata, 0, sizeof(ham_u8_t)*16);
            alloc->free(filter->userdata);
        }
        alloc->free(filter);
    }
}
#endif /* !HAM_DISABLE_ENCRYPTION */

ham_status_t HAM_CALLCONV
ham_env_enable_encryption(ham_env_t *henv, ham_u8_t key[16], ham_u32_t flags)
{
#ifndef HAM_DISABLE_ENCRYPTION
    Environment *env=(Environment *)henv;
    ham_file_filter_t *filter;
    Allocator *alloc;
    ham_u8_t buffer[128];
    Device *device;
    ham_status_t st;
    ham_db_t *db=0;

    if (!env) {
        ham_trace(("parameter 'env' must not be NULL"));
        return (HAM_INV_PARAMETER);
    }

    {
    ScopedLock lock(env->get_mutex());

    if (env->get_databases()) {
        ham_trace(("cannot enable encryption if databases are already open"));
        return (HAM_DATABASE_ALREADY_OPEN);
    }
    if (env->get_flags()&DB_IS_REMOTE) {
        ham_trace(("ham_env_enable_encryption is not supported by remote "
                "servers"));
        return (HAM_NOT_IMPLEMENTED);
    }
    if (env->get_flags()&HAM_IN_MEMORY_DB)
        return (0);

    device=env->get_device();

    alloc=env->get_allocator();
    if (!alloc) {
        ham_trace(("called ham_env_enable_encryption before "
                    "ham_env_create/open"));
        return (HAM_NOT_INITIALIZED);
    }

    /*
     * make sure that we don't already have AES filtering
     */
    filter=env->get_file_filter();
    while (filter) {
        if (filter->before_write_cb==__aes_before_write_cb)
            return (HAM_ALREADY_INITIALIZED);
        filter=filter->_next;
    }

    filter=(ham_file_filter_t *)alloc->alloc(sizeof(*filter));
    if (!filter)
        return (HAM_OUT_OF_MEMORY);
    memset(filter, 0, sizeof(*filter));

    filter->userdata=alloc->alloc(256);
    if (!filter->userdata) {
        alloc->free(filter);
        return (HAM_OUT_OF_MEMORY);
    }

    /*
     * need a temporary database handle to read from the device
     */
    st=ham_new(&db);
    if (st)
        return (st);
    st=ham_env_open_db((ham_env_t *)env, db, HAM_FIRST_DATABASE_NAME,
                        HAM_DONT_LOCK, 0);
    if (st) {
        delete db;
        db=0;
    }

    aes_expand_key(key, (ham_u8_t *)filter->userdata);
    filter->before_write_cb=__aes_before_write_cb;
    filter->after_read_cb=__aes_after_read_cb;
    filter->close_cb=__aes_close_cb;

    /*
     * if the database file already exists (i.e. if it's larger than
     * one page): try to read the header of the next page and decrypt
     * it; if it's garbage, the key is wrong and we return an error
     */
    if (db) {
        page_header_t *ph;

        st=device->read(env->get_pagesize(), buffer, sizeof(buffer));
        if (st==0) {
            st=__aes_after_read_cb((ham_env_t *)env, filter,
                                buffer, sizeof(buffer));
            if (st)
                goto bail;
            ph=(page_header_t *)buffer;
            if (ph->_reserved1 || ph->_reserved2) {
                st=HAM_ACCESS_DENIED;
                goto bail;
            }
        }
    }
    else
        st=0;

bail:
    if (st)
        __aes_close_cb((ham_env_t *)env, filter);

    } // ScopedLock

    if (db) {
        ham_close(db, 0);
        delete db;
    }

    if (st)
        return (st);

    return (ham_env_add_file_filter((ham_env_t *)env, filter));
#else /* !HAM_DISABLE_ENCRYPTION */
    ham_trace(("hamsterdb was compiled without support for AES encryption"));
    return (HAM_NOT_IMPLEMENTED);
#endif
}

#ifndef HAM_DISABLE_COMPRESSION
static ham_status_t
__zlib_before_write_cb(ham_db_t *hdb, ham_record_filter_t *filter,
        ham_record_t *record)
{
    Database *db=(Database *)hdb;
    Environment *env=db->get_env();
    ham_u8_t *dest;
    unsigned long newsize=0;
    ham_u32_t level=*(ham_u32_t *)filter->userdata;
    int zret;

    if (!record->size)
        return (0);

    /*
     * we work in a temporary copy of the original data
     *
     * the first 4 bytes in the record are used for storing the original,
     * uncompressed size; this makes the decompression easier
     */
    do {
        if (!newsize)
            newsize=compressBound(record->size)+sizeof(ham_u32_t);
        else
            newsize+=newsize/4;

        dest=(ham_u8_t *)env->get_allocator()->alloc(newsize);
        if (!dest)
            return (db->set_error(HAM_OUT_OF_MEMORY));

        newsize-=sizeof(ham_u32_t);
        zret=compress2(dest+sizeof(ham_u32_t), &newsize,
                (ham_u8_t *)record->data, record->size, level);
    } while (zret==Z_BUF_ERROR);

    newsize+=sizeof(ham_u32_t);
    *(ham_u32_t *)dest=ham_h2db32(record->size);

    if (zret==Z_MEM_ERROR) {
        env->get_allocator()->free(dest);
        return (db->set_error(HAM_OUT_OF_MEMORY));
    }

    if (zret!=Z_OK) {
        env->get_allocator()->free(dest);
        return (db->set_error(HAM_INTERNAL_ERROR));
    }

    record->data=dest;
    record->size=(ham_size_t)newsize;

    return (db->set_error(0));
}

static ham_status_t
__zlib_after_read_cb(ham_db_t *hdb, ham_record_filter_t *filter,
        ham_record_t *record)
{
    Database *db=(Database *)hdb;
    Environment *env=db->get_env();
    ham_status_t st=0;
    ham_u8_t *src;
    ham_size_t srcsize=record->size;
    unsigned long newsize=record->size-sizeof(ham_u32_t);
    ham_u32_t origsize;
    int zret;

    if (!record->size)
        return (db->set_error(0));

    origsize=ham_db2h32(*(ham_u32_t *)record->data);

    /* don't allow HAM_RECORD_USER_ALLOC */
    if (record->flags&HAM_RECORD_USER_ALLOC) {
        ham_trace(("compression not allowed in combination with "
                    "HAM_RECORD_USER_ALLOC"));
        return (db->set_error(HAM_INV_PARAMETER));
    }

    src=(ham_u8_t *)env->get_allocator()->alloc(newsize);
    if (!src)
        return (db->set_error(HAM_OUT_OF_MEMORY));

    memcpy(src, (char *)record->data+4, newsize);

    st=db->resize_record_allocdata(origsize);
    if (st) {
        env->get_allocator()->free(src);
        return (db->set_error(st));
    }
    record->data=db->get_record_allocdata();
    newsize=origsize;

    zret=uncompress((Bytef *)record->data, &newsize, (Bytef *)src, srcsize);
    if (zret==Z_MEM_ERROR)
        st=HAM_LIMITS_REACHED;
    if (zret==Z_DATA_ERROR)
        st=HAM_INTEGRITY_VIOLATED;
    else if (zret==Z_OK) {
        ham_assert(origsize==newsize, (""));
        st=0;
    }
    else
        st=HAM_INTERNAL_ERROR;

    if (!st)
        record->size=(ham_size_t)newsize;

    env->get_allocator()->free(src);
    return (db->set_error(st));
}

static void
__zlib_close_cb(ham_db_t *hdb, ham_record_filter_t *filter)
{
    Database *db=(Database *)hdb;
    Environment *env=db->get_env();

    if (filter) {
        if (filter->userdata)
            env->get_allocator()->free(filter->userdata);
        env->get_allocator()->free(filter);
    }
}
#endif /* !HAM_DISABLE_COMPRESSION */

ham_status_t HAM_CALLCONV
ham_enable_compression(ham_db_t *hdb, ham_u32_t level, ham_u32_t flags)
{
#ifndef HAM_DISABLE_COMPRESSION
    Database *db=(Database *)hdb;
    ham_record_filter_t *filter;
    Environment *env;

    if (!db) {
        ham_trace(("parameter 'db' must not be NULL"));
        return HAM_INV_PARAMETER;
    }
    env = db->get_env();
    if (!env) {
        ham_trace(("parameter 'db' must be linked to a valid (implicit or "
                   "explicit) environment"));
        return (db->set_error(HAM_INV_PARAMETER));
    }

    {
    ScopedLock lock(env->get_mutex());

    if (env->get_flags()&DB_IS_REMOTE) {
        ham_trace(("ham_enable_compression is not supported by remote "
                "servers"));
        return (HAM_NOT_IMPLEMENTED);
    }
    if (level>9) {
        ham_trace(("parameter 'level' must be lower than or equal to 9"));
        return (db->set_error(HAM_INV_PARAMETER));
    }
    if (!level)
        level=6;

    db->set_error(0);

    filter=(ham_record_filter_t *)env->get_allocator()->calloc(sizeof(*filter));
    if (!filter)
        return (db->set_error(HAM_OUT_OF_MEMORY));

    filter->userdata=env->get_allocator()->calloc(sizeof(level));
    if (!filter->userdata) {
        env->get_allocator()->free(filter);
        return (db->set_error(HAM_OUT_OF_MEMORY));
    }

    *(ham_u32_t *)filter->userdata=level;
    filter->before_write_cb=__zlib_before_write_cb;
    filter->after_read_cb=__zlib_after_read_cb;
    filter->close_cb=__zlib_close_cb;

    } // ScopedLock

    return (ham_add_record_filter((ham_db_t *)db, filter));
#else /* !HAM_DISABLE_COMPRESSION */
    ham_trace(("hamsterdb was compiled without support for zlib compression"));
    Database *db=(Database *)hdb;
    if (db)
        return (db->set_error(HAM_NOT_IMPLEMENTED));
#endif /* ifndef HAM_DISABLE_COMPRESSION */
}

ham_status_t HAM_CALLCONV
ham_find(ham_db_t *hdb, ham_txn_t *txn, ham_key_t *key,
                ham_record_t *record, ham_u32_t flags)
{
    Database *db=(Database *)hdb;
    Environment *env;

    if (!db) {
        ham_trace(("parameter 'db' must not be NULL"));
        return HAM_INV_PARAMETER;
    }
    env = db->get_env();
    if (!env) {
        ham_trace(("parameter 'db' must be linked to a valid (implicit "
                   "or explicit) environment"));
        return (db->set_error(HAM_INV_PARAMETER));
    }

    ScopedLock lock(env->get_mutex());

    if (!key) {
        ham_trace(("parameter 'key' must not be NULL"));
        return (db->set_error(HAM_INV_PARAMETER));
    }
    if (!record) {
        ham_trace(("parameter 'record' must not be NULL"));
        return (db->set_error(HAM_INV_PARAMETER));
    }
    if (flags&HAM_HINT_PREPEND) {
        ham_trace(("flag HAM_HINT_PREPEND is only allowed in "
                    "ham_cursor_insert"));
        return (db->set_error(HAM_INV_PARAMETER));
    }
    if (flags&HAM_HINT_APPEND) {
        ham_trace(("flag HAM_HINT_APPEND is only allowed in "
                    "ham_cursor_insert"));
        return (db->set_error(HAM_INV_PARAMETER));
    }
    if ((flags&HAM_DIRECT_ACCESS)
            && !(env->get_flags()&HAM_IN_MEMORY_DB)) {
        ham_trace(("flag HAM_DIRECT_ACCESS is only allowed in "
                    "In-Memory Databases"));
        return (db->set_error(HAM_INV_PARAMETER));
    }
    if ((flags&HAM_DIRECT_ACCESS)
            && (env->get_flags()&HAM_ENABLE_TRANSACTIONS)) {
        ham_trace(("flag HAM_DIRECT_ACCESS is not allowed in "
                    "combination with Transactions"));
        return (db->set_error(HAM_INV_PARAMETER));
    }
    if ((flags&HAM_PARTIAL) && (db->get_rt_flags()&HAM_ENABLE_TRANSACTIONS)) {
        ham_trace(("flag HAM_PARTIAL is not allowed in combination with "
                    "transactions"));
        return (db->set_error(HAM_INV_PARAMETER));
    }

    /* record number: make sure that we have a valid key structure */
    if (db->get_rt_flags()&HAM_RECORD_NUMBER) {
        if (key->size!=sizeof(ham_u64_t) || !key->data) {
            ham_trace(("key->size must be 8, key->data must not be NULL"));
            return (db->set_error(HAM_INV_PARAMETER));
        }
    }

    if (!__prepare_key(key) || !__prepare_record(record))
        return (db->set_error(HAM_INV_PARAMETER));

    return (db->set_error((*db)()->find(txn, key, record, flags)));
}

int HAM_CALLCONV
ham_key_get_approximate_match_type(ham_key_t *key)
{
    if (key && (ham_key_get_intflags(key) & KEY_IS_APPROXIMATE)) {
        int rv = (ham_key_get_intflags(key) & KEY_IS_LT) ? -1 : +1;
        return (rv);
    }

    return (0);
}

ham_status_t HAM_CALLCONV
ham_insert(ham_db_t *hdb, ham_txn_t *txn, ham_key_t *key,
        ham_record_t *record, ham_u32_t flags)
{
    Database *db=(Database *)hdb;
    Environment *env;

    if (!db) {
        ham_trace(("parameter 'db' must not be NULL"));
        return HAM_INV_PARAMETER;
    }
    env = db->get_env();
    if (!env) {
        ham_trace(("parameter 'db' must be linked to a valid (implicit or "
                   "explicit) environment"));
        return (db->set_error(HAM_INV_PARAMETER));
    }

    ScopedLock lock;
    if (!(flags&HAM_DONT_LOCK))
        lock=ScopedLock(env->get_mutex());

    if (!key) {
        ham_trace(("parameter 'key' must not be NULL"));
        return (db->set_error(HAM_INV_PARAMETER));
    }
    if (!record) {
        ham_trace(("parameter 'record' must not be NULL"));
        return (db->set_error(HAM_INV_PARAMETER));
    }
    if (flags&HAM_HINT_APPEND) {
        ham_trace(("flags HAM_HINT_APPEND is only allowed in "
                    "ham_cursor_insert"));
        return (db->set_error(HAM_INV_PARAMETER));
    }
    if (flags&HAM_HINT_PREPEND) {
        ham_trace(("flags HAM_HINT_PREPEND is only allowed in "
                    "ham_cursor_insert"));
        return (db->set_error(HAM_INV_PARAMETER));
    }
    if (db->get_rt_flags()&HAM_READ_ONLY) {
        ham_trace(("cannot insert in a read-only database"));
        return (db->set_error(HAM_DB_READ_ONLY));
    }
    if ((db->get_rt_flags()&HAM_DISABLE_VAR_KEYLEN) &&
            (key->size>db_get_keysize(db))) {
        ham_trace(("database does not support variable length keys"));
        return (db->set_error(HAM_INV_KEYSIZE));
    }
    if ((flags&HAM_OVERWRITE) && (flags&HAM_DUPLICATE)) {
        ham_trace(("cannot combine HAM_OVERWRITE and HAM_DUPLICATE"));
        return (db->set_error(HAM_INV_PARAMETER));
    }
    if ((flags&HAM_PARTIAL) && (db->get_rt_flags()&HAM_ENABLE_TRANSACTIONS)) {
        ham_trace(("flag HAM_PARTIAL is not allowed in combination with "
                    "transactions"));
        return (db->set_error(HAM_INV_PARAMETER));
    }
    if ((flags&HAM_PARTIAL) && (db->get_rt_flags()&HAM_SORT_DUPLICATES)) {
        ham_trace(("flag HAM_PARTIAL is not allowed if duplicates "
                    "are sorted"));
        return (db->set_error(HAM_INV_PARAMETER));
    }
    if ((flags&HAM_PARTIAL) && (record->size<=sizeof(ham_offset_t))) {
        ham_trace(("flag HAM_PARTIAL is not allowed if record->size "
                    "<= 8"));
        return (db->set_error(HAM_INV_PARAMETER));
    }
    if ((flags&HAM_DUPLICATE) && !(db->get_rt_flags()&HAM_ENABLE_DUPLICATES)) {
        ham_trace(("database does not support duplicate keys "
                    "(see HAM_ENABLE_DUPLICATES)"));
        return (db->set_error(HAM_INV_PARAMETER));
    }
    if ((flags&HAM_DUPLICATE_INSERT_AFTER)
            || (flags&HAM_DUPLICATE_INSERT_BEFORE)
            || (flags&HAM_DUPLICATE_INSERT_LAST)
            || (flags&HAM_DUPLICATE_INSERT_FIRST)) {
        ham_trace(("function does not support flags HAM_DUPLICATE_INSERT_*; "
                    "see ham_cursor_insert"));
        return (db->set_error(HAM_INV_PARAMETER));
    }
    if ((flags&HAM_PARTIAL)
            && (record->partial_size+record->partial_offset>record->size)) {
        ham_trace(("partial offset+size is greater than the total "
                    "record size"));
        return (db->set_error(HAM_INV_PARAMETER));
    }
    if ((flags&HAM_PARTIAL) && (record->size<=sizeof(ham_offset_t))) {
        ham_trace(("flag HAM_PARTIAL is not allowed if record->size "
                    "<= 8"));
        return (db->set_error(HAM_INV_PARAMETER));
    }

    if (!__prepare_key(key) || !__prepare_record(record))
        return (db->set_error(HAM_INV_PARAMETER));

    /* allocate temp. storage for a recno key */
    if (db->get_rt_flags()&HAM_RECORD_NUMBER) {
        if (flags&HAM_OVERWRITE) {
            if (key->size!=sizeof(ham_u64_t) || !key->data) {
                ham_trace(("key->size must be 8, key->data must not be NULL"));
                return (db->set_error(HAM_INV_PARAMETER));
            }
        }
        else {
            if (key->flags&HAM_KEY_USER_ALLOC) {
                if (!key->data || key->size!=sizeof(ham_u64_t)) {
                    ham_trace(("key->size must be 8, key->data must not "
                                "be NULL"));
                    return (db->set_error(HAM_INV_PARAMETER));
                }
            }
            else {
                ham_status_t st;

                if (key->data || key->size) {
                    ham_trace(("key->size must be 0, key->data must be NULL"));
                    return (db->set_error(HAM_INV_PARAMETER));
                }
                /*
                 * allocate memory for the key
                 */
                if (sizeof(ham_u64_t)>db->get_key_allocsize()) {
                    st=db->resize_key_allocdata(sizeof(ham_u64_t));
                    if (st)
                        return (db->set_error(st));
                    else
                        db->set_key_allocsize(sizeof(ham_u64_t));
                }
                else
                    db->set_key_allocsize(sizeof(ham_u64_t));

                key->data=db->get_key_allocdata();
                key->size=sizeof(ham_u64_t);
            }
        }
    }

    return (db->set_error((*db)()->insert(txn, key, record, flags)));
}

ham_status_t HAM_CALLCONV
ham_erase(ham_db_t *hdb, ham_txn_t *txn, ham_key_t *key, ham_u32_t flags)
{
    Database *db=(Database *)hdb;
    Environment *env;

    if (!db) {
        ham_trace(("parameter 'db' must not be NULL"));
        return (HAM_INV_PARAMETER);
    }
    env=db->get_env();
    if (!env) {
        ham_trace(("parameter 'db' must be linked to a valid (implicit "
                   "or explicit) environment"));
        return (db->set_error(HAM_INV_PARAMETER));
    }

    ScopedLock lock;
    if (!(flags&HAM_DONT_LOCK))
        lock=ScopedLock(env->get_mutex());

    if (!key) {
        ham_trace(("parameter 'key' must not be NULL"));
        return (db->set_error(HAM_INV_PARAMETER));
    }
    if (flags&HAM_HINT_PREPEND) {
        ham_trace(("flags HAM_HINT_PREPEND is only allowed in "
                    "ham_cursor_insert"));
        return (db->set_error(HAM_INV_PARAMETER));
    }
    if (flags&HAM_HINT_APPEND) {
        ham_trace(("flags HAM_HINT_APPEND is only allowed in "
                    "ham_cursor_insert"));
        return (db->set_error(HAM_INV_PARAMETER));
    }

    if (!__prepare_key(key))
        return (db->set_error(HAM_INV_PARAMETER));

    return (db->set_error((*db)()->erase(txn, key, flags)));
}

ham_status_t HAM_CALLCONV
ham_check_integrity(ham_db_t *hdb, ham_txn_t *txn)
{
    Database *db=(Database *)hdb;

    if (!db) {
        ham_trace(("parameter 'db' must not be NULL"));
        return (HAM_INV_PARAMETER);
    }

    ScopedLock lock(db->get_env()->get_mutex());

    return (db->set_error((*db)()->check_integrity(txn)));
}

ham_status_t HAM_CALLCONV
ham_calc_maxkeys_per_page(ham_db_t *hdb, ham_size_t *keycount,
                ham_u16_t keysize)
{
    Database *db=(Database *)hdb;
    ham_backend_t *be;

    if (!db) {
        ham_trace(("parameter 'db' must not be NULL"));
        return (HAM_INV_PARAMETER);
    }
    if (!keycount) {
        ham_trace(("parameter 'keycount' must not be NULL"));
        return (db->set_error(HAM_INV_PARAMETER));
    }
    if (!db->get_env()) {
        ham_trace(("Database was not initialized"));
        return (db->set_error(HAM_NOT_INITIALIZED));
    }

    ScopedLock lock(db->get_env()->get_mutex());

    if (db->get_env()->get_flags()&DB_IS_REMOTE) {
        ham_trace(("ham_calc_maxkeys_per_page is not supported by remote "
                "servers"));
        return (HAM_NOT_IMPLEMENTED);
    }

    *keycount = 0;

    db->set_error(0);

    be=db->get_backend();
    if (!be)
        return (db->set_error(HAM_NOT_INITIALIZED));
    if (!be->_fun_calc_keycount_per_page) {
        ham_trace(("hamsterdb was compiled without support for internal "
                    "functions"));
        return (db->set_error(HAM_NOT_IMPLEMENTED));
    }

    /* call the backend function */
    return (db->set_error(be->_fun_calc_keycount_per_page(be,
                    keycount, keysize)));
}

ham_status_t HAM_CALLCONV
ham_flush(ham_db_t *hdb, ham_u32_t flags)
{
    Database *db=(Database *)hdb;
    Environment *env;

    (void)flags;

    if (!db) {
        ham_trace(("parameter 'db' must not be NULL"));
        return (HAM_INV_PARAMETER);
    }

    env=db->get_env();
    if (!env) {
        ham_trace(("parameter 'db' must be linked to a valid (implicit or "
                   "explicit) environment"));
        return (db->set_error(HAM_INV_PARAMETER));
    }

    /* just call ham_env_flush() */
    return (db->set_error(ham_env_flush((ham_env_t *)env, flags)));
}

/*
 * always shut down entirely, even when a page flush or other
 * 'non-essential' element of the process fails.
 */
ham_status_t HAM_CALLCONV
ham_close(ham_db_t *hdb, ham_u32_t flags)
{
    Database *db=(Database *)hdb;
    ham_status_t st = HAM_SUCCESS;
    Environment *env=0;

    if (!db) {
        ham_trace(("parameter 'db' must not be NULL"));
        return (HAM_INV_PARAMETER);
    }

    if ((flags&HAM_TXN_AUTO_ABORT) && (flags&HAM_TXN_AUTO_COMMIT)) {
        ham_trace(("invalid combination of flags: HAM_TXN_AUTO_ABORT + "
                    "HAM_TXN_AUTO_COMMIT"));
        return (db->set_error(HAM_INV_PARAMETER));
    }

    env=db->get_env();

    /* it's ok to close an uninitialized Database */
    if (!env || !(*db)())
        return (0);

    /* don't lock the env if it's private */
    ScopedLock lock;
    if (!(flags&HAM_DONT_LOCK) && !(db->get_rt_flags(true)&DB_ENV_IS_PRIVATE))
        lock=ScopedLock(env->get_mutex());

    /* check if this database is modified by an active transaction */
    txn_optree_t *tree=db->get_optree();
    if (tree && !(db->get_rt_flags(true)&DB_ENV_IS_PRIVATE)) {
        txn_opnode_t *node=txn_tree_get_first(tree);
        while (node) {
            txn_op_t *op=txn_opnode_get_newest_op(node);
            while (op) {
                ham_u32_t f=txn_get_flags(txn_op_get_txn(op));
                if (!((f&TXN_STATE_COMMITTED) || (f&TXN_STATE_ABORTED))) {
                    ham_trace(("cannot close a Database that is modified by "
                               "a currently active Transaction"));
                    return (HAM_TXN_STILL_OPEN);
                }
                op=txn_op_get_previous_in_node(op);
            }
            node=txn_opnode_get_next_sibling(node);
        }
    }

    /*
     * check if there are Database Cursors - they will be closed
     * in the function handler, but the error check is here
     */
    if (!(flags&HAM_AUTO_CLEANUP)) {
        if (db->get_cursors()) {
            ham_trace(("cannot close Database if Cursors are still open"));
            return (db->set_error(HAM_CURSOR_STILL_OPEN));
        }
    }

    /* auto-abort (or commit) all pending transactions */
    if (env && env->get_newest_txn()
            && db->get_rt_flags(true)&DB_ENV_IS_PRIVATE) {
        ham_txn_t *n, *t=env->get_newest_txn();
        while (t) {
            n=txn_get_older(t);
            if ((txn_get_flags(t)&TXN_STATE_ABORTED)
                    || (txn_get_flags(t)&TXN_STATE_COMMITTED))
                ; /* nop */
            else {
                if (flags&HAM_TXN_AUTO_COMMIT) {
                    if ((st=ham_txn_commit(t, 0)))
                        return (st);
                }
                else { /* if (flags&HAM_TXN_AUTO_ABORT) */
                    if ((st=ham_txn_abort(t, 0)))
                        return (st);
                }
            }
            t=n;
        }
    }

    db->set_error(0);
    
    /* the function pointer will do the actual implementation */
    st=(*db)()->close(flags);
    if (st)
        return (db->set_error(st));

    /* free cached data pointers */
    (void)db->resize_record_allocdata(0);
    (void)db->resize_key_allocdata(0);

    /* remove this database from the environment */
    if (env) {
        Database *prev=0;
        Database *head=env->get_databases();
        while (head) {
            if (head==db) {
                if (!prev)
                    db->get_env()->set_databases(db->get_next());
                else
                    prev->set_next(db->get_next());
                break;
            }
            prev=head;
            head=head->get_next();
        }
        if (db->get_rt_flags()&DB_ENV_IS_PRIVATE) {
            (void)ham_env_close((ham_env_t *)db->get_env(),
                            flags|HAM_DONT_LOCK);
            delete db->get_env();
        }
        db->set_env(0);
    }

    db->set_active(HAM_FALSE);

    return (db->set_error(st));
}

ham_status_t HAM_CALLCONV
ham_cursor_create(ham_db_t *hdb, ham_txn_t *txn, ham_u32_t flags,
                ham_cursor_t **hcursor)
{
    Database *db=(Database *)hdb;
    Environment *env;
    Cursor **cursor=0;
    
    if (!db) {
        ham_trace(("parameter 'db' must not be NULL"));
        return HAM_INV_PARAMETER;
    }
    if (!hcursor) {
        ham_trace(("parameter 'cursor' must not be NULL"));
        return (db->set_error(HAM_INV_PARAMETER));
    }

    cursor=(Cursor **)hcursor;

    env=db->get_env();
    if (!env) {
        ham_trace(("parameter 'db' must be linked to a valid (implicit or "
                   "explicit) environment"));
        return (db->set_error(HAM_INV_PARAMETER));
    }

    ScopedLock lock;
    if (!(flags&HAM_DONT_LOCK))
        lock=ScopedLock(env->get_mutex());

    if (!(*db)()) {
        ham_trace(("Database was not initialized"));
        return (db->set_error(HAM_NOT_INITIALIZED));
    }

    *cursor=(*db)()->cursor_create(txn, flags);

    /* fix the linked list of cursors */
    (*cursor)->set_next(db->get_cursors());
    if (db->get_cursors())
        db->get_cursors()->set_previous(*cursor);
    db->set_cursors(*cursor);

    if (txn) {
        txn_set_cursor_refcount(txn, txn_get_cursor_refcount(txn)+1);
        (*cursor)->set_txn(txn);
    }

    return (0);
}

ham_status_t HAM_CALLCONV
ham_cursor_clone(ham_cursor_t *hsrc, ham_cursor_t **hdest)
{
    Database *db;

    if (!hsrc) {
        ham_trace(("parameter 'src' must not be NULL"));
        return (HAM_INV_PARAMETER);
    }
    if (!hdest) {
        ham_trace(("parameter 'dest' must not be NULL"));
        return (HAM_INV_PARAMETER);
    }

    Cursor *src, **dest;
    src=(Cursor *)hsrc;
    dest=(Cursor **)hdest;

    db=src->get_db();

    if (!db || !db->get_env()) {
        ham_trace(("parameter 'cursor' must be linked to a valid database"));
        return HAM_INV_PARAMETER;
    }

    ScopedLock lock(db->get_env()->get_mutex());

    db->clone_cursor(src, dest);

    return (db->set_error(0));
}

ham_status_t HAM_CALLCONV
ham_cursor_overwrite(ham_cursor_t *hcursor, ham_record_t *record,
            ham_u32_t flags)
{
    Database *db;

    if (!hcursor) {
        ham_trace(("parameter 'cursor' must not be NULL"));
        return (HAM_INV_PARAMETER);
    }

    Cursor *cursor=(Cursor *)hcursor;

    db=cursor->get_db();

    if (!db || !db->get_env()) {
        ham_trace(("parameter 'cursor' must be linked to a valid database"));
        return (HAM_INV_PARAMETER);
    }

    ScopedLock lock(db->get_env()->get_mutex());

    if (flags) {
        ham_trace(("function does not support a non-zero flags value; "
                    "see ham_cursor_insert for an alternative then"));
        return (db->set_error(HAM_INV_PARAMETER));
    }
    if (!record) {
        ham_trace(("parameter 'record' must not be NULL"));
        return (db->set_error(HAM_INV_PARAMETER));
    }
    if (!__prepare_record(record))
        return (db->set_error(HAM_INV_PARAMETER));
    if (db->get_rt_flags()&HAM_READ_ONLY) {
        ham_trace(("cannot overwrite in a read-only database"));
        return (db->set_error(HAM_DB_READ_ONLY));
    }
    if (db->get_rt_flags()&HAM_SORT_DUPLICATES) {
        ham_trace(("function ham_cursor_overwrite is not allowed if "
                    "duplicate sorting is enabled"));
        return (db->set_error(HAM_INV_PARAMETER));
    }

    return (db->set_error((*db)()->cursor_overwrite(cursor, record, flags)));
}

ham_status_t HAM_CALLCONV
ham_cursor_move(ham_cursor_t *hcursor, ham_key_t *key,
                ham_record_t *record, ham_u32_t flags)
{
    Database *db;
    Environment *env;
    ham_status_t st;

    if (!hcursor) {
        ham_trace(("parameter 'cursor' must not be NULL"));
        return (HAM_INV_PARAMETER);
    }

    Cursor *cursor=(Cursor *)hcursor;

    db=cursor->get_db();

    if (!db || !db->get_env()) {
        ham_trace(("parameter 'cursor' must be linked to a valid database"));
        return HAM_INV_PARAMETER;
    }

    ScopedLock lock(db->get_env()->get_mutex());

    if ((flags&HAM_ONLY_DUPLICATES) && (flags&HAM_SKIP_DUPLICATES)) {
        ham_trace(("combination of HAM_ONLY_DUPLICATES and "
                    "HAM_SKIP_DUPLICATES not allowed"));
        return (db->set_error(HAM_INV_PARAMETER));
    }

    env=db->get_env();

    if ((flags&HAM_DIRECT_ACCESS)
            && !(env->get_flags()&HAM_IN_MEMORY_DB)) {
        ham_trace(("flag HAM_DIRECT_ACCESS is only allowed in "
                   "In-Memory Databases"));
        return (db->set_error(HAM_INV_PARAMETER));
    }
    if ((flags&HAM_DIRECT_ACCESS)
            && (env->get_flags()&HAM_ENABLE_TRANSACTIONS)) {
        ham_trace(("flag HAM_DIRECT_ACCESS is not allowed in "
                    "combination with Transactions"));
        return (db->set_error(HAM_INV_PARAMETER));
    }
    if ((flags&HAM_PARTIAL) && (db->get_rt_flags()&HAM_ENABLE_TRANSACTIONS)) {
        ham_trace(("flag HAM_PARTIAL is not allowed in combination with "
                    "transactions"));
        return (db->set_error(HAM_INV_PARAMETER));
    }

    if (key && !__prepare_key(key))
        return (db->set_error(HAM_INV_PARAMETER));
    if (record && !__prepare_record(record))
        return (db->set_error(HAM_INV_PARAMETER));

    st=(*db)()->cursor_move(cursor, key, record, flags);

    /* make sure that the changeset is empty */
    ham_assert(env->get_changeset().is_empty(), (""));

    return (db->set_error(st));
}

ham_status_t HAM_CALLCONV
ham_cursor_find(ham_cursor_t *hcursor, ham_key_t *key, ham_u32_t flags)
{
    return (ham_cursor_find_ex(hcursor, key, NULL, flags));
}

HAM_EXPORT ham_status_t HAM_CALLCONV
ham_cursor_find_ex(ham_cursor_t *hcursor, ham_key_t *key,
            ham_record_t *record, ham_u32_t flags)
{
    Database *db;
    Environment *env;

    if (!hcursor) {
        ham_trace(("parameter 'cursor' must not be NULL"));
        return (HAM_INV_PARAMETER);
    }

    Cursor *cursor=(Cursor *)hcursor;

    db=cursor->get_db();
    if (!db || !db->get_env()) {
        ham_trace(("parameter 'cursor' must be linked to a valid database"));
        return HAM_INV_PARAMETER;
    }

    env=db->get_env();
    ScopedLock lock;
    if (!(flags&HAM_DONT_LOCK))
        lock=ScopedLock(env->get_mutex());

    if (!key) {
        ham_trace(("parameter 'key' must not be NULL"));
        return (db->set_error(HAM_INV_PARAMETER));
    }

    if (flags & ~(HAM_DONT_LOCK | HAM_FIND_LT_MATCH | HAM_FIND_GT_MATCH |
                HAM_FIND_EXACT_MATCH | HAM_DIRECT_ACCESS)) {
        ham_trace(("flag values besides any combination of "
                   "HAM_FIND_LT_MATCH, HAM_FIND_GT_MATCH, "
                   "HAM_FIND_EXACT_MATCH and HAM_DIRECT_ACCESS "
                   "are not allowed"));
        return (db->set_error(HAM_INV_PARAMETER));
    }
    if ((flags&HAM_DIRECT_ACCESS)
            && !(env->get_flags()&HAM_IN_MEMORY_DB)) {
        ham_trace(("flag HAM_DIRECT_ACCESS is only allowed in "
                   "In-Memory Databases"));
        return (db->set_error(HAM_INV_PARAMETER));
    }
    if ((flags&HAM_FIND_NEAR_MATCH)
            && (env->get_flags()&HAM_ENABLE_TRANSACTIONS)) {
        ham_trace(("approx. matching is not allowed if Transactions "
                   "are enabled"));
        return (db->set_error(HAM_INV_PARAMETER));
    }
    if ((flags&HAM_DIRECT_ACCESS)
            && (env->get_flags()&HAM_ENABLE_TRANSACTIONS)) {
        ham_trace(("flag HAM_DIRECT_ACCESS is not allowed in "
                    "combination with Transactions"));
        return (db->set_error(HAM_INV_PARAMETER));
    }
    if (flags&HAM_HINT_PREPEND) {
        ham_trace(("flag HAM_HINT_PREPEND is only allowed in "
                   "ham_cursor_insert"));
        return (db->set_error(HAM_INV_PARAMETER));
    }
    if (flags&HAM_HINT_APPEND) {
        ham_trace(("flag HAM_HINT_APPEND is only allowed in "
                   "ham_cursor_insert"));
        return (db->set_error(HAM_INV_PARAMETER));
    }
    if ((flags&HAM_PARTIAL) && (db->get_rt_flags()&HAM_ENABLE_TRANSACTIONS)) {
        ham_trace(("flag HAM_PARTIAL is not allowed in combination with "
                    "transactions"));
        return (db->set_error(HAM_INV_PARAMETER));
    }

    if (key && !__prepare_key(key))
        return (db->set_error(HAM_INV_PARAMETER));
    if (record &&  !__prepare_record(record))
        return (db->set_error(HAM_INV_PARAMETER));

    return (db->set_error((*db)()->cursor_find(cursor, key, record, flags)));
}

ham_status_t HAM_CALLCONV
ham_cursor_insert(ham_cursor_t *hcursor, ham_key_t *key,
            ham_record_t *record, ham_u32_t flags)
{
    Database *db;

    if (!hcursor) {
        ham_trace(("parameter 'cursor' must not be NULL"));
        return (HAM_INV_PARAMETER);
    }

    Cursor *cursor=(Cursor *)hcursor;

    db=cursor->get_db();
    ScopedLock lock(db->get_env()->get_mutex());

    if (!key) {
        ham_trace(("parameter 'key' must not be NULL"));
        return (db->set_error(HAM_INV_PARAMETER));
    }
    if (!record) {
        ham_trace(("parameter 'record' must not be NULL"));
        return (db->set_error(HAM_INV_PARAMETER));
    }
    if ((flags&HAM_HINT_APPEND) && (flags&HAM_HINT_PREPEND)) {
        ham_trace(("flags HAM_HINT_APPEND and HAM_HINT_PREPEND "
                   "are mutually exclusive"));
        return (db->set_error(HAM_INV_PARAMETER));
    }
    if (!__prepare_key(key) || !__prepare_record(record))
        return (db->set_error(HAM_INV_PARAMETER));

    if (!db || !db->get_env()) {
        ham_trace(("parameter 'cursor' must be linked to a valid database"));
        return HAM_INV_PARAMETER;
    }

    if (db->get_rt_flags()&HAM_READ_ONLY) {
        ham_trace(("cannot insert to a read-only database"));
        return (db->set_error(HAM_DB_READ_ONLY));
    }
    if ((db->get_rt_flags()&HAM_DISABLE_VAR_KEYLEN) &&
            (key->size>db_get_keysize(db))) {
        ham_trace(("database does not support variable length keys"));
        return (db->set_error(HAM_INV_KEYSIZE));
    }
    if ((flags&HAM_DUPLICATE) && (flags&HAM_OVERWRITE)) {
        ham_trace(("cannot combine HAM_DUPLICATE and HAM_OVERWRITE"));
        return (db->set_error(HAM_INV_PARAMETER));
    }
    if ((flags&HAM_DUPLICATE) && !(db->get_rt_flags()&HAM_ENABLE_DUPLICATES)) {
        ham_trace(("database does not support duplicate keys "
                    "(see HAM_ENABLE_DUPLICATES)"));
        return (db->set_error(HAM_INV_PARAMETER));
    }
    if ((flags&HAM_PARTIAL) && (db->get_rt_flags()&HAM_ENABLE_TRANSACTIONS)) {
        ham_trace(("flag HAM_PARTIAL is not allowed in combination with "
                    "transactions"));
        return (db->set_error(HAM_INV_PARAMETER));
    }
    if ((flags&HAM_PARTIAL) && (db->get_rt_flags()&HAM_SORT_DUPLICATES)) {
        ham_trace(("flag HAM_PARTIAL is not allowed if duplicates "
                    "are sorted"));
        return (db->set_error(HAM_INV_PARAMETER));
    }
    if ((flags&HAM_PARTIAL)
            && (record->partial_size+record->partial_offset>record->size)) {
        ham_trace(("partial offset+size is greater than the total "
                    "record size"));
        return (db->set_error(HAM_INV_PARAMETER));
    }
    if ((flags&HAM_PARTIAL) && (record->size<=sizeof(ham_offset_t))) {
        ham_trace(("flag HAM_PARTIAL is not allowed if record->size "
                    "<= 8"));
        return (db->set_error(HAM_INV_PARAMETER));
    }

    /*
     * set flag HAM_DUPLICATE if one of DUPLICATE_INSERT* is set, but do
     * not allow these flags if duplicate sorting is enabled
     */
    if (flags&(HAM_DUPLICATE_INSERT_AFTER
                |HAM_DUPLICATE_INSERT_BEFORE
                |HAM_DUPLICATE_INSERT_LAST
                |HAM_DUPLICATE_INSERT_FIRST)) {
        if (db->get_rt_flags()&HAM_SORT_DUPLICATES) {
            ham_trace(("flag HAM_DUPLICATE_INSERT_* is not allowed if "
                        "duplicate sorting is enabled"));
            return (db->set_error(HAM_INV_PARAMETER));
        }
        flags|=HAM_DUPLICATE;
    }

    /* allocate temp. storage for a recno key */
    if (db->get_rt_flags()&HAM_RECORD_NUMBER) {
        if (flags&HAM_OVERWRITE) {
            if (key->size!=sizeof(ham_u64_t) || !key->data) {
                ham_trace(("key->size must be 8, key->data must not be NULL"));
                return (db->set_error(HAM_INV_PARAMETER));
            }
        }
        else {
            if (key->flags&HAM_KEY_USER_ALLOC) {
                if (!key->data || key->size!=sizeof(ham_u64_t)) {
                    ham_trace(("key->size must be 8, key->data must not "
                                "be NULL"));
                    return (db->set_error(HAM_INV_PARAMETER));
                }
            }
            else {
                ham_status_t st;

                if (key->data || key->size) {
                    ham_trace(("key->size must be 0, key->data must be NULL"));
                    return (db->set_error(HAM_INV_PARAMETER));
                }
<<<<<<< HEAD
                /*
                 * allocate memory for the key
                 */
=======

                /* allocate memory for the key */
>>>>>>> 1b9a5794
                if (sizeof(ham_u64_t)>db->get_key_allocsize()) {
                    st=db->resize_key_allocdata(sizeof(ham_u64_t));
                    if (st)
                        return (db->set_error(st));
                    else
                        db->set_key_allocsize(sizeof(ham_u64_t));
                }
                else
                    db->set_key_allocsize(sizeof(ham_u64_t));

                key->data=db->get_key_allocdata();
                key->size=sizeof(ham_u64_t);
            }
        }
    }

    return (db->set_error((*db)()->cursor_insert(cursor, key, record, flags)));
}

ham_status_t HAM_CALLCONV
ham_cursor_erase(ham_cursor_t *hcursor, ham_u32_t flags)
{
    Database *db;

    if (!hcursor) {
        ham_trace(("parameter 'cursor' must not be NULL"));
        return (HAM_INV_PARAMETER);
    }

    Cursor *cursor=(Cursor *)hcursor;

    db=cursor->get_db();

    if (!db || !db->get_env()) {
        ham_trace(("parameter 'cursor' must be linked to a valid database"));
        return HAM_INV_PARAMETER;
    }

    ScopedLock lock(db->get_env()->get_mutex());

    if (db->get_rt_flags()&HAM_READ_ONLY) {
        ham_trace(("cannot erase from a read-only database"));
        return (db->set_error(HAM_DB_READ_ONLY));
    }
    if (flags&HAM_HINT_PREPEND) {
        ham_trace(("flags HAM_HINT_PREPEND is only allowed in "
                   "ham_cursor_insert"));
        return (db->set_error(HAM_INV_PARAMETER));
    }
    if (flags&HAM_HINT_APPEND) {
        ham_trace(("flags HAM_HINT_APPEND is only allowed in "
                   "ham_cursor_insert"));
        return (db->set_error(HAM_INV_PARAMETER));
    }

    return (db->set_error((*db)()->cursor_erase(cursor, flags)));
}

ham_status_t HAM_CALLCONV
ham_cursor_get_duplicate_count(ham_cursor_t *hcursor,
                ham_size_t *count, ham_u32_t flags)
{
    Database *db;

    if (!hcursor) {
        ham_trace(("parameter 'cursor' must not be NULL"));
        return HAM_INV_PARAMETER;
    }

    Cursor *cursor=(Cursor *)hcursor;

    db=cursor->get_db();
    if (!db || !db->get_env()) {
        ham_trace(("parameter 'cursor' must be linked to a valid database"));
        return HAM_INV_PARAMETER;
    }

    ScopedLock lock(db->get_env()->get_mutex());

    if (!count) {
        ham_trace(("parameter 'count' must not be NULL"));
        return (db->set_error(HAM_INV_PARAMETER));
    }

    *count=0;

    return (db->set_error(
                (*db)()->cursor_get_duplicate_count(cursor, count, flags)));
}

ham_status_t HAM_CALLCONV
ham_cursor_get_record_size(ham_cursor_t *hcursor, ham_offset_t *size)
{
    Database *db;

    if (!hcursor) {
        ham_trace(("parameter 'cursor' must not be NULL"));
        return (HAM_INV_PARAMETER);
    }

    Cursor *cursor=(Cursor *)hcursor;

    db=cursor->get_db();
    if (!db || !db->get_env()) {
        ham_trace(("parameter 'cursor' must be linked to a valid database"));
        return (HAM_INV_PARAMETER);
    }

    ScopedLock lock(db->get_env()->get_mutex());

    if (!size) {
        ham_trace(("parameter 'size' must not be NULL"));
        return (db->set_error(HAM_INV_PARAMETER));
    }

    *size=0;

    return (db->set_error(
                (*db)()->cursor_get_record_size(cursor, size)));
}

ham_status_t HAM_CALLCONV
ham_cursor_close(ham_cursor_t *hcursor)
{
    Database *db;

    if (!hcursor) {
        ham_trace(("parameter 'cursor' must not be NULL"));
        return (HAM_INV_PARAMETER);
    }

    Cursor *cursor=(Cursor *)hcursor;

    db=cursor->get_db();
    if (!db || !db->get_env()) {
        ham_trace(("parameter 'cursor' must be linked to a valid database"));
        return HAM_INV_PARAMETER;
    }

    ScopedLock lock(db->get_env()->get_mutex());

    db->close_cursor(cursor);

    return (0);
}

ham_status_t HAM_CALLCONV
ham_add_record_filter(ham_db_t *hdb, ham_record_filter_t *filter)
{
    Database *db=(Database *)hdb;
    ham_record_filter_t *head;

    if (!db) {
        ham_trace(("parameter 'db' must not be NULL"));
        return (HAM_INV_PARAMETER);
    }

    ScopedLock lock(db->get_env()->get_mutex());

    db->set_error(0);

    if (!filter) {
        ham_trace(("parameter 'filter' must not be NULL"));
        return (db->set_error(HAM_INV_PARAMETER));
    }

    head=db->get_record_filter();

    /*
     * !!
     * add the filter at the end of all filters, then we can process them
     * later in the same order as the insertion
     */
    if (!head) {
        db->set_record_filter(filter);
        filter->_prev = filter;
    }
    else {
        head->_prev = filter;

        while (head->_next)
            head=head->_next;

        filter->_prev=head;
        head->_next=filter;
    }

    return (db->set_error(0));
}

ham_status_t HAM_CALLCONV
ham_remove_record_filter(ham_db_t *hdb, ham_record_filter_t *filter)
{
    Database *db=(Database *)hdb;
    ham_record_filter_t *head, *prev;

    if (!db) {
        ham_trace(("parameter 'db' must not be NULL"));
        return (HAM_INV_PARAMETER);
    }

    ScopedLock lock(db->get_env()->get_mutex());

    db->set_error(0);

    if (!filter) {
        ham_trace(("parameter 'filter' must not be NULL"));
        return (db->set_error(HAM_INV_PARAMETER));
    }

    head=db->get_record_filter();

    if (head == filter) {
        if (head->_next) {
            ham_assert(head->_prev != head, (0));
            head->_next->_prev = head->_prev;
        }
        db->set_record_filter(head->_next);
    }
    else if (head) {
        if (head->_prev == filter) {
            head->_prev = head->_prev->_prev;
        }
        for (;;) {
            prev = head;
            head = head->_next;
            if (!head)
                return (HAM_FILTER_NOT_FOUND);
            if (head == filter) {
                prev->_next = head->_next;
                if (head->_next)
                    head->_next->_prev = prev;
                break;
            }
        }
    }
    else
        return (db->set_error(HAM_FILTER_NOT_FOUND));

    filter->_prev = 0;
    filter->_next = 0;

    return (db->set_error(0));
}

void HAM_CALLCONV
ham_set_context_data(ham_db_t *hdb, void *data)
{
    Database *db=(Database *)hdb;

    if (!db)
        return;

    ScopedLock lock(db->get_env()->get_mutex());
    db->set_context_data(data);
}

void * HAM_CALLCONV
ham_get_context_data(ham_db_t *hdb)
{
    Database *db=(Database *)hdb;
    if (!db)
        return (0);

    ScopedLock lock(db->get_env()->get_mutex());
    return (db->get_context_data());
}

void HAM_CALLCONV
ham_env_set_context_data(ham_env_t *henv, void *data)
{
    Environment *env=(Environment *)henv;
    if (!env)
        return;

    ScopedLock lock(env->get_mutex());
    env->set_context_data(data);
}

void * HAM_CALLCONV
ham_env_get_context_data(ham_env_t *henv)
{
    Environment *env=(Environment *)henv;
    if (!env)
        return (0);

    ScopedLock lock(env->get_mutex());
    return (env->get_context_data());
}


ham_db_t * HAM_CALLCONV
ham_cursor_get_database(ham_cursor_t *hcursor)
{
    if (hcursor) {
        Cursor *cursor=(Cursor *)hcursor;
        return ((ham_db_t *)cursor->get_db());
    }
    else
        return (0);
}

ham_u32_t
ham_get_flags(ham_db_t *hdb)
{
    Database *db=(Database *)hdb;
    if (!db)
        return (0);

    ScopedLock lock(db->get_env()->get_mutex());
    return (db->get_rt_flags());
}

ham_env_t *
ham_get_env(ham_db_t *hdb)
{
    Database *db=(Database *)hdb;
    if (!db)
        return (0);

    return ((ham_env_t *)db->get_env());
}

ham_status_t HAM_CALLCONV
ham_get_key_count(ham_db_t *hdb, ham_txn_t *txn, ham_u32_t flags,
            ham_offset_t *keycount)
{
    Database *db=(Database *)hdb;

    if (!db) {
        ham_trace(("parameter 'db' must not be NULL"));
        return (HAM_INV_PARAMETER);
    }
    
    if (!keycount) {
        ham_trace(("parameter 'keycount' must not be NULL"));
        return (db->set_error(HAM_INV_PARAMETER));
    }
    *keycount = 0;

    ScopedLock lock(db->get_env()->get_mutex());

    return (db->set_error((*db)()->get_key_count(txn, flags, keycount)));
}

ham_status_t HAM_CALLCONV
ham_clean_statistics_datarec(ham_statistics_t *s)
{
    if (!s) {
        ham_trace(("parameter 's' must not be NULL"));
        return (HAM_INV_PARAMETER);
    }

    if (s->_free_func)
        s->_free_func(s);

    ham_assert(s->_free_func == 0,
        ("the cleanup function must eradicate itself from the struct"));

    return (0);
}

ham_status_t HAM_CALLCONV
ham_env_set_device(ham_env_t *henv, ham_device_t *hdevice)
{
    Environment *env=(Environment *)henv;
    if (!env) {
        ham_trace(("parameter 'env' must not be NULL"));
        return (HAM_INV_PARAMETER);
    }
    if (!hdevice) {
        ham_trace(("parameter 'device' must not be NULL"));
        return (HAM_INV_PARAMETER);
    }

    ScopedLock lock(env->get_mutex());

    if (env->get_device()) {
        ham_trace(("Environment already has a device object attached"));
        return (HAM_ALREADY_INITIALIZED);
    }

    env->set_device((Device *)hdevice);
    return (0);
}

ham_device_t * HAM_CALLCONV
ham_env_get_device(ham_env_t *henv)
{
    Environment *env=(Environment *)henv;
    if (!env)
        return (0);

    ScopedLock lock(env->get_mutex());
    return ((ham_device_t *)env->get_device());
}

ham_status_t HAM_CALLCONV
ham_env_set_allocator(ham_env_t *henv, void *alloc)
{
    Environment *env=(Environment *)henv;
    if (!env || !alloc)
        return (HAM_INV_PARAMETER);

    ScopedLock lock(env->get_mutex());
    env->set_allocator((Allocator *)alloc);
    return (0);
}<|MERGE_RESOLUTION|>--- conflicted
+++ resolved
@@ -1039,28 +1039,6 @@
 
     delete env;
 
-<<<<<<< HEAD
-    /* avoid memory leaks by releasing static libcurl and libprotocol data */
-#if HAM_ENABLE_REMOTE
-    /* TODO curl_global_cleanup is not threadsafe! currently, hamsterdb
-     * does not have support for critical sections or mutexes etc. Therefore
-     * we just use a static variable. This is still not safe, but it should
-     * work for now. */
-    if (critsec==0) {
-        ham_u64_t pseudo_random=((ham_u64_t)PTR_TO_U64(env))&0xffffffff;
-        critsec=pseudo_random;
-        if (critsec==pseudo_random) {
-            /* shutdown libcurl library */
-            curl_global_cleanup();
-            /* shutdown network protocol library */
-            proto_shutdown();
-            critsec=0;
-        }
-    }
-#endif
-
-=======
->>>>>>> 1b9a5794
     return (0);
 }
 
@@ -3308,14 +3286,8 @@
                     ham_trace(("key->size must be 0, key->data must be NULL"));
                     return (db->set_error(HAM_INV_PARAMETER));
                 }
-<<<<<<< HEAD
-                /*
-                 * allocate memory for the key
-                 */
-=======
 
                 /* allocate memory for the key */
->>>>>>> 1b9a5794
                 if (sizeof(ham_u64_t)>db->get_key_allocsize()) {
                     st=db->resize_key_allocdata(sizeof(ham_u64_t));
                     if (st)
