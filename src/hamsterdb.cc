--- conflicted
+++ resolved
@@ -255,11 +255,7 @@
 }
 
 ham_status_t
-<<<<<<< HEAD
-ham_txn_begin(ham_txn_t **txn, ham_env_t *henv, const char *name,
-=======
 ham_txn_begin(ham_txn_t **htxn, ham_env_t *henv, const char *name, 
->>>>>>> d71e6922
                 void *reserved, ham_u32_t flags)
 {
     Transaction **txn=(Transaction **)htxn;
@@ -2625,24 +2621,6 @@
                     ham_trace(("key->size must be 0, key->data must be NULL"));
                     return (db->set_error(HAM_INV_PARAMETER));
                 }
-<<<<<<< HEAD
-                /*
-                 * allocate memory for the key
-                 */
-                if (sizeof(ham_u64_t)>db->get_key_allocsize()) {
-                    st=db->resize_key_allocdata(sizeof(ham_u64_t));
-                    if (st)
-                        return (db->set_error(st));
-                    else
-                        db->set_key_allocsize(sizeof(ham_u64_t));
-                }
-                else
-                    db->set_key_allocsize(sizeof(ham_u64_t));
-
-                key->data=db->get_key_allocdata();
-                key->size=sizeof(ham_u64_t);
-=======
->>>>>>> d71e6922
             }
         }
     }
@@ -3128,20 +3106,7 @@
         ham_trace(("parameter 'key' must not be NULL"));
         return (db->set_error(HAM_INV_PARAMETER));
     }
-<<<<<<< HEAD
-
-    if (flags & ~(HAM_DONT_LOCK | HAM_FIND_LT_MATCH | HAM_FIND_GT_MATCH |
-                HAM_FIND_EXACT_MATCH | HAM_DIRECT_ACCESS)) {
-        ham_trace(("flag values besides any combination of "
-                   "HAM_FIND_LT_MATCH, HAM_FIND_GT_MATCH, "
-                   "HAM_FIND_EXACT_MATCH and HAM_DIRECT_ACCESS "
-                   "are not allowed"));
-        return (db->set_error(HAM_INV_PARAMETER));
-    }
-    if ((flags&HAM_DIRECT_ACCESS)
-=======
     if ((flags&HAM_DIRECT_ACCESS) 
->>>>>>> d71e6922
             && !(env->get_flags()&HAM_IN_MEMORY_DB)) {
         ham_trace(("flag HAM_DIRECT_ACCESS is only allowed in "
                    "In-Memory Databases"));
