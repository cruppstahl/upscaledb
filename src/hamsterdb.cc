/*
 * Copyright (C) 2005-2012 Christoph Rupp (chris@crupp.de).
 *
 * This program is free software; you can redistribute it and/or modify it
 * under the terms of the GNU General Public License as published by the
 * Free Software Foundation; either version 2 of the License, or
 * (at your option) any later version.
 *
 * See files COPYING.* for License information.
 *
 */

#include "config.h"

#ifdef HAVE_MALLOC_H
#  include <malloc.h>
#else
#  include <stdlib.h>
#endif
#include <string.h>

#if HAM_ENABLE_REMOTE
#  define CURL_STATICLIB /* otherwise libcurl uses wrong __declspec */
#  include <curl/curl.h>
#  include <curl/easy.h>
#  include "protocol/protocol.h"
#endif

#include "blob.h"
#include "btree.h"
#include "btree_cursor.h"
#include "cache.h"
#include "cursor.h"
#include "db.h"
#include "device.h"
#include "env.h"
#include "error.h"
#include "extkeys.h"
#include "freelist.h"
#include "log.h"
#include "mem.h"
#include "os.h"
#include "page.h"
#include "serial.h"
#include "btree_stats.h"
#include "txn.h"
#include "util.h"
#include "version.h"
#include "worker.h"

#ifndef HAM_DISABLE_ENCRYPTION
#  include "../3rdparty/aes/aes.h"
#endif
#ifndef HAM_DISABLE_COMPRESSION
#  ifdef HAM_USE_SYSTEM_ZLIB
#    include <zlib.h>
#  else
#    include "../3rdparty/zlib/zlib.h"
#  endif
#endif


/*
 * return true if the filename is for a local file
 */
static ham_bool_t
__filename_is_local(const char *filename)
{
    if (filename && strstr(filename, "http://")==filename)
        return (HAM_FALSE);
    return (HAM_TRUE);
}

static char *
my_strncat_ex(char *buf, size_t buflen, const char *interject, const char *src)
{
    if (!interject)
        interject = "|";
    if (!src)
        src = "???";
    if (buf && buflen > (*buf ? strlen(interject) : 0) + strlen(src)) {
        if (*buf)
            strcat(buf, interject);
        strcat(buf, src);
    }
    if (buf && buflen) {
        buf[buflen - 1] = 0;
        return (buf);
    }
    ham_assert(!"shouldn't be here");
    return ((char *)"???");
}

static const char *
ham_create_flags2str(char *buf, size_t buflen, ham_u32_t flags)
{
    if (!buf || !buflen) {
        buflen = 0;
        buf = NULL;
    }
    else
        buf[0] = 0;

    if (flags & HAM_WRITE_THROUGH) {
        flags &= ~HAM_WRITE_THROUGH            ;
        buf = my_strncat_ex(buf, buflen, NULL, "HAM_WRITE_THROUGH");
    }
    if (flags & HAM_READ_ONLY) {
        flags &= ~HAM_READ_ONLY;
        buf = my_strncat_ex(buf, buflen, NULL, "HAM_READ_ONLY");
    }
    if (flags & HAM_USE_BTREE) {
        flags &= ~HAM_USE_BTREE;
        buf = my_strncat_ex(buf, buflen, NULL, "HAM_USE_BTREE");
    }
    if (flags & HAM_DISABLE_VAR_KEYLEN) {
        flags &= ~HAM_DISABLE_VAR_KEYLEN;
        buf = my_strncat_ex(buf, buflen, NULL, "HAM_DISABLE_VAR_KEYLEN");
    }
    if (flags & HAM_DISABLE_ASYNCHRONOUS_FLUSH) {
        flags &= ~HAM_DISABLE_ASYNCHRONOUS_FLUSH;
        buf = my_strncat_ex(buf, buflen, NULL, "HAM_DISABLE_ASYNCHRONOUS_FLUSH");
    }
    if (flags & HAM_IN_MEMORY_DB)
    {
        flags &= ~HAM_IN_MEMORY_DB;
        buf = my_strncat_ex(buf, buflen, NULL, "HAM_IN_MEMORY_DB");
    }
    if (flags & HAM_DISABLE_MMAP)
    {
        flags &= ~HAM_DISABLE_MMAP;
        buf = my_strncat_ex(buf, buflen, NULL, "HAM_DISABLE_MMAP");
    }
    if (flags & HAM_CACHE_STRICT) {
        flags &= ~HAM_CACHE_STRICT;
        buf = my_strncat_ex(buf, buflen, NULL, "HAM_CACHE_STRICT");
    }
    if (flags & HAM_DISABLE_FREELIST_FLUSH) {
        flags &= ~HAM_DISABLE_FREELIST_FLUSH;
        buf = my_strncat_ex(buf, buflen, NULL, "HAM_DISABLE_FREELIST_FLUSH");
    }
    if (flags & HAM_LOCK_EXCLUSIVE) {
        flags &= ~HAM_LOCK_EXCLUSIVE;
        buf = my_strncat_ex(buf, buflen, NULL, "HAM_LOCK_EXCLUSIVE");
    }
    if (flags & HAM_RECORD_NUMBER) {
        flags &= ~HAM_RECORD_NUMBER;
        buf = my_strncat_ex(buf, buflen, NULL, "HAM_RECORD_NUMBER");
    }
    if (flags & HAM_ENABLE_DUPLICATES) {
        flags &= ~HAM_ENABLE_DUPLICATES;
        buf = my_strncat_ex(buf, buflen, NULL, "HAM_ENABLE_DUPLICATES");
    }
    if (flags & HAM_SORT_DUPLICATES) {
        flags &= ~HAM_SORT_DUPLICATES;
        buf = my_strncat_ex(buf, buflen, NULL, "HAM_SORT_DUPLICATES");
    }
    if (flags & HAM_ENABLE_RECOVERY) {
        flags &= ~HAM_ENABLE_RECOVERY;
        buf = my_strncat_ex(buf, buflen, NULL, "HAM_ENABLE_RECOVERY");
    }
    if (flags & HAM_AUTO_RECOVERY) {
        flags &= ~HAM_AUTO_RECOVERY;
        buf = my_strncat_ex(buf, buflen, NULL, "HAM_AUTO_RECOVERY");
    }
    if (flags & HAM_ENABLE_TRANSACTIONS) {
        flags &= ~HAM_ENABLE_TRANSACTIONS;
        buf = my_strncat_ex(buf, buflen, NULL, "HAM_ENABLE_TRANSACTIONS");
    }
    if (flags & HAM_CACHE_UNLIMITED) {
        flags &= ~HAM_CACHE_UNLIMITED;
        buf = my_strncat_ex(buf, buflen, NULL, "HAM_CACHE_UNLIMITED");
    }

    if (flags) {
        if (buf && buflen > 13 && buflen > strlen(buf) + 13 + 1 + 9) {
            util_snprintf(buf, buflen, "%sHAM_FLAGS(reserved: 0x%x)",
                            (*buf ? "|" : ""), (unsigned int)flags);
        }
        else {
            ham_assert(!"shouldn't be here");
            buf = (char *)"???";
        }
    }

    return (buf);
}

const char * HAM_CALLCONV
ham_param2str(char *buf, size_t buflen, ham_u32_t name)
{
    switch (name) {
    case HAM_PARAM_CACHESIZE:
        return "HAM_PARAM_CACHESIZE";

    case HAM_PARAM_PAGESIZE:
        return "HAM_PARAM_PAGESIZE";

    case HAM_PARAM_KEYSIZE:
        return "HAM_PARAM_KEYSIZE";

    case HAM_PARAM_LOG_DIRECTORY:
        return "HAM_PARAM_LOG_DIRECTORY";

    case HAM_PARAM_MAX_ENV_DATABASES:
        return "HAM_PARAM_MAX_ENV_DATABASES";

    case HAM_PARAM_DATA_ACCESS_MODE:
        return "HAM_PARAM_DATA_ACCESS_MODE";

    case HAM_PARAM_GET_FLAGS:
        return "HAM_PARAM_GET_FLAGS";

    case HAM_PARAM_GET_DATA_ACCESS_MODE:
        return "HAM_PARAM_GET_DATA_ACCESS_MODE";

    case HAM_PARAM_GET_FILEMODE:
        return "HAM_PARAM_GET_FILEMODE";

    case HAM_PARAM_GET_FILENAME:
        return "HAM_PARAM_GET_FILENAME";

    case HAM_PARAM_GET_DATABASE_NAME:
        return "HAM_PARAM_GET_DATABASE_NAME";

    case HAM_PARAM_GET_KEYS_PER_PAGE:
        return "HAM_PARAM_GET_KEYS_PER_PAGE";

    case HAM_PARAM_GET_STATISTICS:
        return "HAM_PARAM_GET_STATISTICS";

    default:
        if (buf && buflen > 13) {
            util_snprintf(buf, buflen, "HAM_PARAM(0x%x)", (unsigned int)name);
            return buf;
        }
        break;
    }

    ham_assert(!"shouldn't be here");
    return ("???");
}

static ham_bool_t
__check_recovery_flags(ham_u32_t flags)
{
    if (flags&HAM_ENABLE_RECOVERY) {
        if (flags&HAM_IN_MEMORY_DB) {
            ham_trace(("combination of HAM_ENABLE_RECOVERY and "
                       "HAM_IN_MEMORY_DB not allowed"));
            return (HAM_FALSE);
        }
        if (flags&HAM_DISABLE_FREELIST_FLUSH) {
            ham_trace(("combination of HAM_ENABLE_RECOVERY and "
                       "HAM_DISABLE_FREELIST_FLUSH not allowed"));
            return (HAM_FALSE);
        }
    }
    return (HAM_TRUE);
}

ham_status_t
ham_txn_begin(ham_txn_t **htxn, ham_env_t *henv, const char *name,
                void *reserved, ham_u32_t flags)
{
    Transaction **txn=(Transaction **)htxn;

    if (!txn) {
        ham_trace(("parameter 'txn' must not be NULL"));
        return (HAM_INV_PARAMETER);
    }

    *txn=NULL;

    if (!henv) {
        ham_trace(("parameter 'env' must not be NULL"));
        return (HAM_INV_PARAMETER);
    }

    Environment *env=(Environment *)henv;

    ScopedLock lock;
    if (!(flags&HAM_DONT_LOCK))
        lock=ScopedLock(env->get_mutex());

    if (!(env->get_flags()&HAM_ENABLE_TRANSACTIONS)) {
        ham_trace(("transactions are disabled (see HAM_ENABLE_TRANSACTIONS)"));
        return (HAM_INV_PARAMETER);
    }
    if (!env->_fun_txn_begin) {
        ham_trace(("Environment was not initialized"));
        return (HAM_NOT_INITIALIZED);
    }

    /* initialize the txn structure */
    return (env->_fun_txn_begin(env, txn, name, flags));
}

HAM_EXPORT const char *
ham_txn_get_name(ham_txn_t *htxn)
{
    Transaction *txn=(Transaction *)htxn;
    if (!txn)
        return (0);
    ScopedLock lock(txn_get_env(txn)->get_mutex());
    return (txn_get_name(txn));
}

ham_status_t
ham_txn_commit(ham_txn_t *htxn, ham_u32_t flags)
{
    Transaction *txn=(Transaction *)htxn;
    if (!txn) {
        ham_trace(("parameter 'txn' must not be NULL"));
        return (HAM_INV_PARAMETER);
    }

    Environment *env=txn_get_env(txn);
    if (!env || !env->_fun_txn_commit) {
        ham_trace(("Environment was not initialized"));
        return (HAM_NOT_INITIALIZED);
    }

    ScopedLock lock;
    if (!(flags&HAM_DONT_LOCK))
        lock=ScopedLock(env->get_mutex());

    /* mark this transaction as committed; will also call
     * env->signal_commit() to write committed transactions
     * to disk */
    return (env->_fun_txn_commit(env, txn, flags));
}

ham_status_t
ham_txn_abort(ham_txn_t *htxn, ham_u32_t flags)
{
    Transaction *txn=(Transaction *)htxn;
    if (!txn) {
        ham_trace(("parameter 'txn' must not be NULL"));
        return (HAM_INV_PARAMETER);
    }

    Environment *env=txn_get_env(txn);
    if (!env || !env->_fun_txn_abort) {
        ham_trace(("Environment was not initialized"));
        return (HAM_NOT_INITIALIZED);
    }

    ScopedLock lock;
    if (!(flags&HAM_DONT_LOCK))
        lock=ScopedLock(env->get_mutex());

    return (env->_fun_txn_abort(env, txn, flags));
}

const char * HAM_CALLCONV
ham_strerror(ham_status_t result)
{
    switch (result) {
        case HAM_SUCCESS:
            return ("Success");
        case HAM_INV_KEYSIZE:
            return ("Invalid key size");
        case HAM_INV_PAGESIZE:
            return ("Invalid page size");
        case HAM_OUT_OF_MEMORY:
            return ("Out of memory");
        case HAM_NOT_INITIALIZED:
            return ("Object not initialized");
        case HAM_INV_PARAMETER:
            return ("Invalid parameter");
        case HAM_INV_FILE_HEADER:
            return ("Invalid database file header");
        case HAM_INV_FILE_VERSION:
            return ("Invalid database file version");
        case HAM_KEY_NOT_FOUND:
            return ("Key not found");
        case HAM_DUPLICATE_KEY:
            return ("Duplicate key");
        case HAM_INTEGRITY_VIOLATED:
            return ("Internal integrity violated");
        case HAM_INTERNAL_ERROR:
            return ("Internal error");
        case HAM_DB_READ_ONLY:
            return ("Database opened in read-only mode");
        case HAM_BLOB_NOT_FOUND:
            return ("Data blob not found");
        case HAM_PREFIX_REQUEST_FULLKEY:
            return ("Comparator function needs more data");
        case HAM_IO_ERROR:
            return ("System I/O error");
        case HAM_CACHE_FULL:
            return ("Database cache is full");
        case HAM_NOT_IMPLEMENTED:
            return ("Operation not implemented");
        case HAM_FILE_NOT_FOUND:
            return ("File not found");
        case HAM_WOULD_BLOCK:
            return ("Operation would block");
        case HAM_NOT_READY:
            return ("Object was not initialized correctly");
        case HAM_CURSOR_STILL_OPEN:
            return ("Cursor must be closed prior to Transaction abort/commit");
        case HAM_FILTER_NOT_FOUND:
            return ("Record filter or file filter not found");
        case HAM_TXN_CONFLICT:
            return ("Operation conflicts with another Transaction");
        case HAM_TXN_STILL_OPEN:
            return ("Database cannot be closed because it is modified in a "
                    "Transaction");
        case HAM_CURSOR_IS_NIL:
            return ("Cursor points to NIL");
        case HAM_DATABASE_NOT_FOUND:
            return ("Database not found");
        case HAM_DATABASE_ALREADY_EXISTS:
            return ("Database name already exists");
        case HAM_DATABASE_ALREADY_OPEN:
            return ("Database already open, or: Database handle "
                    "already initialized");
        case HAM_ENVIRONMENT_ALREADY_OPEN:
            return ("Environment already open, or: Environment handle "
                    "already initialized");
        case HAM_LIMITS_REACHED:
            return ("Database limits reached");
        case HAM_ALREADY_INITIALIZED:
            return ("Object was already initialized");
        case HAM_ACCESS_DENIED:
            return ("Encryption key is wrong");
        case HAM_NEED_RECOVERY:
            return ("Database needs recovery");
        case HAM_LOG_INV_FILE_HEADER:
            return ("Invalid log file header");
        case HAM_NETWORK_ERROR:
            return ("Remote I/O error/Network error");
        default:
            return ("Unknown error");
    }
}

/**
 * Prepares a @ref ham_key_t structure for returning key data in.
 *
 * This function checks whether the @ref ham_key_t structure has been
 * properly initialized by the user and resets all internal used elements.
 *
 * @return HAM_TRUE when the @a key structure has been initialized correctly
 * before.
 *
 * @return HAM_FALSE when the @a key structure has @e not been initialized
 * correctly before.
 */
static inline ham_bool_t
__prepare_key(ham_key_t *key)
{
    if (key->size && !key->data) {
        ham_trace(("key->size != 0, but key->data is NULL"));
        return HAM_FALSE;
    }
    if (key->flags!=0 && key->flags!=HAM_KEY_USER_ALLOC) {
        ham_trace(("invalid flag in key->flags"));
        return HAM_FALSE;
    }
    key->_flags=0;
    return HAM_TRUE;
}

/**
 * Prepares a @ref ham_record_t structure for returning record data in.
 *
 * This function checks whether the @ref ham_record_t structure has been
 * properly initialized by the user and resets all internal used elements.
 *
 * @return HAM_TRUE when the @a record structure has been initialized
 * correctly before.
 *
 * @return HAM_FALSE when the @a record structure has @e not been
 * initialized correctly before.
 */
static inline ham_bool_t
__prepare_record(ham_record_t *record)
{
    if (record->size && !record->data) {
        ham_trace(("record->size != 0, but record->data is NULL"));
        return HAM_FALSE;
    }
    if (record->flags&HAM_DIRECT_ACCESS)
        record->flags&=~HAM_DIRECT_ACCESS;
    if (record->flags!=0 && record->flags!=HAM_RECORD_USER_ALLOC) {
        ham_trace(("invalid flag in record->flags"));
        return HAM_FALSE;
    }
    record->_intflags=0;
    record->_rid=0;
    return HAM_TRUE;
}

ham_status_t
__check_create_parameters(Environment *env, Database *db, const char *filename,
        ham_u32_t *pflags, const ham_parameter_t *param,
        ham_size_t *ppagesize, ham_u16_t *pkeysize,
        ham_u64_t *pcachesize, ham_u16_t *pdbname,
        ham_u16_t *pmaxdbs, ham_u16_t *pdata_access_mode,
        std::string &logdir, bool create)
{
    ham_size_t pagesize=0;
    ham_u16_t keysize=0;
    ham_u16_t dbname=HAM_DEFAULT_DATABASE_NAME;
    ham_u64_t cachesize=0;
    ham_bool_t no_mmap=HAM_FALSE;
    ham_u16_t dbs=0;
    ham_u16_t dam=0;
    ham_u32_t flags = 0;
    ham_bool_t set_abs_max_dbs = HAM_FALSE;
    ham_status_t st = 0;
    Device *device = NULL;

    if (!env && db)
        env = db->get_env();

    if (pflags)
        flags = *pflags;
    else if (db)
        flags = db->get_rt_flags();
    else if (env)
        flags = env->get_flags();

    if (pcachesize)
        cachesize = *pcachesize;
    if (pkeysize)
        keysize = *pkeysize;
    if (ppagesize)
        pagesize = *ppagesize;
    if (pdbname && *pdbname)
        dbname = *pdbname;
    if (pdata_access_mode && *pdata_access_mode)
        dam = *pdata_access_mode;
    if (pmaxdbs && *pmaxdbs)
        dbs = *pmaxdbs;

    /*
     * cannot open an in-memory-db
     */
    if (!create && (flags & HAM_IN_MEMORY_DB)) {
        ham_trace(("cannot open an in-memory database"));
        return (HAM_INV_PARAMETER);
    }

    /*
     * creating a file in READ_ONLY mode? doesn't make sense
     */
    if (create && (flags & HAM_READ_ONLY)) {
        ham_trace(("cannot create a file in read-only mode"));
        return (HAM_INV_PARAMETER);
    }
    if (create && env && db && (env->get_flags() & HAM_READ_ONLY)) {
        ham_trace(("cannot create database in read-only mode"));
        return (HAM_DB_READ_ONLY);
    }

    /*
     * HAM_ENABLE_DUPLICATES has to be specified in ham_create, not
     * ham_open
     */
    if (!create && (flags & HAM_ENABLE_DUPLICATES)) {
        ham_trace(("invalid flag HAM_ENABLE_DUPLICATES (only allowed when "
                "creating a database"));
        return (HAM_INV_PARAMETER);
    }

    /*
     * when creating a Database, HAM_SORT_DUPLICATES is only allowed in
     * combination with HAM_ENABLE_DUPLICATES, but not with Transactions
     */
    if (create && (flags&HAM_SORT_DUPLICATES)) {
        if (!(flags&HAM_ENABLE_DUPLICATES)) {
            ham_trace(("flag HAM_SORT_DUPLICATES only allowed in combination "
                        "with HAM_ENABLE_DUPLICATES"));
            return (HAM_INV_PARAMETER);
        }
        if (flags&HAM_ENABLE_TRANSACTIONS) {
            ham_trace(("flag HAM_SORT_DUPLICATES not allowed in combination "
                        "with HAM_ENABLE_TRANSACTIONS"));
            return (HAM_INV_PARAMETER);
        }
    }

    /*
     * DB create: only a few flags are allowed
     */
    if (db && (flags & ~((!create ? HAM_READ_ONLY : 0)
                        |(create ? HAM_IN_MEMORY_DB : 0)
                        |(!env ? (HAM_WRITE_THROUGH
                                |HAM_DISABLE_MMAP
                                |HAM_DISABLE_FREELIST_FLUSH
                                |HAM_CACHE_UNLIMITED
                                |HAM_DONT_LOCK
                                |HAM_LOCK_EXCLUSIVE
                                |HAM_ENABLE_TRANSACTIONS
                                |HAM_ENABLE_RECOVERY) : 0)
                        |(!env && !create ? HAM_AUTO_RECOVERY : 0)
                        |HAM_CACHE_STRICT
                        |HAM_USE_BTREE
                        |HAM_DONT_LOCK
                        |HAM_DISABLE_VAR_KEYLEN
                        |HAM_DISABLE_ASYNCHRONOUS_FLUSH
                        |HAM_RECORD_NUMBER
                        |HAM_SORT_DUPLICATES
                        |(create ? HAM_ENABLE_DUPLICATES : 0))))
    {
        char msgbuf[2048];
        ham_trace(("invalid flags specified: %s",
                ham_create_flags2str(msgbuf, sizeof(msgbuf),
                (flags & ~((!create ? HAM_READ_ONLY : 0)
                        |(create ? HAM_IN_MEMORY_DB : 0)
                        |(!env ? (HAM_WRITE_THROUGH
                                |HAM_DISABLE_MMAP
                                |HAM_DISABLE_FREELIST_FLUSH
                                |HAM_CACHE_UNLIMITED
                                |HAM_LOCK_EXCLUSIVE
                                |HAM_ENABLE_TRANSACTIONS
                                |HAM_ENABLE_RECOVERY) : 0)
                        |(!env && !create ? HAM_AUTO_RECOVERY : 0)
                        |HAM_CACHE_STRICT
                        |HAM_USE_BTREE
                        |HAM_DISABLE_VAR_KEYLEN
                        |HAM_RECORD_NUMBER
                        |HAM_DISABLE_ASYNCHRONOUS_FLUSH
                        |(create ? HAM_ENABLE_DUPLICATES : 0))))));
        return (HAM_INV_PARAMETER);
    }

    if (env)
        flags |= env->get_flags();

    /*
     * parse parameters
     */
    if (param) {
        for (; param->name; param++) {
            switch (param->name) {
            case HAM_PARAM_CACHESIZE:
                if (pcachesize)
                    cachesize=param->value;
                break;

            case HAM_PARAM_LOG_DIRECTORY:
                logdir=(const char *)param->value;
                break;

            case HAM_PARAM_KEYSIZE:
                if (!create) {
                    ham_trace(("invalid parameter HAM_PARAM_KEYSIZE"));
                    return (HAM_INV_PARAMETER);
                }
                if (pkeysize) {
                    keysize=(ham_u16_t)param->value;
                    if (flags & HAM_RECORD_NUMBER) {
                        if (keysize > 0 && keysize < sizeof(ham_u64_t)) {
                            ham_trace(("invalid keysize %u - must be 8 for "
                                       "HAM_RECORD_NUMBER databases",
                                       (unsigned)keysize));
                            return (HAM_INV_KEYSIZE);
                        }
                    }
                }
                break;
            case HAM_PARAM_PAGESIZE:
                if (ppagesize) {
                    if (param->value!=1024 && param->value%2048!=0) {
                        ham_trace(("invalid pagesize - must be 1024 or "
                                "a multiple of 2048"));
                        return (HAM_INV_PAGESIZE);
                    }
                    pagesize=(ham_size_t)param->value;
                    break;
                }
                goto default_case;

            case HAM_PARAM_DATA_ACCESS_MODE:
                /* not allowed for Environments, only for Databases */
                if (!db) {
                    ham_trace(("invalid parameter HAM_PARAM_DATA_ACCESS_MODE"));
                    return (HAM_INV_PARAMETER);
                }
                if (pdata_access_mode) {
                    switch (param->value) {
                    case 0: /* ignore 0 */
                        break;
                    case HAM_DAM_SEQUENTIAL_INSERT:
                    case HAM_DAM_RANDOM_WRITE:
                        dam=(ham_u16_t)param->value;
                        break;
                    default:
                        ham_trace(("invalid value 0x%04x specified for "
                                "parameter HAM_PARAM_DATA_ACCESS_MODE",
                                (unsigned)param->value));
                        return (HAM_INV_PARAMETER);
                    }
                    break;
                }
                goto default_case;

            case HAM_PARAM_MAX_ENV_DATABASES:
                if (pmaxdbs) {
                    if (param->value==0 || param->value >= HAM_DEFAULT_DATABASE_NAME) {
                        if (param->value==0) {
                            ham_trace(("invalid value %u for parameter "
                                       "HAM_PARAM_MAX_ENV_DATABASES",
                                       (unsigned)param->value));
                            return (HAM_INV_PARAMETER);
                        }
                    }
                    else {
                        dbs=(ham_u16_t)param->value;
                    }
                    break;
                }
                goto default_case;

            case HAM_PARAM_GET_DATABASE_NAME:
                if (pdbname) {
                    if (dbname == HAM_DEFAULT_DATABASE_NAME || dbname == HAM_FIRST_DATABASE_NAME) {
                        dbname=(ham_u16_t)param->value;

                        if (!dbname
                            || (dbname != HAM_FIRST_DATABASE_NAME
                                && dbname != HAM_DUMMY_DATABASE_NAME
                                && dbname > HAM_DEFAULT_DATABASE_NAME))
                        {
                            ham_trace(("parameter 'HAM_PARAM_GET_DATABASE_NAME' value (0x%04x) must be non-zero and lower than 0xf000", (unsigned)dbname));
                            return (HAM_INV_PARAMETER);
                        }
                        break;
                    }
                }
                goto default_case;

            case HAM_PARAM_GET_DATA_ACCESS_MODE:
            case HAM_PARAM_GET_FLAGS:
            case HAM_PARAM_GET_FILEMODE:
            case HAM_PARAM_GET_FILENAME:
            case HAM_PARAM_GET_KEYS_PER_PAGE:
            case HAM_PARAM_GET_STATISTICS:
            default:
default_case:
                ham_trace(("unsupported/unknown parameter %d (%s)",
                            (int)param->name,
                            ham_param2str(NULL, 0, param->name)));
                return (HAM_INV_PARAMETER);
            }
        }
    }

    /*
     * when creating a database we can calculate the DAM depending on the
     * create flags; when opening a database, the recno-flag is persistent
     * and not yet loaded, therefore it's handled by the caller
     */
    if (!dam && create) {
        dam=(flags & HAM_RECORD_NUMBER)
            ? HAM_DAM_SEQUENTIAL_INSERT
            : HAM_DAM_RANDOM_WRITE;
    }

    if ((env && !db) || (!env && db)) {
        if (!filename && !(flags&HAM_IN_MEMORY_DB)) {
            ham_trace(("filename is missing"));
            return (HAM_INV_PARAMETER);
        }
    }

    if (pdbname) {
        if (create && (dbname==0 || dbname>HAM_DUMMY_DATABASE_NAME)) {
            ham_trace(("parameter 'name' (0x%04x) must be lower than "
                "0xf000", (unsigned)dbname));
            return (HAM_INV_PARAMETER);
            dbname = HAM_FIRST_DATABASE_NAME;
        }
        else if (!create && (dbname==0 || dbname>HAM_DUMMY_DATABASE_NAME)) {
            ham_trace(("parameter 'name' (0x%04x) must be lower than "
                "0xf000", (unsigned)dbname));
            return (HAM_INV_PARAMETER);
            dbname = HAM_FIRST_DATABASE_NAME;
        }
    }

    if (db && (pdbname && !dbname)) {
        dbname = HAM_FIRST_DATABASE_NAME;
        ham_trace(("invalid database name 0x%04x", (unsigned)dbname));
        return (HAM_INV_PARAMETER);
    }

    /*
     * make sure that the raw pagesize is aligned to 1024b
     */
    if (pagesize && pagesize%1024) {
        ham_trace(("pagesize must be multiple of 1024"));
        return (HAM_INV_PAGESIZE);
    }

    /*
     * 1.0.4: HAM_ENABLE_TRANSACTIONS implies HAM_ENABLE_RECOVERY
     */
    if (flags&HAM_ENABLE_TRANSACTIONS)
        flags|=HAM_ENABLE_RECOVERY;

    /*
     * flag HAM_AUTO_RECOVERY implies HAM_ENABLE_RECOVERY
     */
    if (flags&HAM_AUTO_RECOVERY)
        flags|=HAM_ENABLE_RECOVERY;

    /*
     * don't allow recovery in combination with some other flags
     */
    if (!__check_recovery_flags(flags))
        return (HAM_INV_PARAMETER);

    /*
     * in-memory-db? don't allow cache limits!
     */
    if (flags&HAM_IN_MEMORY_DB) {
        if (flags&HAM_CACHE_STRICT) {
            ham_trace(("combination of HAM_IN_MEMORY_DB and HAM_CACHE_STRICT "
                        "not allowed"));
            return (HAM_INV_PARAMETER);
        }
        if (cachesize!=0) {
            ham_trace(("combination of HAM_IN_MEMORY_DB and cachesize != 0 "
                        "not allowed"));
            return (HAM_INV_PARAMETER);
        }
    }

    /*
     * don't allow cache limits with unlimited cache
     */
    if (flags&HAM_CACHE_UNLIMITED) {
        if ((flags&HAM_CACHE_STRICT) || cachesize!=0) {
            ham_trace(("combination of HAM_CACHE_UNLIMITED and cachesize != 0 "
                        "or HAM_CACHE_STRICT not allowed"));
            return (HAM_INV_PARAMETER);
        }
    }

    /*
     * if this is not the first database we're creating (or opening),
     * we'd better copy the pagesize values from the env / device
     */
    if (env)
        device = env->get_device();

    /*
     * inherit defaults from ENV for DB
     */
    if (env && env->is_active()) {
        if (!cachesize)
            cachesize = env->get_cachesize();
        if (!dbs && env->get_header_page())
            dbs=env->get_max_databases();
        if (!pagesize)
            pagesize = env->get_pagesize();
    }

    if (!pagesize && device)
        pagesize = device->get_pagesize();

    /*
     * in-memory-db? use a default pagesize of 16kb
     */
    if (flags&HAM_IN_MEMORY_DB) {
        if (!pagesize) {
            pagesize = 16*1024;
            no_mmap = HAM_TRUE;
        }
    }

    /*
     * can we use mmap?
     */
#if HAVE_MMAP
    if (!(flags&HAM_DISABLE_MMAP)) {
        if (pagesize) {
            if (pagesize % os_get_granularity() != 0)
                no_mmap=HAM_TRUE;
        }
        else {
            pagesize = os_get_pagesize();
        }
    }
#else
    no_mmap=HAM_TRUE;
#endif

    /*
     * if we still don't have a raw pagesize, try to get a good default
     * value
     */
    if (!pagesize)
        pagesize = os_get_pagesize();

    /*
     * set the database flags if we can't use mmapped I/O
     */
    if (no_mmap) {
        flags &= ~DB_USE_MMAP;
        flags |= HAM_DISABLE_MMAP;
    }

    /*
     * initialize the keysize with a good default value;
     * 32byte is the size of a first level cache line for most modern
     * processors; adjust the keysize, so the keys are aligned to
     * 32byte
     */
    if (keysize==0) {
        if (flags&HAM_RECORD_NUMBER)
            keysize = sizeof(ham_u64_t);
        else
            keysize = DB_CHUNKSIZE - (db_get_int_key_header_size());
    }

    /*
     * make sure that the cooked pagesize is big enough for at least 5 keys;
     * record number database: need 8 byte
     *
     * By first calculating the keysize if none was specced, we can
     * quickly discard tiny page sizes as well here:
     */
    if (pagesize / keysize < 5) {
        ham_trace(("pagesize too small (%u), must be at least %u bytes",
                    (unsigned)pagesize,
                    (unsigned)(keysize*6)));
        return (HAM_INV_KEYSIZE);
    }

    /*
     * make sure that max_databases actually fit in a header
     * page!
     * leave at least 128 bytes for the freelist and the other header data
     */
    {
        ham_size_t l = pagesize - sizeof(env_header_t)
                - db_get_freelist_header_size() - 128;

        l /= sizeof(db_indexdata_t);
        if (dbs > l) {
            ham_trace(("parameter HAM_PARAM_MAX_ENV_DATABASES too high for "
                        "this pagesize; the maximum allowed is %u",
                        (unsigned)l));
            return (HAM_INV_PARAMETER);
        }
        /* override assignment when 'env' already has been configured with a
         * non-default maxdbs value of its own */
        if (env && !db && env->get_header_page()
                && env->get_max_databases()>0) {
            dbs = env->get_max_databases();
        }
        else if (db
            && db->get_env()
            && env->get_device()
            && env->get_device()->is_open()) {
            dbs = (env ? env->get_max_databases() : 1);
        }
        else if (set_abs_max_dbs) {
            if (l >= HAM_DEFAULT_DATABASE_NAME)
                l = HAM_DEFAULT_DATABASE_NAME - 1;
            dbs = (ham_u16_t)l;
        }
        else if (dbs == 0) {
            if (DB_MAX_INDICES > l)
                dbs = (ham_u16_t)l;  /* small page sizes (e.g. 1K) cannot carry DB_MAX_INDICES databases! */
            else
                dbs = DB_MAX_INDICES;
        }
    }
    ham_assert(dbs != 0);

    /*
     * return the fixed parameters
     */
    if (pflags)
        *pflags = flags;
    if (pcachesize)
        *pcachesize=cachesize;
    if (pkeysize)
        *pkeysize = keysize;
    if (ppagesize)
        *ppagesize = pagesize;
    if (pdbname)
        *pdbname = dbname;
    if (pdata_access_mode)
        *pdata_access_mode = dam;
    if (pmaxdbs)
        *pmaxdbs = dbs;

    return st;
}

void HAM_CALLCONV
ham_get_version(ham_u32_t *major, ham_u32_t *minor,
                ham_u32_t *revision)
{
    if (major)
        *major=HAM_VERSION_MAJ;
    if (minor)
        *minor=HAM_VERSION_MIN;
    if (revision)
        *revision=HAM_VERSION_REV;
}

void HAM_CALLCONV
ham_get_license(const char **licensee, const char **product)
{
    if (licensee)
        *licensee=HAM_LICENSEE;
    if (product)
        *product=HAM_PRODUCT_NAME;
}

ham_status_t HAM_CALLCONV
ham_env_new(ham_env_t **env)
{
    if (!env) {
        ham_trace(("parameter 'env' must not be NULL"));
        return (HAM_INV_PARAMETER);
    }

    *env=(ham_env_t *)new Environment();
    if (!(*env))
        return (HAM_OUT_OF_MEMORY);

    return (HAM_SUCCESS);
}

ham_status_t HAM_CALLCONV
ham_env_delete(ham_env_t *henv)
{
    if (!henv) {
        ham_trace(("parameter 'env' must not be NULL"));
        return (HAM_INV_PARAMETER);
    }

    Environment *env=(Environment *)henv;

    delete (Environment *)env;

    return (0);
}

ham_status_t HAM_CALLCONV
ham_env_create(ham_env_t *env, const char *filename,
        ham_u32_t flags, ham_u32_t mode)
{
    return (ham_env_create_ex(env, filename, flags, mode, 0));
}

ham_status_t HAM_CALLCONV
ham_env_create_ex(ham_env_t *henv, const char *filename,
        ham_u32_t flags, ham_u32_t mode, const ham_parameter_t *param)
{
    ham_status_t st;
    ham_size_t pagesize = 0;
    ham_u16_t keysize = 0;
    ham_u64_t cachesize = 0;
    ham_u16_t maxdbs = 0;
    std::string logdir;
    Environment *env=(Environment *)henv;

    if (!env) {
        ham_trace(("parameter 'env' must not be NULL"));
        return (HAM_INV_PARAMETER);
    }

    if ((flags&HAM_DISABLE_ASYNCHRONOUS_FLUSH)
            && !(flags&HAM_ENABLE_TRANSACTIONS)) {
        ham_trace(("flag HAM_DISABLE_ASYNCHRONOUS_FLUSH only allowed if "
                "Transactions are enabled"));
        return (HAM_INV_PARAMETER);
    }

    ScopedLock lock(env->get_mutex());

#if HAM_ENABLE_REMOTE
    atexit(curl_global_cleanup);
    atexit(Protocol::shutdown);
#endif

    /*
     * make sure that this environment is not yet open/created
     */
    if (env->is_active()) {
        ham_trace(("parameter 'env' is already initialized"));
        return (HAM_ENVIRONMENT_ALREADY_OPEN);
    }

    env->set_flags(0);

    /* check (and modify) the parameters */
    st=__check_create_parameters(env, 0, filename, &flags, param,
            &pagesize, &keysize, &cachesize, 0, &maxdbs, 0, logdir, true);
    if (st)
        return (st);

    if (!cachesize)
        cachesize=HAM_DEFAULT_CACHESIZE;
    if (logdir.size())
        env->set_log_directory(logdir);

    /*
     * if we do not yet have an allocator: create a new one
     */
    if (!env->get_allocator()) {
        env->set_allocator(Allocator::create());
        if (!env->get_allocator())
            return (HAM_OUT_OF_MEMORY);
    }

    /* store the parameters */
    env->set_flags(flags);
    env->set_pagesize(pagesize);
    env->set_cachesize(cachesize);
    env->set_file_mode(mode);
    env->set_max_databases_cached(maxdbs);
    if (filename)
        env->set_filename(filename);

    /* initialize function pointers */
    if (__filename_is_local(filename)) {
        st=env_initialize_local(env);
    }
    else {
        st=env_initialize_remote(env);
    }
    if (st)
        return (st);

    /* and finish the initialization of the Environment */
    st=env->_fun_create(env, filename, flags, mode, param);
    if (st)
        return (st);

    env->set_active(true);

    /* flush the environment to make sure that the header page is written
     * to disk */
    return (ham_env_flush((ham_env_t *)env, HAM_DONT_LOCK));
}

ham_status_t HAM_CALLCONV
ham_env_create_db(ham_env_t *henv, ham_db_t *hdb,
        ham_u16_t dbname, ham_u32_t flags, const ham_parameter_t *param)
{
    ham_status_t st;
    Database *db=(Database *)hdb;
    Environment *env=(Environment *)henv;

    if (!db) {
        ham_trace(("parameter 'db' must not be NULL"));
        return (HAM_INV_PARAMETER);
    }
    if (!env) {
        ham_trace(("parameter 'env' must not be NULL"));
        return (db->set_error(HAM_INV_PARAMETER));
    }

    ScopedLock lock(env->get_mutex());

    if (env->is_private()) {
        ham_trace(("Environment was not properly created with ham_env_create, "
                   "ham_env_open"));
        return (db->set_error(HAM_INV_PARAMETER));
    }
    /* make sure that this database is not yet open/created */
    if (db->is_active()) {
        ham_trace(("parameter 'db' is already initialized"));
        return (db->set_error(HAM_DATABASE_ALREADY_OPEN));
    }
    if (!dbname || (dbname>HAM_DEFAULT_DATABASE_NAME
            && dbname!=HAM_DUMMY_DATABASE_NAME)) {
        ham_trace(("invalid database name"));
        return (db->set_error(HAM_INV_PARAMETER));
    }

    /*
     * the function handler will do the rest
     */
    st=env->_fun_create_db(env, db, dbname, flags, param);
    if (st)
        return (st);

    db->set_active(HAM_TRUE);

    /* flush the environment to make sure that the header page is written
     * to disk */
    return (ham_env_flush((ham_env_t *)env, HAM_DONT_LOCK));
}

ham_status_t HAM_CALLCONV
ham_env_open_db(ham_env_t *henv, ham_db_t *hdb,
        ham_u16_t dbname, ham_u32_t flags, const ham_parameter_t *param)
{
    ham_status_t st;
    Database *db=(Database *)hdb;
    Environment *env=(Environment *)henv;

    if (!db) {
        ham_trace(("parameter 'db' must not be NULL"));
        return (HAM_INV_PARAMETER);
    }
    if (!env) {
        ham_trace(("parameter 'env' must not be NULL"));
        return (db->set_error(HAM_INV_PARAMETER));
    }

    ScopedLock lock;
    if (!(flags&HAM_DONT_LOCK))
        lock=ScopedLock(env->get_mutex());

    if (env->is_private()) {
        ham_trace(("Environment was not properly created with ham_env_create, "
                   "ham_env_open"));
        return (db->set_error(HAM_INV_PARAMETER));
    }
    if (!dbname) {
        ham_trace(("parameter 'dbname' must not be 0"));
        return (db->set_error(HAM_INV_PARAMETER));
    }
    if (dbname!=HAM_FIRST_DATABASE_NAME
          && (dbname!=HAM_DUMMY_DATABASE_NAME
                && dbname>HAM_DEFAULT_DATABASE_NAME)) {
        ham_trace(("database name must be lower than 0xf000"));
        return (db->set_error(HAM_INV_PARAMETER));
    }
    if (env->get_flags()&HAM_IN_MEMORY_DB) {
        ham_trace(("cannot open a Database in an In-Memory Environment"));
        return (db->set_error(HAM_INV_PARAMETER));
    }
    if (flags&HAM_SORT_DUPLICATES
            && env->get_flags()&HAM_ENABLE_TRANSACTIONS) {
        ham_trace(("flag HAM_SORT_DUPLICATES not allowed in combination "
                    "with HAM_ENABLE_TRANSACTIONS"));
        return (db->set_error(HAM_INV_PARAMETER));
    }

    /* the function handler will do the rest */
    st=env->_fun_open_db(env, db, dbname, flags, param);
    if (st)
        return (st);

    db->set_active(HAM_TRUE);

    return (db->set_error(0));
}

ham_status_t HAM_CALLCONV
ham_env_open(ham_env_t *env, const char *filename, ham_u32_t flags)
{
    return (ham_env_open_ex(env, filename, flags, 0));
}

ham_status_t HAM_CALLCONV
ham_env_open_ex(ham_env_t *henv, const char *filename,
        ham_u32_t flags, const ham_parameter_t *param)
{
    ham_status_t st;
    ham_u64_t cachesize=0;
    std::string logdir;
    Environment *env=(Environment *)henv;

    if (!env) {
        ham_trace(("parameter 'env' must not be NULL"));
        return (HAM_INV_PARAMETER);
    }

    if ((flags&HAM_DISABLE_ASYNCHRONOUS_FLUSH)
            && !(flags&HAM_ENABLE_TRANSACTIONS)) {
        ham_trace(("flag HAM_DISABLE_ASYNCHRONOUS_FLUSH only allowed if "
                "Transactions are enabled"));
        return (HAM_INV_PARAMETER);
    }

    ScopedLock lock(env->get_mutex());

#if HAM_ENABLE_REMOTE
    atexit(curl_global_cleanup);
    atexit(Protocol::shutdown);
#endif

    /* make sure that this environment is not yet open/created */
    if (env->is_active()) {
        ham_trace(("parameter 'env' is already initialized"));
        return (HAM_ENVIRONMENT_ALREADY_OPEN);
    }

    /*
     * check for invalid flags
     */
    if (flags&HAM_SORT_DUPLICATES) {
        ham_trace(("flag HAM_SORT_DUPLICATES only allowed when creating/"
                   "opening Databases, not Environments"));
        return (HAM_INV_PARAMETER);
    }

    env->set_flags(0);

    /* parse parameters */
    st=__check_create_parameters(env, 0, filename, &flags, param,
            0, 0, &cachesize, 0, 0, 0, logdir, false);
    if (st)
        return (st);

    if (logdir.size())
        env->set_log_directory(logdir);

    /*
     * if we do not yet have an allocator: create a new one
     */
    if (!env->get_allocator()) {
        env->set_allocator(Allocator::create());
        if (!env->get_allocator())
            return (HAM_OUT_OF_MEMORY);
    }

    /*
     * store the parameters
     */
    env->set_pagesize(0);
    env->set_cachesize(cachesize);
    env->set_flags(flags);
    env->set_file_mode(0644);
    if (filename)
        env->set_filename(filename);

    /*
     * initialize function pointers
     */
    if (__filename_is_local(filename)) {
        st=env_initialize_local(env);
    }
    else {
        st=env_initialize_remote(env);
    }
    if (st)
        return (st);

    /*
     * and finish the initialization of the Environment
     */
    st=env->_fun_open(env, filename, flags, param);
    if (st)
        return (st);

    env->set_active(true);

    return (st);
}

ham_status_t HAM_CALLCONV
ham_env_rename_db(ham_env_t *henv, ham_u16_t oldname,
                ham_u16_t newname, ham_u32_t flags)
{
    Environment *env=(Environment *)henv;
    if (!env) {
        ham_trace(("parameter 'env' must not be NULL"));
        return (HAM_INV_PARAMETER);
    }

    ScopedLock lock(env->get_mutex());

    if (!oldname) {
        ham_trace(("parameter 'oldname' must not be 0"));
        return (HAM_INV_PARAMETER);
    }
    if (!newname) {
        ham_trace(("parameter 'newname' must not be 0"));
        return (HAM_INV_PARAMETER);
    }
    if (newname>=HAM_DEFAULT_DATABASE_NAME) {
        ham_trace(("parameter 'newname' must be lower than 0xf000"));
        return (HAM_INV_PARAMETER);
    }
    if (!env->_fun_rename_db) {
        ham_trace(("Environment was not initialized"));
        return (HAM_NOT_INITIALIZED);
    }

    /*
     * no need to do anything if oldname==newname
     */
    if (oldname==newname)
        return (0);

    /*
     * rename the database
     */
    return (env->_fun_rename_db(env, oldname, newname, flags));
}

ham_status_t HAM_CALLCONV
ham_env_erase_db(ham_env_t *henv, ham_u16_t name, ham_u32_t flags)
{
    Environment *env=(Environment *)henv;
    if (!env) {
        ham_trace(("parameter 'env' must not be NULL"));
        return (HAM_INV_PARAMETER);
    }

    ScopedLock lock(env->get_mutex());

    if (!name) {
        ham_trace(("parameter 'name' must not be 0"));
        return (HAM_INV_PARAMETER);
    }
    if (!env->_fun_erase_db) {
        ham_trace(("Environment was not initialized"));
        return (HAM_NOT_INITIALIZED);
    }

    /*
     * erase the database
     */
    return (env->_fun_erase_db(env, name, flags));
}

ham_status_t HAM_CALLCONV
ham_env_add_file_filter(ham_env_t *henv, ham_file_filter_t *filter)
{
    Environment *env=(Environment *)henv;
    ham_file_filter_t *head;

    if (!env) {
        ham_trace(("parameter 'env' must not be NULL"));
        return (HAM_INV_PARAMETER);
    }

    ScopedLock lock(env->get_mutex());

    if (env->get_flags()&DB_IS_REMOTE) {
        ham_trace(("ham_env_add_file_filter is not supported by remote "
                "servers"));
        return (HAM_NOT_IMPLEMENTED);
    }
    if (!filter) {
        ham_trace(("parameter 'filter' must not be NULL"));
        return (HAM_INV_PARAMETER);
    }

    head=env->get_file_filter();

    /*
     * clean up if there are still links from a previous
     * installation
     */
    filter->_next=0;
    filter->_prev=0;

    /*
     * !!
     * add the filter at the end of all filters, then we can process them
     * later in the same order as the insertion.
     *
     *
     * Because we must process filters IN REVERSE ORDER when WRITING to
     * disc (going from 'cooked' to 'raw' data), we've created a cyclic
     * -> prev chain: no need to first traverse to the end, then traverse back.
     *
     * This means that the -> next forward chain is terminating (last->next
     * == NULL), while the ->prev chain is cyclic (head->prev = last
     * wrap-around). Therefor, the fastest way to check if the REVERSE
     * (= ->prev) traversal is done, is by checking node->prev->next==NULL.
     */
    if (!head) {
        env->set_file_filter(filter);
        filter->_prev = filter;
    }
    else {
        head->_prev = filter;

        while (head->_next)
            head=head->_next;
        head->_next=filter;
        filter->_prev = head;
    }

    return (0);
}

ham_status_t HAM_CALLCONV
ham_env_remove_file_filter(ham_env_t *henv, ham_file_filter_t *filter)
{
    Environment *env=(Environment *)henv;
    ham_file_filter_t *head, *prev;

    if (!env) {
        ham_trace(("parameter 'env' must not be NULL"));
        return (HAM_INV_PARAMETER);
    }

    ScopedLock lock(env->get_mutex());

    if (!filter) {
        ham_trace(("parameter 'filter' must not be NULL"));
        return (HAM_INV_PARAMETER);
    }
    if (env->get_flags()&DB_IS_REMOTE) {
        ham_trace(("ham_env_add_file_filter is not supported by remote "
                "servers"));
        return (HAM_NOT_IMPLEMENTED);
    }

    head=env->get_file_filter();

    if (head == filter) {
        if (head->_next) {
            ham_assert(head->_prev != head);
            head->_next->_prev = head->_prev;
        }
        env->set_file_filter(head->_next);
        return 0;
    }
    else if (head) {
        if (head->_prev == filter) {
            head->_prev = head->_prev->_prev;
        }
        for (;;) {
            prev = head;
            head = head->_next;
            if (!head)
                return (HAM_FILTER_NOT_FOUND);
            if (head == filter) {
                prev->_next = head->_next;
                if (head->_next)
                    head->_next->_prev = prev;
                break;
            }
        }
    }
    else
        return (HAM_FILTER_NOT_FOUND);

    filter->_next = 0;
    filter->_prev = 0;

    return (0);
}

ham_status_t HAM_CALLCONV
ham_env_get_database_names(ham_env_t *henv, ham_u16_t *names, ham_size_t *count)
{
    Environment *env=(Environment *)henv;
    if (!env) {
        ham_trace(("parameter 'env' must not be NULL"));
        return (HAM_INV_PARAMETER);
    }

    ScopedLock lock(env->get_mutex());

    if (!names) {
        ham_trace(("parameter 'names' must not be NULL"));
        return (HAM_INV_PARAMETER);
    }
    if (!count) {
        ham_trace(("parameter 'count' must not be NULL"));
        return (HAM_INV_PARAMETER);
    }
    if (!env->_fun_get_database_names) {
        ham_trace(("Environment was not initialized"));
        return (HAM_NOT_INITIALIZED);
    }

    /* get all database names */
    return (env->_fun_get_database_names(env, names, count));
}

HAM_EXPORT ham_status_t HAM_CALLCONV
ham_env_get_parameters(ham_env_t *henv, ham_parameter_t *param)
{
    Environment *env=(Environment *)henv;
    if (!env) {
        ham_trace(("parameter 'env' must not be NULL"));
        return (HAM_INV_PARAMETER);
    }

    ScopedLock lock(env->get_mutex());

    if (!param) {
        ham_trace(("parameter 'param' must not be NULL"));
        return (HAM_INV_PARAMETER);
    }
    if (!env->_fun_get_parameters) {
        ham_trace(("Environment was not initialized"));
        return (HAM_NOT_INITIALIZED);
    }

    /* get the parameters */
    return (env->_fun_get_parameters(env, param));
}

ham_status_t HAM_CALLCONV
ham_env_flush(ham_env_t *henv, ham_u32_t flags)
{
    Environment *env=(Environment *)henv;
    if (!env) {
        ham_trace(("parameter 'env' must not be NULL"));
        return HAM_INV_PARAMETER;
    }

    ScopedLock lock;
    if (!(flags&HAM_DONT_LOCK))
        lock=ScopedLock(env->get_mutex());

    if (!env->_fun_flush) {
        ham_trace(("Environment was not initialized"));
        return (HAM_NOT_INITIALIZED);
    }

    /* flush the Environment */
    return (env->_fun_flush(env, flags));
}

ham_status_t HAM_CALLCONV
ham_env_close(ham_env_t *henv, ham_u32_t flags)
{
    Environment *env=(Environment *)henv;
    ham_status_t st;

    if (!env) {
        ham_trace(("parameter 'env' must not be NULL"));
        return (HAM_INV_PARAMETER);
    }

    ScopedLock lock;
    if (!(flags&HAM_DONT_LOCK)) {
        // join the worker thread before the mutex is locked
        if (env->get_worker_thread())
            env->get_worker_thread()->join();
        lock=ScopedLock(env->get_mutex());
    }

    if (env->get_worker_thread()) {
        delete env->get_worker_thread();
        env->set_worker_thread(0);
    }

    /* it's ok to close an uninitialized Environment */
    if (!env->_fun_close)
        return (0);

    /* make sure that the changeset is empty */
    ham_assert(env->get_changeset().is_empty());

    /* auto-abort (or commit) all pending transactions */
    if (env && env->get_newest_txn()) {
        Transaction *n, *t=env->get_newest_txn();
        while (t) {
            n=txn_get_older(t);
            if ((txn_get_flags(t)&TXN_STATE_ABORTED)
                    || (txn_get_flags(t)&TXN_STATE_COMMITTED))
                ; /* nop */
            else {
                if (flags&HAM_TXN_AUTO_COMMIT) {
                    if ((st=ham_txn_commit((ham_txn_t *)t, HAM_DONT_LOCK)))
                        return (st);
                }
                else { /* if (flags&HAM_TXN_AUTO_ABORT) */
                    if ((st=ham_txn_abort((ham_txn_t *)t, HAM_DONT_LOCK)))
                        return (st);
                }
            }
            t=n;
        }
<<<<<<< HEAD
        // make sure all Transactions are flushed
        env->signal_commit();
=======
>>>>>>> 6f319463
    }

    /* flush all committed transactions */
    st=env->flush_committed_txns(true);
    if (st)
        return (st);

    /* close all databases?  */
    if (env->get_databases()) {
        Database *db=env->get_databases();
        while (db) {
            Database *next=db->get_next();
            st=ham_close((ham_db_t *)db, flags|HAM_DONT_LOCK);
            if (st)
                return (st);
            db=next;
        }
        env->set_databases(0);
    }

<<<<<<< HEAD
    /* flush all transactions */
    st=env->signal_commit();
=======
    ham_assert(env->get_changeset().is_empty());

    /* close the environment */
    st=env->_fun_close(env, flags);
>>>>>>> 6f319463
    if (st)
        return (st);

    /* close the environment */
    st=env->_fun_close(env, flags);
    if (st)
        return (st);

    /* when all transactions have been properly closed... */
    if (env->is_active() && env->get_oldest_txn()) {
        ham_assert(!"Should never get here; the db close loop above "
                    "should've taken care of all TXNs");
        return (HAM_INTERNAL_ERROR);
    }

    /* delete all performance data */
    btree_stats_trash_globdata(env, env->get_global_perf_data());

    /*
     * finally, close the memory allocator
     */
    if (env->get_allocator()) {
        delete env->get_allocator();
        env->set_allocator(0);
    }

    env->set_active(false);

    return (0);
}

ham_status_t HAM_CALLCONV
ham_new(ham_db_t **hdb)
{
    Database **db=(Database **)hdb;
    if (!db) {
        ham_trace(("parameter 'db' must not be NULL"));
        return (HAM_INV_PARAMETER);
    }

    *db=new Database();
    return (HAM_SUCCESS);
}

ham_status_t HAM_CALLCONV
ham_delete(ham_db_t *hdb)
{
    Database *db=(Database *)hdb;

    if (!db) {
        ham_trace(("parameter 'db' must not be NULL"));
        return (HAM_INV_PARAMETER);
    }

    delete (Database *)db;
    return (0);
}

ham_status_t HAM_CALLCONV
ham_open(ham_db_t *db, const char *filename, ham_u32_t flags)
{
    return (ham_open_ex(db, filename, flags, 0));
}

ham_status_t HAM_CALLCONV
ham_open_ex(ham_db_t *hdb, const char *filename,
        ham_u32_t flags, const ham_parameter_t *param)
{
    ham_status_t st;
    ham_u16_t dbname=HAM_FIRST_DATABASE_NAME;
    ham_u64_t cachesize=0;
    ham_u16_t dam = 0;
    ham_env_t *env;
    ham_u32_t env_flags;
    std::string logdir;
    ham_parameter_t env_param[8]={{0, 0}};
    ham_parameter_t db_param[8]={{0, 0}};
    Database *db=(Database *)hdb;

    if (!db) {
        ham_trace(("parameter 'db' must not be NULL"));
        return (HAM_INV_PARAMETER);
    }

    /*
     * make sure that this database is not yet open/created
     */
    if (db->is_active()) {
        ham_trace(("parameter 'db' is already initialized"));
        return (HAM_DATABASE_ALREADY_OPEN);
    }

    /* parse parameters */
    st=__check_create_parameters(db->get_env(), db, filename, &flags, param,
            0, 0, &cachesize, &dbname, 0, &dam, logdir, false);
    if (st)
        return (st);

    db->set_error(0);
    db->set_rt_flags(0);

    /*
     * create an Environment handle and open the Environment
     */
    env_param[0].name=HAM_PARAM_CACHESIZE;
    env_param[0].value=cachesize;
    if (logdir.size()) {
        env_param[1].name=HAM_PARAM_LOG_DIRECTORY;
        env_param[1].value=(ham_u64_t)logdir.c_str();
    }
    env_flags=flags & ~(HAM_ENABLE_DUPLICATES|HAM_SORT_DUPLICATES);

    st=ham_env_new(&env);
    if (st)
        goto bail;

    st=ham_env_open_ex(env, filename, env_flags, &env_param[0]);
    if (st)
        goto bail;

    /*
     * now open the Database in this Environment
     *
     * for this, we first strip off flags which are not allowed/needed
     * in ham_env_open_db; then set up the parameter list
     */
    flags &= ~(HAM_WRITE_THROUGH
            |HAM_READ_ONLY
            |HAM_DISABLE_MMAP
            |HAM_DISABLE_FREELIST_FLUSH
            |HAM_CACHE_UNLIMITED
            |HAM_CACHE_STRICT
            |HAM_LOCK_EXCLUSIVE
            |HAM_ENABLE_TRANSACTIONS
            |HAM_ENABLE_RECOVERY
            |HAM_AUTO_RECOVERY
            |DB_USE_MMAP
            |DB_ENV_IS_PRIVATE);

    db_param[0].name=HAM_PARAM_DATA_ACCESS_MODE;
    db_param[0].value=dam;
    db_param[1].name=0;

    /* now open the Database in this Environment */
    st=ham_env_open_db(env, (ham_db_t *)db, dbname, flags, db_param);
    if (st)
        goto bail;

    /*
     * this Environment is 0wned by the Database (and will be deleted in
     * ham_close)
     */
    db->set_rt_flags(db->get_rt_flags()|DB_ENV_IS_PRIVATE);

bail:
    if (st) {
        if (db)
            (void)ham_close((ham_db_t *)db, 0);
        if (env) {
            /* despite the IS_PRIVATE the env will destroy the DB,
            which is the responsibility of the caller: detach the DB now. */
            ((Environment *)env)->set_databases(0);
            (void)ham_env_close(env, 0);
            delete (Environment *)env;
        }
    }

    return (st);
}

ham_status_t HAM_CALLCONV
ham_create(ham_db_t *db, const char *filename, ham_u32_t flags, ham_u32_t mode)
{
    return (ham_create_ex(db, filename, flags, mode, 0));
}

ham_status_t HAM_CALLCONV
ham_create_ex(ham_db_t *hdb, const char *filename,
        ham_u32_t flags, ham_u32_t mode, const ham_parameter_t *param)
{
    ham_status_t st;
    ham_u16_t dam=(flags & HAM_RECORD_NUMBER)
        ? HAM_DAM_SEQUENTIAL_INSERT
        : HAM_DAM_RANDOM_WRITE;
    Database *db=(Database *)hdb;

    ham_size_t pagesize = 0;
    ham_u16_t maxdbs = 0;
    ham_u16_t keysize = 0;
    ham_u16_t dbname = HAM_DEFAULT_DATABASE_NAME;
    ham_u64_t cachesize = 0;
    ham_env_t *env=0;
    ham_u32_t env_flags;
    std::string logdir;
    ham_parameter_t env_param[8]={{0, 0}};
    ham_parameter_t db_param[5]={{0, 0}};

    if (!db) {
        ham_trace(("parameter 'db' must not be NULL"));
        return (HAM_INV_PARAMETER);
    }

    /*
     * make sure that this database is not yet open/created
     */
    if (db->is_active()) {
        ham_trace(("parameter 'db' is already initialized"));
        return (db->set_error(HAM_DATABASE_ALREADY_OPEN));
    }

    /*
     * check (and modify) the parameters
     */
    st=__check_create_parameters(db->get_env(), db, filename, &flags, param,
            &pagesize, &keysize, &cachesize, &dbname, &maxdbs, &dam,
            logdir, true);
    if (st)
        return (db->set_error(st));

    db->set_error(0);
    db->set_rt_flags(0);

    /*
     * setup the parameters for ham_env_create_ex
     */
    env_param[0].name=HAM_PARAM_CACHESIZE;
    env_param[0].value=(flags&HAM_IN_MEMORY_DB) ? 0 : cachesize;
    env_param[1].name=HAM_PARAM_PAGESIZE;
    env_param[1].value=pagesize;
    env_param[2].name=HAM_PARAM_MAX_ENV_DATABASES;
    env_param[2].value=maxdbs;
    if (logdir.size()) {
        env_param[3].name=HAM_PARAM_LOG_DIRECTORY;
        env_param[3].value=(ham_u64_t)logdir.c_str();
    }
    env_flags=flags & ~(HAM_ENABLE_DUPLICATES|HAM_SORT_DUPLICATES);

    /*
     * create a new Environment
     */
    st=ham_env_new(&env);
    if (st)
        goto bail;

    st=ham_env_create_ex(env, filename, env_flags, mode, env_param);
    if (st)
        goto bail;

    /*
     * now create the Database in this Environment
     *
     * for this, we first strip off flags which are not allowed/needed
     * in ham_env_create_db; then set up the parameter list
     */
    flags &= ~(HAM_WRITE_THROUGH
            |HAM_IN_MEMORY_DB
            |HAM_DISABLE_MMAP
            |HAM_DISABLE_FREELIST_FLUSH
            |HAM_CACHE_UNLIMITED
            |HAM_CACHE_STRICT
            |HAM_LOCK_EXCLUSIVE
            |HAM_ENABLE_TRANSACTIONS
            |HAM_ENABLE_RECOVERY
            |HAM_AUTO_RECOVERY
            |DB_USE_MMAP
            |DB_ENV_IS_PRIVATE);

    db_param[0].name=HAM_PARAM_KEYSIZE;
    db_param[0].value=keysize;
    db_param[1].name=HAM_PARAM_DATA_ACCESS_MODE;
    db_param[1].value=dam;
    db_param[2].name=0;

    /* now create the Database */
    st=ham_env_create_db(env, (ham_db_t *)db,
            HAM_DEFAULT_DATABASE_NAME, flags, db_param);
    if (st)
        goto bail;

    /*
     * this Environment is 0wned by the Database (and will be deleted in
     * ham_close)
     */
    db->set_rt_flags(db->get_rt_flags()|DB_ENV_IS_PRIVATE);

bail:
    if (st) {
        if (db) {
            (void)ham_close((ham_db_t *)db, 0);
        }
        if (env) {
            /* despite the IS_PRIVATE the env will destroy the DB,
            which is the responsibility of the caller: detach the DB now. */
            ((Environment *)env)->set_databases(0);
            (void)ham_env_close(env, 0);
            delete (Environment *)env;
        }
    }

    return (db->set_error(st));
}

HAM_EXPORT ham_status_t HAM_CALLCONV
ham_get_parameters(ham_db_t *hdb, ham_parameter_t *param)
{
    Database *db=(Database *)hdb;
    if (!db) {
        ham_trace(("parameter 'db' must not be NULL"));
        return HAM_INV_PARAMETER;
    }

    ScopedLock lock(db->get_env()->get_mutex());

    if (!param) {
        ham_trace(("parameter 'param' must not be NULL"));
        return HAM_INV_PARAMETER;
    }

    /* get the parameters */
    return ((*db)()->get_parameters(param));
}

ham_status_t HAM_CALLCONV
ham_get_error(ham_db_t *hdb)
{
    Database *db=(Database *)hdb;
    if (!db) {
        ham_trace(("parameter 'db' must not be NULL"));
        return (0);
    }

    ScopedLock lock;
    if (db->get_env())
        lock=ScopedLock(db->get_env()->get_mutex());

    return (db->get_error());
}

ham_status_t HAM_CALLCONV
ham_set_prefix_compare_func(ham_db_t *hdb, ham_prefix_compare_func_t foo)
{
    Database *db=(Database *)hdb;
    if (!db) {
        ham_trace(("parameter 'db' must not be NULL"));
        return (HAM_INV_PARAMETER);
    }

    ScopedLock lock(db->get_env()->get_mutex());

    db->set_error(0);
    db->set_prefix_compare_func(foo);
    return (db->set_error(HAM_SUCCESS));
}

ham_status_t HAM_CALLCONV
ham_set_compare_func(ham_db_t *hdb, ham_compare_func_t foo)
{
    Database *db=(Database *)hdb;
    if (!db) {
        ham_trace(("parameter 'db' must not be NULL"));
        return (HAM_INV_PARAMETER);
    }

    ScopedLock lock;
    if (db->get_env())
        lock=ScopedLock(db->get_env()->get_mutex());

    db->set_error(0);
    db->set_compare_func(foo ? foo : db_default_compare);
    return (db->set_error(HAM_SUCCESS));
}

ham_status_t HAM_CALLCONV
ham_set_duplicate_compare_func(ham_db_t *hdb, ham_duplicate_compare_func_t foo)
{
    Database *db=(Database *)hdb;
    if (!db) {
        ham_trace(("parameter 'db' must not be NULL"));
        return (HAM_INV_PARAMETER);
    }

    ScopedLock lock(db->get_env()->get_mutex());

    db->set_error(0);
    db->set_duplicate_compare_func(foo ? foo : db_default_compare);
    return (db->set_error(HAM_SUCCESS));
}

#ifndef HAM_DISABLE_ENCRYPTION
static ham_status_t
__aes_before_write_cb(ham_env_t *henv, ham_file_filter_t *filter,
        ham_u8_t *page_data, ham_size_t page_size)
{
    ham_size_t i;
    ham_size_t blocks=page_size/16;

    for (i=0; i<blocks; i++) {
        aes_encrypt(&page_data[i*16], (ham_u8_t *)filter->userdata,
                &page_data[i*16]);
    }

    return (HAM_SUCCESS);
}

static ham_status_t
__aes_after_read_cb(ham_env_t *henv, ham_file_filter_t *filter,
        ham_u8_t *page_data, ham_size_t page_size)
{
    ham_size_t i;
    ham_size_t blocks=page_size/16;

    ham_assert(page_size%16==0);

    for (i = 0; i < blocks; i++) {
        aes_decrypt(&page_data[i*16], (ham_u8_t *)filter->userdata,
                &page_data[i*16]);
    }

    return (HAM_SUCCESS);
}

static void
__aes_close_cb(ham_env_t *henv, ham_file_filter_t *filter)
{
    Environment *env=(Environment *)henv;
    Allocator *alloc=env->get_allocator();

    ham_assert(alloc);

    if (filter) {
        if (filter->userdata) {
            /*
             * destroy the secret key in RAM (free() won't do that,
             * so NIL the key space first!
             */
            memset(filter->userdata, 0, sizeof(ham_u8_t)*16);
            alloc->free(filter->userdata);
        }
        alloc->free(filter);
    }
}
#endif /* !HAM_DISABLE_ENCRYPTION */

ham_status_t HAM_CALLCONV
ham_env_enable_encryption(ham_env_t *henv, ham_u8_t key[16], ham_u32_t flags)
{
#ifndef HAM_DISABLE_ENCRYPTION
    Environment *env=(Environment *)henv;
    ham_file_filter_t *filter;
    Allocator *alloc;
    ham_u8_t buffer[128];
    Device *device;
    ham_status_t st;
    ham_db_t *db=0;

    if (!env) {
        ham_trace(("parameter 'env' must not be NULL"));
        return (HAM_INV_PARAMETER);
    }

    {
    ScopedLock lock(env->get_mutex());

    if (env->get_databases()) {
        ham_trace(("cannot enable encryption if databases are already open"));
        return (HAM_DATABASE_ALREADY_OPEN);
    }
    if (env->get_flags()&DB_IS_REMOTE) {
        ham_trace(("ham_env_enable_encryption is not supported by remote "
                "servers"));
        return (HAM_NOT_IMPLEMENTED);
    }
    if (env->get_flags()&HAM_IN_MEMORY_DB)
        return (0);

    device=env->get_device();

    alloc=env->get_allocator();
    if (!alloc) {
        ham_trace(("called ham_env_enable_encryption before "
                    "ham_env_create/open"));
        return (HAM_NOT_INITIALIZED);
    }

    /*
     * make sure that we don't already have AES filtering
     */
    filter=env->get_file_filter();
    while (filter) {
        if (filter->before_write_cb==__aes_before_write_cb)
            return (HAM_ALREADY_INITIALIZED);
        filter=filter->_next;
    }

    filter=(ham_file_filter_t *)alloc->alloc(sizeof(*filter));
    if (!filter)
        return (HAM_OUT_OF_MEMORY);
    memset(filter, 0, sizeof(*filter));

    filter->userdata=alloc->alloc(256);
    if (!filter->userdata) {
        alloc->free(filter);
        return (HAM_OUT_OF_MEMORY);
    }

    /*
     * need a temporary database handle to read from the device
     */
    st=ham_new(&db);
    if (st)
        return (st);
    st=ham_env_open_db((ham_env_t *)env, db, HAM_FIRST_DATABASE_NAME,
                        HAM_DONT_LOCK, 0);
    if (st) {
        delete (Database *)db;
        db=0;
    }

    aes_expand_key(key, (ham_u8_t *)filter->userdata);
    filter->before_write_cb=__aes_before_write_cb;
    filter->after_read_cb=__aes_after_read_cb;
    filter->close_cb=__aes_close_cb;

    /*
     * if the database file already exists (i.e. if it's larger than
     * one page): try to read the header of the next page and decrypt
     * it; if it's garbage, the key is wrong and we return an error
     */
    if (db) {
        PageHeader *ph;

        st=device->read(env->get_pagesize(), buffer, sizeof(buffer));
        if (st==0) {
            st=__aes_after_read_cb((ham_env_t *)env, filter,
                                buffer, sizeof(buffer));
            if (st)
                goto bail;
            ph=(PageHeader *)buffer;
            if (ph->_reserved1 || ph->_reserved2) {
                st=HAM_ACCESS_DENIED;
                goto bail;
            }
        }
    }
    else
        st=0;

bail:
    if (st)
        __aes_close_cb((ham_env_t *)env, filter);

    } // ScopedLock

    if (db) {
        ham_close(db, 0);
        delete (Database *)db;
    }

    if (st)
        return (st);

    return (ham_env_add_file_filter((ham_env_t *)env, filter));
#else /* !HAM_DISABLE_ENCRYPTION */
    ham_trace(("hamsterdb was compiled without support for AES encryption"));
    return (HAM_NOT_IMPLEMENTED);
#endif
}

#ifndef HAM_DISABLE_COMPRESSION
static ham_status_t
__zlib_before_write_cb(ham_db_t *hdb, ham_record_filter_t *filter,
        ham_record_t *record)
{
    Database *db=(Database *)hdb;
    Environment *env=db->get_env();
    ham_u8_t *dest;
    unsigned long newsize=0;
    ham_u32_t level=*(ham_u32_t *)filter->userdata;
    int zret;

    if (!record->size)
        return (0);

    /*
     * we work in a temporary copy of the original data
     *
     * the first 4 bytes in the record are used for storing the original,
     * uncompressed size; this makes the decompression easier
     */
    do {
        if (!newsize)
            newsize=compressBound(record->size)+sizeof(ham_u32_t);
        else
            newsize+=newsize/4;

        dest=(ham_u8_t *)env->get_allocator()->alloc(newsize);
        if (!dest)
            return (db->set_error(HAM_OUT_OF_MEMORY));

        newsize-=sizeof(ham_u32_t);
        zret=compress2(dest+sizeof(ham_u32_t), &newsize,
                (ham_u8_t *)record->data, record->size, level);
    } while (zret==Z_BUF_ERROR);

    newsize+=sizeof(ham_u32_t);
    *(ham_u32_t *)dest=ham_h2db32(record->size);

    if (zret==Z_MEM_ERROR) {
        env->get_allocator()->free(dest);
        return (db->set_error(HAM_OUT_OF_MEMORY));
    }

    if (zret!=Z_OK) {
        ham_log(("zlib compression failed with error %d", (int)zret));
        env->get_allocator()->free(dest);
        return (db->set_error(HAM_INTERNAL_ERROR));
    }

    record->data=dest;
    record->size=(ham_size_t)newsize;

    return (db->set_error(0));
}

static ham_status_t
__zlib_after_read_cb(ham_db_t *hdb, ham_record_filter_t *filter,
        ham_record_t *record)
{
    Database *db=(Database *)hdb;
    Environment *env=db->get_env();
    ham_status_t st=0;
    ham_u8_t *src;
    ham_size_t srcsize=record->size;
    unsigned long newsize=record->size-sizeof(ham_u32_t);
    ham_u32_t origsize;
    int zret;

    if (!record->size)
        return (db->set_error(0));

    ByteArray *arena=&db->get_record_arena();

    origsize=ham_db2h32(*(ham_u32_t *)record->data);

    /* don't allow HAM_RECORD_USER_ALLOC */
    if (record->flags&HAM_RECORD_USER_ALLOC) {
        ham_trace(("compression not allowed in combination with "
                    "HAM_RECORD_USER_ALLOC"));
        return (db->set_error(HAM_INV_PARAMETER));
    }

    src=(ham_u8_t *)env->get_allocator()->alloc(newsize);
    if (!src)
        return (db->set_error(HAM_OUT_OF_MEMORY));

    memcpy(src, (char *)record->data+4, newsize);

    arena->resize(origsize);
    record->data=arena->get_ptr();
    newsize=origsize;

    zret=uncompress((Bytef *)record->data, &newsize, (Bytef *)src, srcsize);
    if (zret==Z_MEM_ERROR)
        st=HAM_LIMITS_REACHED;
    if (zret==Z_DATA_ERROR)
        st=HAM_INTEGRITY_VIOLATED;
    else if (zret==Z_OK) {
        ham_assert(origsize==newsize);
        st=0;
    }
    else {
        ham_log(("zlib uncompress failed with error %d", (int)zret));
        st=HAM_INTERNAL_ERROR;
    }

    if (!st)
        record->size=(ham_size_t)newsize;

    env->get_allocator()->free(src);
    return (db->set_error(st));
}

static void
__zlib_close_cb(ham_db_t *hdb, ham_record_filter_t *filter)
{
    Database *db=(Database *)hdb;
    Environment *env=db->get_env();

    if (filter) {
        if (filter->userdata)
            env->get_allocator()->free(filter->userdata);
        env->get_allocator()->free(filter);
    }
}
#endif /* !HAM_DISABLE_COMPRESSION */

ham_status_t HAM_CALLCONV
ham_enable_compression(ham_db_t *hdb, ham_u32_t level, ham_u32_t flags)
{
#ifndef HAM_DISABLE_COMPRESSION
    Database *db=(Database *)hdb;
    ham_record_filter_t *filter;
    Environment *env;

    if (!db) {
        ham_trace(("parameter 'db' must not be NULL"));
        return HAM_INV_PARAMETER;
    }
    env = db->get_env();
    if (!env) {
        ham_trace(("parameter 'db' must be linked to a valid (implicit or "
                   "explicit) environment"));
        return (db->set_error(HAM_INV_PARAMETER));
    }

    {
    ScopedLock lock(env->get_mutex());

    if (env->get_flags()&DB_IS_REMOTE) {
        ham_trace(("ham_enable_compression is not supported by remote "
                "servers"));
        return (HAM_NOT_IMPLEMENTED);
    }
    if (level>9) {
        ham_trace(("parameter 'level' must be lower than or equal to 9"));
        return (db->set_error(HAM_INV_PARAMETER));
    }
    if (!level)
        level=6;

    db->set_error(0);

    filter=(ham_record_filter_t *)env->get_allocator()->calloc(sizeof(*filter));
    if (!filter)
        return (db->set_error(HAM_OUT_OF_MEMORY));

    filter->userdata=env->get_allocator()->calloc(sizeof(level));
    if (!filter->userdata) {
        env->get_allocator()->free(filter);
        return (db->set_error(HAM_OUT_OF_MEMORY));
    }

    *(ham_u32_t *)filter->userdata=level;
    filter->before_write_cb=__zlib_before_write_cb;
    filter->after_read_cb=__zlib_after_read_cb;
    filter->close_cb=__zlib_close_cb;

    } // ScopedLock

    return (ham_add_record_filter((ham_db_t *)db, filter));
#else /* !HAM_DISABLE_COMPRESSION */
    ham_trace(("hamsterdb was compiled without support for zlib compression"));
    Database *db=(Database *)hdb;
    if (db)
        return (db->set_error(HAM_NOT_IMPLEMENTED));
#endif /* ifndef HAM_DISABLE_COMPRESSION */
}

ham_status_t HAM_CALLCONV
ham_find(ham_db_t *hdb, ham_txn_t *htxn, ham_key_t *key,
                ham_record_t *record, ham_u32_t flags)
{
    Database *db=(Database *)hdb;
    Transaction *txn=(Transaction *)htxn;
    Environment *env;

    if (!db) {
        ham_trace(("parameter 'db' must not be NULL"));
        return HAM_INV_PARAMETER;
    }
    env = db->get_env();
    if (!env) {
        ham_trace(("parameter 'db' must be linked to a valid (implicit "
                   "or explicit) environment"));
        return (db->set_error(HAM_INV_PARAMETER));
    }

    ScopedLock lock(env->get_mutex());

    if (!key) {
        ham_trace(("parameter 'key' must not be NULL"));
        return (db->set_error(HAM_INV_PARAMETER));
    }
    if (!record) {
        ham_trace(("parameter 'record' must not be NULL"));
        return (db->set_error(HAM_INV_PARAMETER));
    }
    if (flags&HAM_HINT_PREPEND) {
        ham_trace(("flag HAM_HINT_PREPEND is only allowed in "
                    "ham_cursor_insert"));
        return (db->set_error(HAM_INV_PARAMETER));
    }
    if (flags&HAM_HINT_APPEND) {
        ham_trace(("flag HAM_HINT_APPEND is only allowed in "
                    "ham_cursor_insert"));
        return (db->set_error(HAM_INV_PARAMETER));
    }
    if ((flags&HAM_DIRECT_ACCESS)
            && !(env->get_flags()&HAM_IN_MEMORY_DB)) {
        ham_trace(("flag HAM_DIRECT_ACCESS is only allowed in "
                    "In-Memory Databases"));
        return (db->set_error(HAM_INV_PARAMETER));
    }
    if ((flags&HAM_DIRECT_ACCESS)
            && (env->get_flags()&HAM_ENABLE_TRANSACTIONS)) {
        ham_trace(("flag HAM_DIRECT_ACCESS is not allowed in "
                    "combination with Transactions"));
        return (db->set_error(HAM_INV_PARAMETER));
    }
    if ((flags&HAM_PARTIAL) && (db->get_rt_flags()&HAM_ENABLE_TRANSACTIONS)) {
        ham_trace(("flag HAM_PARTIAL is not allowed in combination with "
                    "transactions"));
        return (db->set_error(HAM_INV_PARAMETER));
    }

    /* record number: make sure that we have a valid key structure */
    if (db->get_rt_flags()&HAM_RECORD_NUMBER) {
        if (key->size!=sizeof(ham_u64_t) || !key->data) {
            ham_trace(("key->size must be 8, key->data must not be NULL"));
            return (db->set_error(HAM_INV_PARAMETER));
        }
    }

    if (!__prepare_key(key) || !__prepare_record(record))
        return (db->set_error(HAM_INV_PARAMETER));

    return (db->set_error((*db)()->find(txn, key, record, flags)));
}

int HAM_CALLCONV
ham_key_get_approximate_match_type(ham_key_t *key)
{
    if (key && (ham_key_get_intflags(key) & KEY_IS_APPROXIMATE)) {
        int rv = (ham_key_get_intflags(key) & KEY_IS_LT) ? -1 : +1;
        return (rv);
    }

    return (0);
}

ham_status_t HAM_CALLCONV
ham_insert(ham_db_t *hdb, ham_txn_t *htxn, ham_key_t *key,
        ham_record_t *record, ham_u32_t flags)
{
    Database *db=(Database *)hdb;
    Transaction *txn=(Transaction *)htxn;
    Environment *env;

    if (!db) {
        ham_trace(("parameter 'db' must not be NULL"));
        return HAM_INV_PARAMETER;
    }
    env=db->get_env();
    if (!env) {
        ham_trace(("parameter 'db' must be linked to a valid (implicit or "
                   "explicit) environment"));
        return (db->set_error(HAM_INV_PARAMETER));
    }

    ScopedLock lock;
    if (!(flags&HAM_DONT_LOCK))
        lock=ScopedLock(env->get_mutex());

    if (!key) {
        ham_trace(("parameter 'key' must not be NULL"));
        return (db->set_error(HAM_INV_PARAMETER));
    }
    if (!record) {
        ham_trace(("parameter 'record' must not be NULL"));
        return (db->set_error(HAM_INV_PARAMETER));
    }
    if (flags&HAM_HINT_APPEND) {
        ham_trace(("flags HAM_HINT_APPEND is only allowed in "
                    "ham_cursor_insert"));
        return (db->set_error(HAM_INV_PARAMETER));
    }
    if (flags&HAM_HINT_PREPEND) {
        ham_trace(("flags HAM_HINT_PREPEND is only allowed in "
                    "ham_cursor_insert"));
        return (db->set_error(HAM_INV_PARAMETER));
    }
    if (db->get_rt_flags()&HAM_READ_ONLY) {
        ham_trace(("cannot insert in a read-only database"));
        return (db->set_error(HAM_DB_READ_ONLY));
    }
    if ((db->get_rt_flags()&HAM_DISABLE_VAR_KEYLEN) &&
            (key->size>db_get_keysize(db))) {
        ham_trace(("database does not support variable length keys"));
        return (db->set_error(HAM_INV_KEYSIZE));
    }
    if ((flags&HAM_OVERWRITE) && (flags&HAM_DUPLICATE)) {
        ham_trace(("cannot combine HAM_OVERWRITE and HAM_DUPLICATE"));
        return (db->set_error(HAM_INV_PARAMETER));
    }
    if ((flags&HAM_PARTIAL) && (db->get_rt_flags()&HAM_ENABLE_TRANSACTIONS)) {
        ham_trace(("flag HAM_PARTIAL is not allowed in combination with "
                    "transactions"));
        return (db->set_error(HAM_INV_PARAMETER));
    }
    if ((flags&HAM_PARTIAL) && (db->get_rt_flags()&HAM_SORT_DUPLICATES)) {
        ham_trace(("flag HAM_PARTIAL is not allowed if duplicates "
                    "are sorted"));
        return (db->set_error(HAM_INV_PARAMETER));
    }
    if ((flags&HAM_PARTIAL) && (record->size<=sizeof(ham_offset_t))) {
        ham_trace(("flag HAM_PARTIAL is not allowed if record->size "
                    "<= 8"));
        return (db->set_error(HAM_INV_PARAMETER));
    }
    if ((flags&HAM_DUPLICATE) && !(db->get_rt_flags()&HAM_ENABLE_DUPLICATES)) {
        ham_trace(("database does not support duplicate keys "
                    "(see HAM_ENABLE_DUPLICATES)"));
        return (db->set_error(HAM_INV_PARAMETER));
    }
    if ((flags&HAM_DUPLICATE_INSERT_AFTER)
            || (flags&HAM_DUPLICATE_INSERT_BEFORE)
            || (flags&HAM_DUPLICATE_INSERT_LAST)
            || (flags&HAM_DUPLICATE_INSERT_FIRST)) {
        ham_trace(("function does not support flags HAM_DUPLICATE_INSERT_*; "
                    "see ham_cursor_insert"));
        return (db->set_error(HAM_INV_PARAMETER));
    }
    if ((flags&HAM_PARTIAL)
            && (record->partial_size+record->partial_offset>record->size)) {
        ham_trace(("partial offset+size is greater than the total "
                    "record size"));
        return (db->set_error(HAM_INV_PARAMETER));
    }
    if ((flags&HAM_PARTIAL) && (record->size<=sizeof(ham_offset_t))) {
        ham_trace(("flag HAM_PARTIAL is not allowed if record->size "
                    "<= 8"));
        return (db->set_error(HAM_INV_PARAMETER));
    }

    if (!__prepare_key(key) || !__prepare_record(record))
        return (db->set_error(HAM_INV_PARAMETER));

    /* allocate temp. storage for a recno key */
    if (db->get_rt_flags()&HAM_RECORD_NUMBER) {
        if (flags&HAM_OVERWRITE) {
            if (key->size!=sizeof(ham_u64_t) || !key->data) {
                ham_trace(("key->size must be 8, key->data must not be NULL"));
                return (db->set_error(HAM_INV_PARAMETER));
            }
        }
        else {
            if (key->flags&HAM_KEY_USER_ALLOC) {
                if (!key->data || key->size!=sizeof(ham_u64_t)) {
                    ham_trace(("key->size must be 8, key->data must not "
                                "be NULL"));
                    return (db->set_error(HAM_INV_PARAMETER));
                }
            }
            else {
                if (key->data || key->size) {
                    ham_trace(("key->size must be 0, key->data must be NULL"));
                    return (db->set_error(HAM_INV_PARAMETER));
                }
            }
        }
    }

    return (db->set_error((*db)()->insert(txn, key, record, flags)));
}

ham_status_t HAM_CALLCONV
ham_erase(ham_db_t *hdb, ham_txn_t *htxn, ham_key_t *key, ham_u32_t flags)
{
    Database *db=(Database *)hdb;
    Transaction *txn=(Transaction *)htxn;
    Environment *env;

    if (!db) {
        ham_trace(("parameter 'db' must not be NULL"));
        return (HAM_INV_PARAMETER);
    }
    env=db->get_env();
    if (!env) {
        ham_trace(("parameter 'db' must be linked to a valid (implicit "
                   "or explicit) environment"));
        return (db->set_error(HAM_INV_PARAMETER));
    }

    ScopedLock lock;
    if (!(flags&HAM_DONT_LOCK))
        lock=ScopedLock(env->get_mutex());

    if (!key) {
        ham_trace(("parameter 'key' must not be NULL"));
        return (db->set_error(HAM_INV_PARAMETER));
    }
    if (flags&HAM_HINT_PREPEND) {
        ham_trace(("flags HAM_HINT_PREPEND is only allowed in "
                    "ham_cursor_insert"));
        return (db->set_error(HAM_INV_PARAMETER));
    }
    if (flags&HAM_HINT_APPEND) {
        ham_trace(("flags HAM_HINT_APPEND is only allowed in "
                    "ham_cursor_insert"));
        return (db->set_error(HAM_INV_PARAMETER));
    }

    if (!__prepare_key(key))
        return (db->set_error(HAM_INV_PARAMETER));

    return (db->set_error((*db)()->erase(txn, key, flags)));
}

ham_status_t HAM_CALLCONV
ham_check_integrity(ham_db_t *hdb, ham_txn_t *htxn)
{
    Database *db=(Database *)hdb;
    Transaction *txn=(Transaction *)htxn;

    if (!db) {
        ham_trace(("parameter 'db' must not be NULL"));
        return (HAM_INV_PARAMETER);
    }

    ScopedLock lock(db->get_env()->get_mutex());

    return (db->set_error((*db)()->check_integrity(txn)));
}

ham_status_t HAM_CALLCONV
ham_calc_maxkeys_per_page(ham_db_t *hdb, ham_size_t *keycount,
                ham_u16_t keysize)
{
    Database *db=(Database *)hdb;
    Backend *be;

    if (!db) {
        ham_trace(("parameter 'db' must not be NULL"));
        return (HAM_INV_PARAMETER);
    }
    if (!keycount) {
        ham_trace(("parameter 'keycount' must not be NULL"));
        return (db->set_error(HAM_INV_PARAMETER));
    }
    if (!db->get_env()) {
        ham_trace(("Database was not initialized"));
        return (db->set_error(HAM_NOT_INITIALIZED));
    }

    ScopedLock lock(db->get_env()->get_mutex());

    if (db->get_env()->get_flags()&DB_IS_REMOTE) {
        ham_trace(("ham_calc_maxkeys_per_page is not supported by remote "
                "servers"));
        return (HAM_NOT_IMPLEMENTED);
    }

    *keycount = 0;

    db->set_error(0);

    be=db->get_backend();
    if (!be)
        return (db->set_error(HAM_NOT_INITIALIZED));

    /* call the backend function */
    return (db->set_error(be->calc_keycount_per_page(keycount, keysize)));
}

ham_status_t HAM_CALLCONV
ham_flush(ham_db_t *hdb, ham_u32_t flags)
{
    Database *db=(Database *)hdb;
    Environment *env;

    (void)flags;

    if (!db) {
        ham_trace(("parameter 'db' must not be NULL"));
        return (HAM_INV_PARAMETER);
    }

    env=db->get_env();
    if (!env) {
        ham_trace(("parameter 'db' must be linked to a valid (implicit or "
                   "explicit) environment"));
        return (db->set_error(HAM_INV_PARAMETER));
    }

    /* just call ham_env_flush() */
    return (db->set_error(ham_env_flush((ham_env_t *)env, flags)));
}

/*
 * always shut down entirely, even when a page flush or other
 * 'non-essential' element of the process fails.
 */
ham_status_t HAM_CALLCONV
ham_close(ham_db_t *hdb, ham_u32_t flags)
{
    Database *db=(Database *)hdb;
    ham_status_t st = HAM_SUCCESS;
    Environment *env=0;

    if (!db) {
        ham_trace(("parameter 'db' must not be NULL"));
        return (HAM_INV_PARAMETER);
    }

    if ((flags&HAM_TXN_AUTO_ABORT) && (flags&HAM_TXN_AUTO_COMMIT)) {
        ham_trace(("invalid combination of flags: HAM_TXN_AUTO_ABORT + "
                    "HAM_TXN_AUTO_COMMIT"));
        return (db->set_error(HAM_INV_PARAMETER));
    }

    env=db->get_env();

    /* it's ok to close an uninitialized Database */
    if (!env || !(*db)())
        return (0);

    ScopedLock lock;
<<<<<<< HEAD
    if (!(flags&HAM_DONT_LOCK))// && !(db->get_rt_flags(true)&DB_ENV_IS_PRIVATE))
=======
    if (!(flags&HAM_DONT_LOCK)) {
        // join the worker thread before the mutex is locked
        if (env->get_worker_thread())
            env->get_worker_thread()->join();
>>>>>>> 6f319463
        lock=ScopedLock(env->get_mutex());
    }

    /* check if this database is modified by an active transaction */
    txn_optree_t *tree=db->get_optree();
    if (tree && !(db->get_rt_flags(true)&DB_ENV_IS_PRIVATE)) {
        txn_opnode_t *node=txn_tree_get_first(tree);
        while (node) {
            txn_op_t *op=txn_opnode_get_newest_op(node);
            while (op) {
                ham_u32_t f=txn_get_flags(txn_op_get_txn(op));
                if (!((f&TXN_STATE_COMMITTED) || (f&TXN_STATE_ABORTED))) {
                    ham_trace(("cannot close a Database that is modified by "
                               "a currently active Transaction"));
                    return (HAM_TXN_STILL_OPEN);
                }
                op=txn_op_get_previous_in_node(op);
            }
            node=txn_opnode_get_next_sibling(node);
        }
    }

    /*
     * check if there are Database Cursors - they will be closed
     * in the function handler, but the error check is here
     */
    if (!(flags&HAM_AUTO_CLEANUP)) {
        if (db->get_cursors()) {
            ham_trace(("cannot close Database if Cursors are still open"));
            return (db->set_error(HAM_CURSOR_STILL_OPEN));
        }
    }

    /* auto-abort (or commit) all pending transactions */
    if (env && env->get_newest_txn()
            && db->get_rt_flags(true)&DB_ENV_IS_PRIVATE) {
        Transaction *n, *t=env->get_newest_txn();
        while (t) {
            n=txn_get_older(t);
            if ((txn_get_flags(t)&TXN_STATE_ABORTED)
                    || (txn_get_flags(t)&TXN_STATE_COMMITTED))
                ; /* nop */
            else {
                if (flags&HAM_TXN_AUTO_COMMIT) {
                    if ((st=ham_txn_commit((ham_txn_t *)t, HAM_DONT_LOCK)))
                        return (st);
                }
                else { /* if (flags&HAM_TXN_AUTO_ABORT) */
                    if ((st=ham_txn_abort((ham_txn_t *)t, HAM_DONT_LOCK)))
                        return (st);
                }
            }
            t=n;
        }
    }
    // make sure all Transactions are flushed
<<<<<<< HEAD
    env->signal_commit();
=======
    st=env->flush_committed_txns(true);
    if (st)
        return (st);
>>>>>>> 6f319463

    db->set_error(0);

    /* the function pointer will do the actual implementation */
    st=(*db)()->close(flags);
    if (st)
        return (db->set_error(st));

    /* remove this database from the environment */
    if (env) {
        Database *prev=0;
        Database *head=env->get_databases();
        while (head) {
            if (head==db) {
                if (!prev)
                    db->get_env()->set_databases(db->get_next());
                else
                    prev->set_next(db->get_next());
                break;
            }
            prev=head;
            head=head->get_next();
        }
        if (db->get_rt_flags()&DB_ENV_IS_PRIVATE) {
            (void)ham_env_close((ham_env_t *)db->get_env(),
                            flags|HAM_DONT_LOCK);
            delete (Environment *)db->get_env();
        }
        db->set_env(0);
    }

    db->set_active(HAM_FALSE);

    return (db->set_error(st));
}

ham_status_t HAM_CALLCONV
ham_cursor_create(ham_db_t *hdb, ham_txn_t *htxn, ham_u32_t flags,
                ham_cursor_t **hcursor)
{
    Database *db=(Database *)hdb;
    Transaction *txn=(Transaction *)htxn;
    Environment *env;
    Cursor **cursor=0;

    if (!db) {
        ham_trace(("parameter 'db' must not be NULL"));
        return HAM_INV_PARAMETER;
    }
    if (!hcursor) {
        ham_trace(("parameter 'cursor' must not be NULL"));
        return (db->set_error(HAM_INV_PARAMETER));
    }

    cursor=(Cursor **)hcursor;

    env=db->get_env();
    if (!env) {
        ham_trace(("parameter 'db' must be linked to a valid (implicit or "
                   "explicit) environment"));
        return (db->set_error(HAM_INV_PARAMETER));
    }

    ScopedLock lock;
    if (!(flags&HAM_DONT_LOCK))
        lock=ScopedLock(env->get_mutex());

    if (!(*db)()) {
        ham_trace(("Database was not initialized"));
        return (db->set_error(HAM_NOT_INITIALIZED));
    }

    *cursor=(*db)()->cursor_create(txn, flags);

    /* fix the linked list of cursors */
    (*cursor)->set_next(db->get_cursors());
    if (db->get_cursors())
        db->get_cursors()->set_previous(*cursor);
    db->set_cursors(*cursor);

    if (txn) {
        txn_set_cursor_refcount(txn, txn_get_cursor_refcount(txn)+1);
        (*cursor)->set_txn(txn);
    }

    return (0);
}

ham_status_t HAM_CALLCONV
ham_cursor_clone(ham_cursor_t *hsrc, ham_cursor_t **hdest)
{
    Database *db;

    if (!hsrc) {
        ham_trace(("parameter 'src' must not be NULL"));
        return (HAM_INV_PARAMETER);
    }
    if (!hdest) {
        ham_trace(("parameter 'dest' must not be NULL"));
        return (HAM_INV_PARAMETER);
    }

    Cursor *src, **dest;
    src=(Cursor *)hsrc;
    dest=(Cursor **)hdest;

    db=src->get_db();

    if (!db || !db->get_env()) {
        ham_trace(("parameter 'cursor' must be linked to a valid database"));
        return HAM_INV_PARAMETER;
    }

    ScopedLock lock(db->get_env()->get_mutex());

    db->clone_cursor(src, dest);

    return (db->set_error(0));
}

ham_status_t HAM_CALLCONV
ham_cursor_overwrite(ham_cursor_t *hcursor, ham_record_t *record,
            ham_u32_t flags)
{
    Database *db;

    if (!hcursor) {
        ham_trace(("parameter 'cursor' must not be NULL"));
        return (HAM_INV_PARAMETER);
    }

    Cursor *cursor=(Cursor *)hcursor;

    db=cursor->get_db();

    if (!db || !db->get_env()) {
        ham_trace(("parameter 'cursor' must be linked to a valid database"));
        return (HAM_INV_PARAMETER);
    }

    ScopedLock lock(db->get_env()->get_mutex());

    if (flags) {
        ham_trace(("function does not support a non-zero flags value; "
                    "see ham_cursor_insert for an alternative then"));
        return (db->set_error(HAM_INV_PARAMETER));
    }
    if (!record) {
        ham_trace(("parameter 'record' must not be NULL"));
        return (db->set_error(HAM_INV_PARAMETER));
    }
    if (!__prepare_record(record))
        return (db->set_error(HAM_INV_PARAMETER));
    if (db->get_rt_flags()&HAM_READ_ONLY) {
        ham_trace(("cannot overwrite in a read-only database"));
        return (db->set_error(HAM_DB_READ_ONLY));
    }
    if (db->get_rt_flags()&HAM_SORT_DUPLICATES) {
        ham_trace(("function ham_cursor_overwrite is not allowed if "
                    "duplicate sorting is enabled"));
        return (db->set_error(HAM_INV_PARAMETER));
    }

    return (db->set_error((*db)()->cursor_overwrite(cursor, record, flags)));
}

ham_status_t HAM_CALLCONV
ham_cursor_move(ham_cursor_t *hcursor, ham_key_t *key,
                ham_record_t *record, ham_u32_t flags)
{
    Database *db;
    Environment *env;
    ham_status_t st;

    if (!hcursor) {
        ham_trace(("parameter 'cursor' must not be NULL"));
        return (HAM_INV_PARAMETER);
    }

    Cursor *cursor=(Cursor *)hcursor;

    db=cursor->get_db();

    if (!db || !db->get_env()) {
        ham_trace(("parameter 'cursor' must be linked to a valid database"));
        return HAM_INV_PARAMETER;
    }

    ScopedLock lock(db->get_env()->get_mutex());

    if ((flags&HAM_ONLY_DUPLICATES) && (flags&HAM_SKIP_DUPLICATES)) {
        ham_trace(("combination of HAM_ONLY_DUPLICATES and "
                    "HAM_SKIP_DUPLICATES not allowed"));
        return (db->set_error(HAM_INV_PARAMETER));
    }

    env=db->get_env();

    if ((flags&HAM_DIRECT_ACCESS)
            && !(env->get_flags()&HAM_IN_MEMORY_DB)) {
        ham_trace(("flag HAM_DIRECT_ACCESS is only allowed in "
                   "In-Memory Databases"));
        return (db->set_error(HAM_INV_PARAMETER));
    }
    if ((flags&HAM_DIRECT_ACCESS)
            && (env->get_flags()&HAM_ENABLE_TRANSACTIONS)) {
        ham_trace(("flag HAM_DIRECT_ACCESS is not allowed in "
                    "combination with Transactions"));
        return (db->set_error(HAM_INV_PARAMETER));
    }
    if ((flags&HAM_PARTIAL) && (db->get_rt_flags()&HAM_ENABLE_TRANSACTIONS)) {
        ham_trace(("flag HAM_PARTIAL is not allowed in combination with "
                    "transactions"));
        return (db->set_error(HAM_INV_PARAMETER));
    }

    if (key && !__prepare_key(key))
        return (db->set_error(HAM_INV_PARAMETER));
    if (record && !__prepare_record(record))
        return (db->set_error(HAM_INV_PARAMETER));

    st=(*db)()->cursor_move(cursor, key, record, flags);

    /* make sure that the changeset is empty */
    ham_assert(env->get_changeset().is_empty());

    return (db->set_error(st));
}

ham_status_t HAM_CALLCONV
ham_cursor_find(ham_cursor_t *hcursor, ham_key_t *key, ham_u32_t flags)
{
    return (ham_cursor_find_ex(hcursor, key, NULL, flags));
}

HAM_EXPORT ham_status_t HAM_CALLCONV
ham_cursor_find_ex(ham_cursor_t *hcursor, ham_key_t *key,
            ham_record_t *record, ham_u32_t flags)
{
    Database *db;
    Environment *env;

    if (!hcursor) {
        ham_trace(("parameter 'cursor' must not be NULL"));
        return (HAM_INV_PARAMETER);
    }

    Cursor *cursor=(Cursor *)hcursor;

    db=cursor->get_db();
    if (!db || !db->get_env()) {
        ham_trace(("parameter 'cursor' must be linked to a valid database"));
        return HAM_INV_PARAMETER;
    }

    env=db->get_env();
    ScopedLock lock;
    if (!(flags&HAM_DONT_LOCK))
        lock=ScopedLock(env->get_mutex());

    if (!key) {
        ham_trace(("parameter 'key' must not be NULL"));
        return (db->set_error(HAM_INV_PARAMETER));
    }
    if ((flags&HAM_DIRECT_ACCESS)
            && !(env->get_flags()&HAM_IN_MEMORY_DB)) {
        ham_trace(("flag HAM_DIRECT_ACCESS is only allowed in "
                   "In-Memory Databases"));
        return (db->set_error(HAM_INV_PARAMETER));
    }
    if ((flags&HAM_FIND_NEAR_MATCH)
            && (env->get_flags()&HAM_ENABLE_TRANSACTIONS)) {
        ham_trace(("approx. matching is not allowed if Transactions "
                   "are enabled"));
        return (db->set_error(HAM_INV_PARAMETER));
    }
    if ((flags&HAM_DIRECT_ACCESS)
            && (env->get_flags()&HAM_ENABLE_TRANSACTIONS)) {
        ham_trace(("flag HAM_DIRECT_ACCESS is not allowed in "
                    "combination with Transactions"));
        return (db->set_error(HAM_INV_PARAMETER));
    }
    if (flags&HAM_HINT_PREPEND) {
        ham_trace(("flag HAM_HINT_PREPEND is only allowed in "
                   "ham_cursor_insert"));
        return (db->set_error(HAM_INV_PARAMETER));
    }
    if (flags&HAM_HINT_APPEND) {
        ham_trace(("flag HAM_HINT_APPEND is only allowed in "
                   "ham_cursor_insert"));
        return (db->set_error(HAM_INV_PARAMETER));
    }
    if ((flags&HAM_PARTIAL) && (db->get_rt_flags()&HAM_ENABLE_TRANSACTIONS)) {
        ham_trace(("flag HAM_PARTIAL is not allowed in combination with "
                    "transactions"));
        return (db->set_error(HAM_INV_PARAMETER));
    }

    if (key && !__prepare_key(key))
        return (db->set_error(HAM_INV_PARAMETER));
    if (record &&  !__prepare_record(record))
        return (db->set_error(HAM_INV_PARAMETER));

    return (db->set_error((*db)()->cursor_find(cursor, key, record, flags)));
}

ham_status_t HAM_CALLCONV
ham_cursor_insert(ham_cursor_t *hcursor, ham_key_t *key,
            ham_record_t *record, ham_u32_t flags)
{
    Database *db;

    if (!hcursor) {
        ham_trace(("parameter 'cursor' must not be NULL"));
        return (HAM_INV_PARAMETER);
    }

    Cursor *cursor=(Cursor *)hcursor;

    db=cursor->get_db();
    ScopedLock lock(db->get_env()->get_mutex());

    if (!key) {
        ham_trace(("parameter 'key' must not be NULL"));
        return (db->set_error(HAM_INV_PARAMETER));
    }
    if (!record) {
        ham_trace(("parameter 'record' must not be NULL"));
        return (db->set_error(HAM_INV_PARAMETER));
    }
    if ((flags&HAM_HINT_APPEND) && (flags&HAM_HINT_PREPEND)) {
        ham_trace(("flags HAM_HINT_APPEND and HAM_HINT_PREPEND "
                   "are mutually exclusive"));
        return (db->set_error(HAM_INV_PARAMETER));
    }
    if (!__prepare_key(key) || !__prepare_record(record))
        return (db->set_error(HAM_INV_PARAMETER));

    if (!db || !db->get_env()) {
        ham_trace(("parameter 'cursor' must be linked to a valid database"));
        return HAM_INV_PARAMETER;
    }

    if (db->get_rt_flags()&HAM_READ_ONLY) {
        ham_trace(("cannot insert to a read-only database"));
        return (db->set_error(HAM_DB_READ_ONLY));
    }
    if ((db->get_rt_flags()&HAM_DISABLE_VAR_KEYLEN) &&
            (key->size>db_get_keysize(db))) {
        ham_trace(("database does not support variable length keys"));
        return (db->set_error(HAM_INV_KEYSIZE));
    }
    if ((flags&HAM_DUPLICATE) && (flags&HAM_OVERWRITE)) {
        ham_trace(("cannot combine HAM_DUPLICATE and HAM_OVERWRITE"));
        return (db->set_error(HAM_INV_PARAMETER));
    }
    if ((flags&HAM_DUPLICATE) && !(db->get_rt_flags()&HAM_ENABLE_DUPLICATES)) {
        ham_trace(("database does not support duplicate keys "
                    "(see HAM_ENABLE_DUPLICATES)"));
        return (db->set_error(HAM_INV_PARAMETER));
    }
    if ((flags&HAM_PARTIAL) && (db->get_rt_flags()&HAM_ENABLE_TRANSACTIONS)) {
        ham_trace(("flag HAM_PARTIAL is not allowed in combination with "
                    "transactions"));
        return (db->set_error(HAM_INV_PARAMETER));
    }
    if ((flags&HAM_PARTIAL) && (db->get_rt_flags()&HAM_SORT_DUPLICATES)) {
        ham_trace(("flag HAM_PARTIAL is not allowed if duplicates "
                    "are sorted"));
        return (db->set_error(HAM_INV_PARAMETER));
    }
    if ((flags&HAM_PARTIAL)
            && (record->partial_size+record->partial_offset>record->size)) {
        ham_trace(("partial offset+size is greater than the total "
                    "record size"));
        return (db->set_error(HAM_INV_PARAMETER));
    }
    if ((flags&HAM_PARTIAL) && (record->size<=sizeof(ham_offset_t))) {
        ham_trace(("flag HAM_PARTIAL is not allowed if record->size "
                    "<= 8"));
        return (db->set_error(HAM_INV_PARAMETER));
    }

    /*
     * set flag HAM_DUPLICATE if one of DUPLICATE_INSERT* is set, but do
     * not allow these flags if duplicate sorting is enabled
     */
    if (flags&(HAM_DUPLICATE_INSERT_AFTER
                |HAM_DUPLICATE_INSERT_BEFORE
                |HAM_DUPLICATE_INSERT_LAST
                |HAM_DUPLICATE_INSERT_FIRST)) {
        if (db->get_rt_flags()&HAM_SORT_DUPLICATES) {
            ham_trace(("flag HAM_DUPLICATE_INSERT_* is not allowed if "
                        "duplicate sorting is enabled"));
            return (db->set_error(HAM_INV_PARAMETER));
        }
        flags|=HAM_DUPLICATE;
    }

    /* allocate temp. storage for a recno key */
    if (db->get_rt_flags()&HAM_RECORD_NUMBER) {
        if (flags&HAM_OVERWRITE) {
            if (key->size!=sizeof(ham_u64_t) || !key->data) {
                ham_trace(("key->size must be 8, key->data must not be NULL"));
                return (db->set_error(HAM_INV_PARAMETER));
            }
        }
        else {
            if (key->flags&HAM_KEY_USER_ALLOC) {
                if (!key->data || key->size!=sizeof(ham_u64_t)) {
                    ham_trace(("key->size must be 8, key->data must not "
                                "be NULL"));
                    return (db->set_error(HAM_INV_PARAMETER));
                }
            }
            else {
                if (key->data || key->size) {
                    ham_trace(("key->size must be 0, key->data must be NULL"));
                    return (db->set_error(HAM_INV_PARAMETER));
                }
            }
        }
    }

    return (db->set_error((*db)()->cursor_insert(cursor, key, record, flags)));
}

ham_status_t HAM_CALLCONV
ham_cursor_erase(ham_cursor_t *hcursor, ham_u32_t flags)
{
    Database *db;

    if (!hcursor) {
        ham_trace(("parameter 'cursor' must not be NULL"));
        return (HAM_INV_PARAMETER);
    }

    Cursor *cursor=(Cursor *)hcursor;

    db=cursor->get_db();

    if (!db || !db->get_env()) {
        ham_trace(("parameter 'cursor' must be linked to a valid database"));
        return HAM_INV_PARAMETER;
    }

    ScopedLock lock(db->get_env()->get_mutex());

    if (db->get_rt_flags()&HAM_READ_ONLY) {
        ham_trace(("cannot erase from a read-only database"));
        return (db->set_error(HAM_DB_READ_ONLY));
    }
    if (flags&HAM_HINT_PREPEND) {
        ham_trace(("flags HAM_HINT_PREPEND is only allowed in "
                   "ham_cursor_insert"));
        return (db->set_error(HAM_INV_PARAMETER));
    }
    if (flags&HAM_HINT_APPEND) {
        ham_trace(("flags HAM_HINT_APPEND is only allowed in "
                   "ham_cursor_insert"));
        return (db->set_error(HAM_INV_PARAMETER));
    }

    return (db->set_error((*db)()->cursor_erase(cursor, flags)));
}

ham_status_t HAM_CALLCONV
ham_cursor_get_duplicate_count(ham_cursor_t *hcursor,
                ham_size_t *count, ham_u32_t flags)
{
    Database *db;

    if (!hcursor) {
        ham_trace(("parameter 'cursor' must not be NULL"));
        return HAM_INV_PARAMETER;
    }

    Cursor *cursor=(Cursor *)hcursor;

    db=cursor->get_db();
    if (!db || !db->get_env()) {
        ham_trace(("parameter 'cursor' must be linked to a valid database"));
        return HAM_INV_PARAMETER;
    }

    ScopedLock lock(db->get_env()->get_mutex());

    if (!count) {
        ham_trace(("parameter 'count' must not be NULL"));
        return (db->set_error(HAM_INV_PARAMETER));
    }

    *count=0;

    return (db->set_error(
                (*db)()->cursor_get_duplicate_count(cursor, count, flags)));
}

ham_status_t HAM_CALLCONV
ham_cursor_get_record_size(ham_cursor_t *hcursor, ham_offset_t *size)
{
    Database *db;

    if (!hcursor) {
        ham_trace(("parameter 'cursor' must not be NULL"));
        return (HAM_INV_PARAMETER);
    }

    Cursor *cursor=(Cursor *)hcursor;

    db=cursor->get_db();
    if (!db || !db->get_env()) {
        ham_trace(("parameter 'cursor' must be linked to a valid database"));
        return (HAM_INV_PARAMETER);
    }

    ScopedLock lock(db->get_env()->get_mutex());

    if (!size) {
        ham_trace(("parameter 'size' must not be NULL"));
        return (db->set_error(HAM_INV_PARAMETER));
    }

    *size=0;

    return (db->set_error(
                (*db)()->cursor_get_record_size(cursor, size)));
}

ham_status_t HAM_CALLCONV
ham_cursor_close(ham_cursor_t *hcursor)
{
    Database *db;

    if (!hcursor) {
        ham_trace(("parameter 'cursor' must not be NULL"));
        return (HAM_INV_PARAMETER);
    }

    Cursor *cursor=(Cursor *)hcursor;

    db=cursor->get_db();
    if (!db || !db->get_env()) {
        ham_trace(("parameter 'cursor' must be linked to a valid database"));
        return HAM_INV_PARAMETER;
    }

    ScopedLock lock(db->get_env()->get_mutex());

    db->close_cursor(cursor);

    return (0);
}

ham_status_t HAM_CALLCONV
ham_add_record_filter(ham_db_t *hdb, ham_record_filter_t *filter)
{
    Database *db=(Database *)hdb;
    ham_record_filter_t *head;

    if (!db) {
        ham_trace(("parameter 'db' must not be NULL"));
        return (HAM_INV_PARAMETER);
    }

    ScopedLock lock(db->get_env()->get_mutex());

    db->set_error(0);

    if (!filter) {
        ham_trace(("parameter 'filter' must not be NULL"));
        return (db->set_error(HAM_INV_PARAMETER));
    }

    head=db->get_record_filter();

    /*
     * !!
     * add the filter at the end of all filters, then we can process them
     * later in the same order as the insertion
     */
    if (!head) {
        db->set_record_filter(filter);
        filter->_prev = filter;
    }
    else {
        head->_prev = filter;

        while (head->_next)
            head=head->_next;

        filter->_prev=head;
        head->_next=filter;
    }

    return (db->set_error(0));
}

ham_status_t HAM_CALLCONV
ham_remove_record_filter(ham_db_t *hdb, ham_record_filter_t *filter)
{
    Database *db=(Database *)hdb;
    ham_record_filter_t *head, *prev;

    if (!db) {
        ham_trace(("parameter 'db' must not be NULL"));
        return (HAM_INV_PARAMETER);
    }

    ScopedLock lock(db->get_env()->get_mutex());

    db->set_error(0);

    if (!filter) {
        ham_trace(("parameter 'filter' must not be NULL"));
        return (db->set_error(HAM_INV_PARAMETER));
    }

    head=db->get_record_filter();

    if (head == filter) {
        if (head->_next) {
            ham_assert(head->_prev != head);
            head->_next->_prev = head->_prev;
        }
        db->set_record_filter(head->_next);
    }
    else if (head) {
        if (head->_prev == filter) {
            head->_prev = head->_prev->_prev;
        }
        for (;;) {
            prev = head;
            head = head->_next;
            if (!head)
                return (HAM_FILTER_NOT_FOUND);
            if (head == filter) {
                prev->_next = head->_next;
                if (head->_next)
                    head->_next->_prev = prev;
                break;
            }
        }
    }
    else
        return (db->set_error(HAM_FILTER_NOT_FOUND));

    filter->_prev = 0;
    filter->_next = 0;

    return (db->set_error(0));
}

void HAM_CALLCONV
ham_set_context_data(ham_db_t *hdb, void *data)
{
    Database *db=(Database *)hdb;

    if (!db)
        return;

    ScopedLock lock(db->get_env()->get_mutex());
    db->set_context_data(data);
}

void * HAM_CALLCONV
ham_get_context_data(ham_db_t *hdb)
{
    Database *db=(Database *)hdb;
    if (!db)
        return (0);

    ScopedLock lock(db->get_env()->get_mutex());
    return (db->get_context_data());
}

void HAM_CALLCONV
ham_env_set_context_data(ham_env_t *henv, void *data)
{
    Environment *env=(Environment *)henv;
    if (!env)
        return;

    ScopedLock lock(env->get_mutex());
    env->set_context_data(data);
}

void * HAM_CALLCONV
ham_env_get_context_data(ham_env_t *henv)
{
    Environment *env=(Environment *)henv;
    if (!env)
        return (0);

    ScopedLock lock(env->get_mutex());
    return (env->get_context_data());
}


ham_db_t * HAM_CALLCONV
ham_cursor_get_database(ham_cursor_t *hcursor)
{
    if (hcursor) {
        Cursor *cursor=(Cursor *)hcursor;
        return ((ham_db_t *)cursor->get_db());
    }
    else
        return (0);
}

ham_u32_t
ham_get_flags(ham_db_t *hdb)
{
    Database *db=(Database *)hdb;
    if (!db)
        return (0);

    ScopedLock lock(db->get_env()->get_mutex());
    return (db->get_rt_flags());
}

ham_env_t *
ham_get_env(ham_db_t *hdb)
{
    Database *db=(Database *)hdb;
    if (!db)
        return (0);

    return ((ham_env_t *)db->get_env());
}

ham_status_t HAM_CALLCONV
ham_get_key_count(ham_db_t *hdb, ham_txn_t *htxn, ham_u32_t flags,
            ham_offset_t *keycount)
{
    Database *db=(Database *)hdb;
    Transaction *txn=(Transaction *)htxn;

    if (!db) {
        ham_trace(("parameter 'db' must not be NULL"));
        return (HAM_INV_PARAMETER);
    }

    if (!keycount) {
        ham_trace(("parameter 'keycount' must not be NULL"));
        return (db->set_error(HAM_INV_PARAMETER));
    }
    *keycount = 0;

    ScopedLock lock(db->get_env()->get_mutex());

    return (db->set_error((*db)()->get_key_count(txn, flags, keycount)));
}

ham_status_t HAM_CALLCONV
ham_clean_statistics_datarec(ham_statistics_t *s)
{
    if (!s) {
        ham_trace(("parameter 's' must not be NULL"));
        return (HAM_INV_PARAMETER);
    }

    if (s->_free_func)
        s->_free_func(s);

    ham_assert(s->_free_func == 0);

    return (0);
}

ham_status_t HAM_CALLCONV
ham_env_set_device(ham_env_t *henv, ham_device_t *hdevice)
{
    Environment *env=(Environment *)henv;
    if (!env) {
        ham_trace(("parameter 'env' must not be NULL"));
        return (HAM_INV_PARAMETER);
    }
    if (!hdevice) {
        ham_trace(("parameter 'device' must not be NULL"));
        return (HAM_INV_PARAMETER);
    }

    ScopedLock lock(env->get_mutex());

    if (env->get_device()) {
        ham_trace(("Environment already has a device object attached"));
        return (HAM_ALREADY_INITIALIZED);
    }

    env->set_device((Device *)hdevice);
    return (0);
}

ham_device_t * HAM_CALLCONV
ham_env_get_device(ham_env_t *henv)
{
    Environment *env=(Environment *)henv;
    if (!env)
        return (0);

    ScopedLock lock(env->get_mutex());
    return ((ham_device_t *)env->get_device());
}

ham_status_t HAM_CALLCONV
ham_env_set_allocator(ham_env_t *henv, void *alloc)
{
    Environment *env=(Environment *)henv;
    if (!env || !alloc)
        return (HAM_INV_PARAMETER);

    ScopedLock lock(env->get_mutex());
    env->set_allocator((Allocator *)alloc);
    return (0);
}<|MERGE_RESOLUTION|>--- conflicted
+++ resolved
@@ -1670,11 +1670,6 @@
             }
             t=n;
         }
-<<<<<<< HEAD
-        // make sure all Transactions are flushed
-        env->signal_commit();
-=======
->>>>>>> 6f319463
     }
 
     /* flush all committed transactions */
@@ -1695,17 +1690,7 @@
         env->set_databases(0);
     }
 
-<<<<<<< HEAD
-    /* flush all transactions */
-    st=env->signal_commit();
-=======
     ham_assert(env->get_changeset().is_empty());
-
-    /* close the environment */
-    st=env->_fun_close(env, flags);
->>>>>>> 6f319463
-    if (st)
-        return (st);
 
     /* close the environment */
     st=env->_fun_close(env, flags);
@@ -1718,7 +1703,6 @@
                     "should've taken care of all TXNs");
         return (HAM_INTERNAL_ERROR);
     }
-
     /* delete all performance data */
     btree_stats_trash_globdata(env, env->get_global_perf_data());
 
@@ -2821,14 +2805,10 @@
         return (0);
 
     ScopedLock lock;
-<<<<<<< HEAD
-    if (!(flags&HAM_DONT_LOCK))// && !(db->get_rt_flags(true)&DB_ENV_IS_PRIVATE))
-=======
     if (!(flags&HAM_DONT_LOCK)) {
         // join the worker thread before the mutex is locked
         if (env->get_worker_thread())
             env->get_worker_thread()->join();
->>>>>>> 6f319463
         lock=ScopedLock(env->get_mutex());
     }
 
@@ -2885,13 +2865,9 @@
         }
     }
     // make sure all Transactions are flushed
-<<<<<<< HEAD
-    env->signal_commit();
-=======
     st=env->flush_committed_txns(true);
     if (st)
         return (st);
->>>>>>> 6f319463
 
     db->set_error(0);
 
