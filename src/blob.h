--- conflicted
+++ resolved
@@ -188,11 +188,7 @@
  * flags: either 0 or HAM_DIRECT_ACCESS
  */
 extern ham_status_t
-<<<<<<< HEAD
-blob_read(Database *db, ham_offset_t blobid,
-=======
 blob_read(Database *db, Transaction *txn, ham_offset_t blobid, 
->>>>>>> d71e6922
         ham_record_t *record, ham_u32_t flags);
 
 /**
@@ -228,15 +224,9 @@
  * entry depending on the flags (only one entry is allowed in this case)
  */
 extern ham_status_t
-<<<<<<< HEAD
-blob_duplicate_insert(Database *db, ham_offset_t table_id,
-        ham_record_t *record, ham_size_t position, ham_u32_t flags,
-        dupe_entry_t *entries, ham_size_t num_entries,
-=======
 blob_duplicate_insert(Database *db, Transaction *txn, ham_offset_t table_id, 
         ham_record_t *record, ham_size_t position, ham_u32_t flags, 
         dupe_entry_t *entries, ham_size_t num_entries, 
->>>>>>> d71e6922
         ham_offset_t *rid, ham_size_t *new_position);
 
 /**
