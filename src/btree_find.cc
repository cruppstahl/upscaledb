/**
 * Copyright (C) 2005-2010 Christoph Rupp (chris@crupp.de).
 *
 * This program is free software; you can redistribute it and/or modify it
 * under the terms of the GNU General Public License as published by the
 * Free Software Foundation; either version 2 of the License, or
 * (at your option) any later version.
 *
 * See files COPYING.* for License information.
 *
 *
 * btree searching
 *
 */

#include "config.h"

#include <string.h>

#include "btree.h"
#include "cursor.h"
#include "btree_cursor.h"
#include "db.h"
#include "env.h"
#include "error.h"
#include "btree_key.h"
#include "mem.h"
#include "page.h"
#include "btree_stats.h"
#include "util.h"


<<<<<<< HEAD
ham_status_t
btree_find_cursor(ham_btree_t *be, btree_cursor_t *cursor,
=======
ham_status_t 
btree_find_cursor(ham_btree_t *be, Transaction *txn, btree_cursor_t *cursor, 
>>>>>>> d71e6922
           ham_key_t *key, ham_record_t *record, ham_u32_t flags)
{
    ham_status_t st;
    Page *page = NULL;
    btree_node_t *node = NULL;
    btree_key_t *entry;
    ham_s32_t idx = -1;
    Database *db=be_get_db(be);
    find_hints_t hints = {flags, flags, 0, HAM_FALSE, HAM_FALSE, 1};

    btree_find_get_hints(&hints, db, key);

    if (hints.key_is_out_of_bounds) {
        btree_stats_update_find_fail_oob(db, &hints);
        return HAM_KEY_NOT_FOUND;
    }

    if (hints.try_fast_track) {
        /*
         * see if we get a sure hit within this btree leaf; if not, revert to
         * regular scan
         *
         * As this is a speed-improvement hint re-using recent material, the
         * page should still sit in the cache, or we're using old info, which
         * should be discarded.
         */
        st = db_fetch_page(&page, db, hints.leaf_page_addr, DB_ONLY_FROM_CACHE);
        ham_assert(st ? !page : 1, (0));
        if (st)
            return st;
        if (page) {
            node=page_get_btree_node(page);
            ham_assert(btree_node_is_leaf(node), (0));

            /* we need at least 3 keys in the node: edges + middle match */
            if (btree_node_get_count(node) < 3)
                goto no_fast_track;

            idx = btree_node_search_by_key(db, page, key, hints.flags);
            /*
             * if we didn't hit a match OR a match at either edge, FAIL.
             * A match at one of the edges is very risky, as this can also
             * signal a match far away from the current node, so we need
             * the full tree traversal then.
             */
            if (idx <= 0 || idx >= btree_node_get_count(node) - 1) {
                idx = -1;
            }
            /*
             * else: we landed in the middle of the node, so we don't need to
             * traverse the entire tree now.
             */
        }

        /* Reset any errors which may have been collected during the hinting
         * phase -- this is done by setting 'idx = -1' above as that effectively
         * clears the possible error code stored in there when (idx < -1)
         */
    }

no_fast_track:

    if (idx == -1) {
        /* get the address of the root page */
        if (!btree_get_rootpage(be)) {
            btree_stats_update_find_fail(db, &hints);
            return HAM_KEY_NOT_FOUND;
        }

        /* load the root page */
        st=db_fetch_page(&page, db, btree_get_rootpage(be), 0);
        ham_assert(st ? !page : 1, (0));
        if (!page) {
            ham_assert(st, (0));
            btree_stats_update_find_fail(db, &hints);
            return st ? st : HAM_INTERNAL_ERROR;
        }

        /* now traverse the root to the leaf nodes, till we find a leaf */
        node=page_get_btree_node(page);
        if (!btree_node_is_leaf(node)) {
            /* signal 'don't care' when we have multiple pages; we resolve
               this once we've got a hit further down */
            if (hints.flags & (HAM_FIND_LT_MATCH | HAM_FIND_GT_MATCH))
                hints.flags |= (HAM_FIND_LT_MATCH | HAM_FIND_GT_MATCH);

            for (;;) {
                hints.cost++;
                st=btree_traverse_tree(&page, 0, db, page, key);
                if (!page) {
                    btree_stats_update_find_fail(db, &hints);
                    return st ? st : HAM_KEY_NOT_FOUND;
                }

                node=page_get_btree_node(page);
                if (btree_node_is_leaf(node))
                    break;
            }
        }

        /* check the leaf page for the key */
        idx=btree_node_search_by_key(db, page, key, hints.flags);
        if (idx < -1) {
            btree_stats_update_find_fail(db, &hints);
            return (ham_status_t)idx;
        }
    }  /* end of regular search */

    /*
     * When we are performing an approximate match, the worst case
     * scenario is where we've picked the wrong side of the fence
     * while sitting at a page/node boundary: that's what this
     * next piece of code resolves:
     *
     * essentially it moves one record forwards or backward when
     * the flags tell us this is mandatory and we're not yet in the proper
     * position yet.
     *
     * The whole trick works, because the code above detects when
     * we need to traverse a multi-page btree -- where this worst-case
     * scenario can happen -- and adjusted the flags to accept
     * both LT and GT approximate matches so that btree_node_search_by_key()
     * will be hard pressed to return a 'key not found' signal (idx==-1),
     * instead delivering the nearest LT or GT match; all we need to
     * do now is ensure we've got the right one and if not,
     * shift by one.
     */
    if (idx >= 0) {
        if ((ham_key_get_intflags(key) & KEY_IS_APPROXIMATE)
            && (hints.original_flags
                    & (HAM_FIND_LT_MATCH | HAM_FIND_GT_MATCH))
                != (HAM_FIND_LT_MATCH | HAM_FIND_GT_MATCH)) {
            if ((ham_key_get_intflags(key) & KEY_IS_GT)
                && (hints.original_flags & HAM_FIND_LT_MATCH)) {
                /*
                 * if the index-1 is still in the page, just decrement the
                 * index
                 */
                if (idx > 0) {
                    idx--;
                }
                else {
                    /*
                     * otherwise load the left sibling page
                     */
                    if (!btree_node_get_left(node)) {
                        btree_stats_update_find_fail(db, &hints);
                        ham_assert(node == page_get_btree_node(page), (0));
                        btree_stats_update_any_bound(HAM_OPERATION_STATS_FIND,
                                    db, page, key, hints.original_flags, -1);
                        return HAM_KEY_NOT_FOUND;
                    }

                    hints.cost++;
                    st = db_fetch_page(&page, db, btree_node_get_left(node), 0);
                    ham_assert(st ? !page : 1, (0));
                    if (!page) {
                        ham_assert(st, (0));
                        btree_stats_update_find_fail(db, &hints);
                        return st ? st : HAM_INTERNAL_ERROR;
                    }
                    node = page_get_btree_node(page);
                    idx = btree_node_get_count(node) - 1;
                }
                ham_key_set_intflags(key, (ham_key_get_intflags(key)
                        & ~KEY_IS_APPROXIMATE) | KEY_IS_LT);
            }
            else if ((ham_key_get_intflags(key) & KEY_IS_LT)
                    && (hints.original_flags & HAM_FIND_GT_MATCH)) {
                /*
                 * if the index+1 is still in the page, just increment the
                 * index
                 */
                if (idx + 1 < btree_node_get_count(node)) {
                    idx++;
                }
                else {
                    /*
                     * otherwise load the right sibling page
                     */
                    if (!btree_node_get_right(node))
                    {
                        btree_stats_update_find_fail(db, &hints);
                        ham_assert(node == page_get_btree_node(page), (0));
                        btree_stats_update_any_bound(HAM_OPERATION_STATS_FIND,
                                db, page, key, hints.original_flags, -1);
                        return HAM_KEY_NOT_FOUND;
                    }

                    hints.cost++;
                    st = db_fetch_page(&page, db,
                                    btree_node_get_right(node), 0);
                    if (!page) {
                        ham_assert(st, (0));
                        btree_stats_update_find_fail(db, &hints);
                        return st ? st : HAM_INTERNAL_ERROR;
                    }
                    node = page_get_btree_node(page);
                    idx = 0;
                }
                ham_key_set_intflags(key, (ham_key_get_intflags(key)
                        & ~KEY_IS_APPROXIMATE) | KEY_IS_GT);
            }
        }
        else if (!(ham_key_get_intflags(key) & KEY_IS_APPROXIMATE)
                && !(hints.original_flags & HAM_FIND_EXACT_MATCH)
                && (hints.original_flags != 0)) {
            /*
             * 'true GT/LT' has been added @ 2009/07/18 to complete
             * the EQ/LEQ/GEQ/LT/GT functionality;
             *
             * 'true LT/GT' is simply an extension upon the already existing
             * LEQ/GEQ logic just above; all we do here is move one record
             * up/down as it just happens that we get an exact ('equal')
             * match here.
             *
             * The fact that the LT/GT constants share their bits with the
             * LEQ/GEQ flags so that LEQ==(LT|EXACT) and GEQ==(GT|EXACT)
             * ensures that we can restrict our work to a simple adjustment
             * right here; everything else has already been taken of by the
             * LEQ/GEQ logic in the section above when the key has been
             * flagged with the KEY_IS_APPROXIMATE flag.
             */
            if (hints.original_flags & HAM_FIND_LT_MATCH)
            {
                /*
                 * if the index-1 is still in the page, just decrement the
                 * index
                 */
                if (idx > 0)
                {
                    idx--;

                    ham_key_set_intflags(key, (ham_key_get_intflags(key)
                            & ~KEY_IS_APPROXIMATE) | KEY_IS_LT);
                }
                else
                {
                    /*
                     * otherwise load the left sibling page
                     */
                    if (!btree_node_get_left(node))
                    {
                        /* when an error is otherwise unavoidable, see if
                           we have an escape route through GT? */

                        if (hints.original_flags & HAM_FIND_GT_MATCH)
                        {
                            /*
                             * if the index+1 is still in the page, just
                             * increment the index
                             */
                            if (idx + 1 < btree_node_get_count(node))
                            {
                                idx++;
                            }
                            else
                            {
                                /*
                                 * otherwise load the right sibling page
                                 */
                                if (!btree_node_get_right(node)) {
                                    btree_stats_update_find_fail(db, &hints);
                                    ham_assert(node==page_get_btree_node(page),
                                                    (0));
                                    btree_stats_update_any_bound(HAM_OPERATION_STATS_FIND,
                                            db, page, key,
                                            hints.original_flags, -1);
                                    return HAM_KEY_NOT_FOUND;
                                }

                                hints.cost++;
                                st = db_fetch_page(&page, db,
                                                btree_node_get_right(node), 0);
                                if (!page) {
                                    ham_assert(st, (0));
                                    btree_stats_update_find_fail(db, &hints);
                                    return st ? st : HAM_INTERNAL_ERROR;
                                }
                                node = page_get_btree_node(page);
                                idx = 0;
                            }
                            ham_key_set_intflags(key, (ham_key_get_intflags(key) &
                                            ~KEY_IS_APPROXIMATE) | KEY_IS_GT);
                        }
                        else
                        {
                            btree_stats_update_find_fail(db, &hints);
                            ham_assert(node == page_get_btree_node(page), (0));
                            btree_stats_update_any_bound(HAM_OPERATION_STATS_FIND,
                                    db, page, key, hints.original_flags, -1);
                            return HAM_KEY_NOT_FOUND;
                        }
                    }
                    else
                    {
                        hints.cost++;
                        st = db_fetch_page(&page, db,
                                        btree_node_get_left(node), 0);
                        if (!page)
                        {
                            ham_assert(st, (0));
                            btree_stats_update_find_fail(db, &hints);
                            return st ? st : HAM_INTERNAL_ERROR;
                        }
                        node = page_get_btree_node(page);
                        idx = btree_node_get_count(node) - 1;

                        ham_key_set_intflags(key, (ham_key_get_intflags(key)
                                        & ~KEY_IS_APPROXIMATE) | KEY_IS_LT);
                    }
                }
            }
            else if (hints.original_flags & HAM_FIND_GT_MATCH)
            {
                /*
                 * if the index+1 is still in the page, just increment the
                 * index
                 */
                if (idx + 1 < btree_node_get_count(node))
                {
                    idx++;
                }
                else
                {
                    /*
                     * otherwise load the right sibling page
                     */
                    if (!btree_node_get_right(node))
                    {
                        btree_stats_update_find_fail(db, &hints);
                        ham_assert(node == page_get_btree_node(page), (0));
                        btree_stats_update_any_bound(HAM_OPERATION_STATS_FIND,
                                db, page, key, hints.original_flags, -1);
                        return HAM_KEY_NOT_FOUND;
                    }

                    hints.cost++;
                    st = db_fetch_page(&page, db,
                                btree_node_get_right(node), 0);
                    if (!page)
                    {
                        ham_assert(st, (0));
                        btree_stats_update_find_fail(db, &hints);
                        return st ? st : HAM_INTERNAL_ERROR;
                    }
                    node = page_get_btree_node(page);
                    idx = 0;
                }
                ham_key_set_intflags(key, (ham_key_get_intflags(key)
                                        & ~KEY_IS_APPROXIMATE) | KEY_IS_GT);
            }
        }
    }

    if (idx<0) {
        btree_stats_update_find_fail(db, &hints);
        ham_assert(node, (0));
        ham_assert(page, (0));
        ham_assert(node == page_get_btree_node(page), (0));
        btree_stats_update_any_bound(HAM_OPERATION_STATS_FIND,
                db, page, key, hints.original_flags, -1);
        return HAM_KEY_NOT_FOUND;
    }

    /* load the entry, and store record ID and key flags */
    entry=btree_node_get_key(db, node, idx);

    /* set the cursor-position to this key */
    if (cursor) {
        ham_assert(!btree_cursor_is_uncoupled(cursor),
                ("coupling an uncoupled cursor, but need a nil-cursor"));
        ham_assert(!btree_cursor_is_coupled(cursor),
                ("coupling a coupled cursor, but need a nil-cursor"));
        page->add_cursor(btree_cursor_get_parent(cursor));
        btree_cursor_set_flags(cursor,
                btree_cursor_get_flags(cursor)|BTREE_CURSOR_FLAG_COUPLED);
        btree_cursor_set_coupled_page(cursor, page);
        btree_cursor_set_coupled_index(cursor, idx);
    }

    /*
     * during btree_read_key and btree_read_record, new pages might be needed,
     * and the page at which we're pointing could be moved out of memory;
     * that would mean that the cursor would be uncoupled, and we're losing
     * the 'entry'-pointer. therefore we 'lock' the page by incrementing
     * the reference counter
     */
    ham_assert(btree_node_is_leaf(node), ("iterator points to internal node"));

    /* no need to load the key if we have an exact match, or if KEY_DONT_LOAD
     * is set: */
    if (key
            && (ham_key_get_intflags(key) & KEY_IS_APPROXIMATE)
            && !(flags & Cursor::CURSOR_SYNC_DONT_LOAD_KEY)) {
        ham_status_t st=btree_read_key(db, txn, entry, key);
        if (st) {
            btree_stats_update_find_fail(db, &hints);
            return (st);
        }
    }

    if (record) {
        ham_status_t st;
        record->_intflags=key_get_flags(entry);
        record->_rid=key_get_ptr(entry);
<<<<<<< HEAD
        st=btree_read_record(db, record,
=======
        st=btree_read_record(db, txn, record, 
>>>>>>> d71e6922
                        (ham_u64_t *)&key_get_rawptr(entry), flags);
        if (st) {
            btree_stats_update_find_fail(db, &hints);
            return (st);
        }
    }

    btree_stats_update_find(db, page, &hints);
    ham_assert(node == page_get_btree_node(page), (0));
    btree_stats_update_any_bound(HAM_OPERATION_STATS_FIND,
            db, page, key, hints.original_flags, idx);

    return (0);
}

/**
 * Find a key in the index.

 @note This is a B+-tree 'backend' method.
<<<<<<< HEAD
 */
ham_status_t
btree_find(ham_btree_t *be, ham_key_t *key,
=======
 */                                                                 
ham_status_t 
btree_find(ham_btree_t *be, Transaction *txn, ham_key_t *key,
>>>>>>> d71e6922
           ham_record_t *record, ham_u32_t flags)
{
    return (btree_find_cursor(be, txn, 0, key, record, flags));
}
<|MERGE_RESOLUTION|>--- conflicted
+++ resolved
@@ -30,13 +30,8 @@
 #include "util.h"
 
 
-<<<<<<< HEAD
-ham_status_t
-btree_find_cursor(ham_btree_t *be, btree_cursor_t *cursor,
-=======
 ham_status_t 
 btree_find_cursor(ham_btree_t *be, Transaction *txn, btree_cursor_t *cursor, 
->>>>>>> d71e6922
            ham_key_t *key, ham_record_t *record, ham_u32_t flags)
 {
     ham_status_t st;
@@ -443,11 +438,7 @@
         ham_status_t st;
         record->_intflags=key_get_flags(entry);
         record->_rid=key_get_ptr(entry);
-<<<<<<< HEAD
-        st=btree_read_record(db, record,
-=======
         st=btree_read_record(db, txn, record, 
->>>>>>> d71e6922
                         (ham_u64_t *)&key_get_rawptr(entry), flags);
         if (st) {
             btree_stats_update_find_fail(db, &hints);
@@ -467,15 +458,9 @@
  * Find a key in the index.
 
  @note This is a B+-tree 'backend' method.
-<<<<<<< HEAD
- */
-ham_status_t
-btree_find(ham_btree_t *be, ham_key_t *key,
-=======
  */                                                                 
 ham_status_t 
 btree_find(ham_btree_t *be, Transaction *txn, ham_key_t *key,
->>>>>>> d71e6922
            ham_record_t *record, ham_u32_t flags)
 {
     return (btree_find_cursor(be, txn, 0, key, record, flags));
