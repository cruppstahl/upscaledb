/*
 * Copyright (C) 2005-2012 Christoph Rupp (chris@crupp.de).
 *
 * This program is free software; you can redistribute it and/or modify it
 * under the terms of the GNU General Public License as published by the
 * Free Software Foundation; either version 2 of the License, or
 * (at your option) any later version.
 *
 * See files COPYING.* for License information.
 */

/**
 * @brief internal macros and headers
 *
 */

#ifndef HAM_DB_H__
#define HAM_DB_H__

#include "internal_fwd_decl.h"

#include <ham/hamsterdb_stats.h>

#include "endianswap.h"
#include "error.h"
#include "util.h"
#include "txn.h"
#include "env.h"
#include "btree_key.h"
#include "btree.h"
#include "mem.h"

/**
 * a macro to cast pointers to u64 and vice versa to avoid compiler
 * warnings if the sizes of ptr and u64 are not equal
 */
#if defined(HAM_32BIT) && (!defined(_MSC_VER))
#   define U64_TO_PTR(p)  (ham_u8_t *)(int)p
#   define PTR_TO_U64(p)  (ham_offset_t)(int)p
#else
#   define U64_TO_PTR(p)  p
#   define PTR_TO_U64(p)  p
#endif

/** a magic and version indicator for the remote protocol */
#define HAM_TRANSFER_MAGIC_V1   (('h'<<24)|('a'<<16)|('m'<<8)|'1')

/**
 * the maximum number of indices (if this file is an environment with
 * multiple indices)
 */
#define DB_MAX_INDICES                  16 /* 16*32 = 512 byte wasted */

/* the size of an index data */
#define DB_INDEX_SIZE                   sizeof(db_indexdata_t) /* 32 */

/** get the key size */
#define db_get_keysize(db)              be_get_keysize((db)->get_backend())

/** get the (non-persisted) flags of a key */
#define ham_key_get_intflags(key)       (key)->_flags

/**
 * set the flags of a key
 *
 * Note that the ham_find/ham_cursor_find/ham_cursor_find_ex flags must
 * be defined such that those can peacefully co-exist with these; that's
 * why those public flags start at the value 0x1000 (4096).
 */
#define ham_key_set_intflags(key, f)    (key)->_flags=(f)


#include "packstart.h"

/**
 * the persistent database index header
 */
HAM_PACK_0 struct HAM_PACK_1 db_indexdata_t
{
    /** name of the DB: 1..HAM_DEFAULT_DATABASE_NAME-1 */
    ham_u16_t _dbname;

    /** maximum keys in an internal page */
    ham_u16_t _maxkeys;

    /** key size in this page */
    ham_u16_t _keysize;

    /* reserved */
    ham_u16_t _reserved1;

    /** address of this page */
    ham_offset_t _self;

    /** flags for this database */
    ham_u32_t _flags;

    /** last used record number value */
    ham_offset_t _recno;

    /* reserved */
    ham_u32_t _reserved2;

} HAM_PACK_2;

#include "packstop.h"


#define index_get_dbname(p)               ham_db2h16((p)->_dbname)
#define index_set_dbname(p, n)            (p)->_dbname=ham_h2db16(n)

#define index_get_max_keys(p)             ham_db2h16((p)->_maxkeys)
#define index_set_max_keys(p, n)          (p)->_maxkeys=ham_h2db16(n)

#define index_get_keysize(p)              ham_db2h16((p)->_keysize)
#define index_set_keysize(p, n)           (p)->_keysize=ham_h2db16(n)

#define index_get_self(p)                 ham_db2h_offset((p)->_self)
#define index_set_self(p, n)              (p)->_self=ham_h2db_offset(n)

#define index_get_flags(p)                ham_db2h32((p)->_flags)
#define index_set_flags(p, n)             (p)->_flags=ham_h2db32(n)

#define index_get_recno(p)                ham_db2h_offset((p)->_recno)
#define index_set_recno(p, n)             (p)->_recno=ham_h2db_offset(n)

#define index_clear_reserved(p)           { (p)->_reserved1=0;            \
                                            (p)->_reserved2=0; }

/**
 * This helper class provides the actual implementation of the
 * database - either local file access or through remote http
 */
class DatabaseImplementation
{
  public:
    DatabaseImplementation(Database *db)
      : m_db(db) {
    }

    virtual ~DatabaseImplementation() {
    }

    /** get Database parameters */
    virtual ham_status_t get_parameters(ham_parameter_t *param) = 0;

    /** check Database integrity */
    virtual ham_status_t check_integrity(Transaction *txn) = 0;

    /** get number of keys */
<<<<<<< HEAD
    virtual ham_status_t get_key_count(ham_txn_t *txn, ham_u32_t flags,
                    ham_offset_t *keycount) = 0;

    /** insert a key/value pair */
    virtual ham_status_t insert(ham_txn_t *txn, ham_key_t *key,
                    ham_record_t *record, ham_u32_t flags) = 0;

    /** erase a key/value pair */
    virtual ham_status_t erase(ham_txn_t *txn, ham_key_t *key,
                    ham_u32_t flags) = 0;

    /** lookup of a key/value pair */
    virtual ham_status_t find(ham_txn_t *txn, ham_key_t *key,
=======
    virtual ham_status_t get_key_count(Transaction *txn, ham_u32_t flags, 
                    ham_offset_t *keycount) = 0;

    /** insert a key/value pair */
    virtual ham_status_t insert(Transaction *txn, ham_key_t *key, 
                    ham_record_t *record, ham_u32_t flags) = 0;

    /** erase a key/value pair */
    virtual ham_status_t erase(Transaction *txn, ham_key_t *key, 
                    ham_u32_t flags) = 0;

    /** lookup of a key/value pair */
    virtual ham_status_t find(Transaction *txn, ham_key_t *key, 
>>>>>>> d71e6922
                    ham_record_t *record, ham_u32_t flags) = 0;

    /** create a cursor */
    virtual Cursor *cursor_create(Transaction *txn, ham_u32_t flags) = 0;

    /** clone a cursor */
    virtual Cursor *cursor_clone(Cursor *src) = 0;

    /** insert a key with a cursor */
    virtual ham_status_t cursor_insert(Cursor *cursor, ham_key_t *key,
                    ham_record_t *record, ham_u32_t flags) = 0;

    /** erase the key of a cursor */
    virtual ham_status_t cursor_erase(Cursor *cursor, ham_u32_t flags) = 0;

    /** position the cursor on a key and return the record */
    virtual ham_status_t cursor_find(Cursor *cursor, ham_key_t *key,
                    ham_record_t *record, ham_u32_t flags) = 0;

    /** get number of duplicates */
    virtual ham_status_t cursor_get_duplicate_count(Cursor *cursor,
                    ham_size_t *count, ham_u32_t flags) = 0;

    /** get current record size */
    virtual ham_status_t cursor_get_record_size(Cursor *cursor,
                    ham_offset_t *size) = 0;

    /** overwrite a cursor */
    virtual ham_status_t cursor_overwrite(Cursor *cursor,
                    ham_record_t *record, ham_u32_t flags) = 0;

    /** move a cursor, return key and/or record */
    virtual ham_status_t cursor_move(Cursor *cursor,
                    ham_key_t *key, ham_record_t *record, ham_u32_t flags) = 0;

    /** close a cursor */
    virtual void cursor_close(Cursor *cursor) = 0;

    /** close the Database */
    virtual ham_status_t close(ham_u32_t flags) = 0;

  protected:
    Database *m_db;
};

/**
 * The database implementation for local file access
 */
class DatabaseImplementationLocal : public DatabaseImplementation
{
  public:
    DatabaseImplementationLocal(Database *db)
      : DatabaseImplementation(db) {
    }

    /** get Database parameters */
    virtual ham_status_t get_parameters(ham_parameter_t *param);

    /** check Database integrity */
    virtual ham_status_t check_integrity(Transaction *txn);

    /** get number of keys */
<<<<<<< HEAD
    virtual ham_status_t get_key_count(ham_txn_t *txn, ham_u32_t flags,
                    ham_offset_t *keycount);

    /** insert a key/value pair */
    virtual ham_status_t insert(ham_txn_t *txn, ham_key_t *key,
=======
    virtual ham_status_t get_key_count(Transaction *txn, ham_u32_t flags, 
                    ham_offset_t *keycount);

    /** insert a key/value pair */
    virtual ham_status_t insert(Transaction *txn, ham_key_t *key, 
>>>>>>> d71e6922
                    ham_record_t *record, ham_u32_t flags);

    /** erase a key/value pair */
    virtual ham_status_t erase(Transaction *txn, ham_key_t *key, ham_u32_t flags);

    /** lookup of a key/value pair */
<<<<<<< HEAD
    virtual ham_status_t find(ham_txn_t *txn, ham_key_t *key,
=======
    virtual ham_status_t find(Transaction *txn, ham_key_t *key, 
>>>>>>> d71e6922
                    ham_record_t *record, ham_u32_t flags);

    /** create a cursor */
    virtual Cursor *cursor_create(Transaction *txn, ham_u32_t flags);

    /** clone a cursor */
    virtual Cursor *cursor_clone(Cursor *src);

    /** insert a key with a cursor */
    virtual ham_status_t cursor_insert(Cursor *cursor, ham_key_t *key,
                    ham_record_t *record, ham_u32_t flags);

    /** erase the key of a cursor */
    virtual ham_status_t cursor_erase(Cursor *cursor, ham_u32_t flags);

    /** position the cursor on a key and return the record */
    virtual ham_status_t cursor_find(Cursor *cursor, ham_key_t *key,
                    ham_record_t *record, ham_u32_t flags);

    /** get number of duplicates */
    virtual ham_status_t cursor_get_duplicate_count(Cursor *cursor,
                    ham_size_t *count, ham_u32_t flags);

    /** get current record size */
    virtual ham_status_t cursor_get_record_size(Cursor *cursor,
                    ham_offset_t *size);

    /** overwrite a cursor */
    virtual ham_status_t cursor_overwrite(Cursor *cursor,
                    ham_record_t *record, ham_u32_t flags);

    /** move a cursor, return key and/or record */
    virtual ham_status_t cursor_move(Cursor *cursor,
                    ham_key_t *key, ham_record_t *record, ham_u32_t flags);

    /** close a cursor */
    virtual void cursor_close(Cursor *cursor);

    /** close the Database */
    virtual ham_status_t close(ham_u32_t flags);

};

/**
 * The database implementation for remote file access
 */
#if HAM_ENABLE_REMOTE

class DatabaseImplementationRemote : public DatabaseImplementation
{
  public:
    DatabaseImplementationRemote(Database *db)
      : DatabaseImplementation(db) {
    }

    /** get Database parameters */
    virtual ham_status_t get_parameters(ham_parameter_t *param);

    /** check Database integrity */
    virtual ham_status_t check_integrity(Transaction *txn);

    /** get number of keys */
<<<<<<< HEAD
    virtual ham_status_t get_key_count(ham_txn_t *txn, ham_u32_t flags,
                    ham_offset_t *keycount);

    /** insert a key/value pair */
    virtual ham_status_t insert(ham_txn_t *txn, ham_key_t *key,
=======
    virtual ham_status_t get_key_count(Transaction *txn, ham_u32_t flags, 
                    ham_offset_t *keycount);

    /** insert a key/value pair */
    virtual ham_status_t insert(Transaction *txn, ham_key_t *key, 
>>>>>>> d71e6922
                    ham_record_t *record, ham_u32_t flags);

    /** erase a key/value pair */
    virtual ham_status_t erase(Transaction *txn, ham_key_t *key, ham_u32_t flags);

    /** lookup of a key/value pair */
<<<<<<< HEAD
    virtual ham_status_t find(ham_txn_t *txn, ham_key_t *key,
=======
    virtual ham_status_t find(Transaction *txn, ham_key_t *key, 
>>>>>>> d71e6922
                    ham_record_t *record, ham_u32_t flags);

    /** create a cursor */
    virtual Cursor *cursor_create(Transaction *txn, ham_u32_t flags);

    /** clone a cursor */
    virtual Cursor *cursor_clone(Cursor *src);

    /** insert a key with a cursor */
    virtual ham_status_t cursor_insert(Cursor *cursor, ham_key_t *key,
                    ham_record_t *record, ham_u32_t flags);

    /** erase the key of a cursor */
    virtual ham_status_t cursor_erase(Cursor *cursor, ham_u32_t flags);

    /** position the cursor on a key and return the record */
    virtual ham_status_t cursor_find(Cursor *cursor, ham_key_t *key,
                    ham_record_t *record, ham_u32_t flags);

    /** get number of duplicates */
    virtual ham_status_t cursor_get_duplicate_count(Cursor *cursor,
                    ham_size_t *count, ham_u32_t flags);

    /** get current record size */
    virtual ham_status_t cursor_get_record_size(Cursor *cursor,
                    ham_offset_t *size);

    /** overwrite a cursor */
    virtual ham_status_t cursor_overwrite(Cursor *cursor,
                    ham_record_t *record, ham_u32_t flags);

    /** move a cursor, return key and/or record */
    virtual ham_status_t cursor_move(Cursor *cursor, ham_key_t *key,
                    ham_record_t *record, ham_u32_t flags);

    /** close a cursor */
    virtual void cursor_close(Cursor *cursor);

    /** close the Database */
    virtual ham_status_t close(ham_u32_t flags);
};
#endif // HAM_ENABLE_REMOTE


/**
 * A helper structure; ham_db_t is declared in ham/hamsterdb.h as an
 * opaque C structure, but internally we use a C++ class. The ham_db_t
 * struct satisfies the C compiler, and internally we just cast the pointers.
 */
struct ham_db_t {
    int dummy;
};

/**
 * The Database object
 */
class Database
{
  public:
    /** constructor */
    Database();

    /** destructor */
    ~Database();

    /** initialize the database for local use */
    ham_status_t initialize_local(void) {
        if (m_impl)
            delete m_impl;
        m_impl=new DatabaseImplementationLocal(this);
        return (0);
    }

    /** initialize the database for remote use (http) */
    ham_status_t initialize_remote(void) {
#if HAM_ENABLE_REMOTE
        if (m_impl)
            delete m_impl;
        m_impl=new DatabaseImplementationRemote(this);
        return (0);
#else
        return (HAM_NOT_IMPLEMENTED);
#endif
    }

    /** syntactic sugar to access the implementation object */
    DatabaseImplementation *operator()(void) {
        return (m_impl);
    }

    /** get the last error code */
    ham_status_t get_error(void) {
        return (m_error);
    }

    /** set the last error code */
    ham_status_t set_error(ham_status_t e) {
        return ((m_error=e));
    }

    /** get the user-provided context pointer */
    void *get_context_data(void) {
        return (m_context);
    }

    /** set the user-provided context pointer */
    void set_context_data(void *ctxt) {
       m_context=ctxt;
    }

    /** get the backend pointer */
    ham_backend_t *get_backend(void) {
        return (m_backend);
    }

    /** set the backend pointer */
    void set_backend(ham_backend_t *b) {
        m_backend=b;
    }

    /** get the linked list of all cursors */
    Cursor *get_cursors(void) {
        return (m_cursors);
    }

    /** set the linked list of all cursors */
    void set_cursors(Cursor *c) {
        m_cursors=c;
    }

    /** get the prefix comparison function */
    ham_prefix_compare_func_t get_prefix_compare_func() {
        return (m_prefix_func);
    }

    /** set the prefix comparison function */
    void set_prefix_compare_func(ham_prefix_compare_func_t f) {
        m_prefix_func=f;
    }

    /** get the default comparison function */
    ham_compare_func_t get_compare_func() {
        return (m_cmp_func);
    }

    /** set the default comparison function */
    void set_compare_func(ham_compare_func_t f) {
        m_cmp_func=f;
    }

    /** get the duplicate record comparison function */
    ham_compare_func_t get_duplicate_compare_func() {
        return (m_duperec_func);
    }

    /** set the duplicate record comparison function */
    void set_duplicate_compare_func(ham_compare_func_t f) {
        m_duperec_func=f;
    }

    /**
     * get the runtime-flags - the flags are "mixed" with the flags from
     * the Environment
     */
    ham_u32_t get_rt_flags(bool raw = false) {
        if (raw)
            return (m_rt_flags);
        else
            return (m_env->get_flags()|m_rt_flags);
    }

    /** set the runtime-flags - NOT setting environment flags!  */
    void set_rt_flags(ham_u32_t flags) {
        m_rt_flags=flags;
    }

    /** get the environment pointer */
    Environment *get_env(void) {
        return (m_env);
    }

    /** set the environment pointer */
    void set_env(Environment *env) {
        m_env=env;
        if (env) {
            m_key_arena.set_allocator(env->get_allocator());
            m_record_arena.set_allocator(env->get_allocator());
        }
    }

    /** get the next database in a linked list of databases */
    Database *get_next(void) {
        return (m_next);
    }

    /** set the pointer to the next database */
    void set_next(Database *next) {
        m_next=next;
    }

    /** get the cache for extended keys */
    ExtKeyCache *get_extkey_cache(void) {
        return (m_extkey_cache);
    }

    /** set the cache for extended keys */
    void set_extkey_cache(ExtKeyCache *c) {
        m_extkey_cache=c;
    }
 
    /** get the index of this database in the indexdata array */
    ham_u16_t get_indexdata_offset(void) {
        return (m_indexdata_offset);
    }

    /** set the index of this database in the indexdata array */
    void set_indexdata_offset(ham_u16_t offset) {
        m_indexdata_offset=offset;
    }

    /** get the linked list of all record-level filters */
    ham_record_filter_t *get_record_filter(void) {
        return (m_record_filters);
    }

    /** set the linked list of all record-level filters */
    void set_record_filter(ham_record_filter_t *f) {
        m_record_filters=f;
    }

    /** get the expected data access mode for this database */
    ham_u16_t get_data_access_mode(void) {
        return (m_data_access_mode);
    }

    /** set the expected data access mode for this database */
    void set_data_access_mode(ham_u16_t dam) {
        m_data_access_mode=dam;
    }

    /** check whether this database has been opened/created */
    bool is_active(void) {
        return (m_is_active);
    }

    /**
     * set the 'active' flag of the database: a non-zero value
     * for @a s sets the @a db to 'active', zero(0) sets the @a db
     * to 'inactive' (closed)
     */
    void set_active(bool b) {
        m_is_active=b;
    }

    /** get a reference to the per-database statistics */
    ham_runtime_statistics_dbdata_t *get_perf_data() {
        return (&m_perf_data);
    }

    /** Get the memory buffer for the key data */
    ByteArray &get_key_arena() {
        return (m_key_arena);
    }

    /** Get the memory buffer for the record data */
    ByteArray &get_record_arena() {
        return (m_record_arena);
    }

    /** closes a cursor */
    void close_cursor(Cursor *c);

    /** clones a cursor into *dest */
    void clone_cursor(Cursor *src, Cursor **dest);

<<<<<<< HEAD
    /**
     * Resize the record data buffer. This buffer is an internal storage for
     * record buffers. When a ham_record_t structure is returned to the user,
     * the record->data pointer will point to this buffer.
     *
     * Set the size to 0, and the data is freed.
     */
    ham_status_t resize_record_allocdata(ham_size_t size);

    /**
     * Resize the key data buffer. This buffer is an internal storage for
     * key buffers. When a ham_key_t structure is returned to the user,
     * the key->data pointer will point to this buffer.
     *
     * Set the size to 0, and the data is freed.
     */
    ham_status_t resize_key_allocdata(ham_size_t size);

=======
>>>>>>> d71e6922
#if HAM_ENABLE_REMOTE
    /** get the remote database handle */
    ham_u64_t get_remote_handle(void) {
        return (m_remote_handle);
    }

    /** set the remote database handle */
    void set_remote_handle(ham_u64_t handle) {
        m_remote_handle=handle;
    }
#endif

    /** get the transaction tree */
    struct txn_optree_t *get_optree(void) {
        return (&m_optree);
    }

    /** get the database name */
    ham_u16_t get_name(void);

    /**
     * function which compares two keys
     *
     * @return -1, 0, +1 or higher positive values are the result of a
     *         successful key comparison (0 if both keys match, -1 when
     *         LHS < RHS key, +1 when LHS > RHS key).
     */
    int compare_keys(ham_key_t *lhs, ham_key_t *rhs) {
        int cmp=HAM_PREFIX_REQUEST_FULLKEY;
        ham_compare_func_t foo=get_compare_func();
        ham_prefix_compare_func_t prefoo=get_prefix_compare_func();
    
        set_error(0);
    
        /* need prefix compare? if no key is extended we can just call the
         * normal compare function */
        if (!(lhs->_flags&KEY_IS_EXTENDED) && !(rhs->_flags&KEY_IS_EXTENDED)) {
            return (foo((ham_db_t *)this, (ham_u8_t *)lhs->data, lhs->size,
                            (ham_u8_t *)rhs->data, rhs->size));
        }
    
        /* yes! - run prefix comparison */
        if (prefoo) {
            ham_size_t lhsprefixlen, rhsprefixlen;
            if (lhs->_flags&KEY_IS_EXTENDED)
                lhsprefixlen=db_get_keysize(this)-sizeof(ham_offset_t);
            else
                lhsprefixlen=lhs->size;
            if (rhs->_flags&KEY_IS_EXTENDED)
                rhsprefixlen=db_get_keysize(this)-sizeof(ham_offset_t);
            else
                rhsprefixlen=rhs->size;
    
            cmp=prefoo((ham_db_t *)this,
                        (ham_u8_t *)lhs->data, lhsprefixlen, lhs->size,
                        (ham_u8_t *)rhs->data, rhsprefixlen, rhs->size);
            if (cmp<-1 && cmp!=HAM_PREFIX_REQUEST_FULLKEY)
                return (cmp); /* unexpected error! */
        }
    
        if (cmp==HAM_PREFIX_REQUEST_FULLKEY) {
            /* 1. load the first key, if needed */
            if (lhs->_flags&KEY_IS_EXTENDED) {
                ham_status_t st=get_extended_key((ham_u8_t *)lhs->data,
                        lhs->size, lhs->_flags, lhs);
                if (st)
                    return st;
                lhs->_flags&=~KEY_IS_EXTENDED;
            }
    
            /* 2. load the second key, if needed */
            if (rhs->_flags&KEY_IS_EXTENDED) {
                ham_status_t st=get_extended_key((ham_u8_t *)rhs->data,
                        rhs->size, rhs->_flags, rhs);
                if (st)
                    return st;
                rhs->_flags&=~KEY_IS_EXTENDED;
            }

            /* 3. run the comparison function */
            cmp=foo((ham_db_t *)this, (ham_u8_t *)lhs->data, lhs->size,
                            (ham_u8_t *)rhs->data, rhs->size);
        }
        return (cmp);
    }

    /**
     * load an extended key
     * @a ext_key must have been initialized before calling this function.
     */
    ham_status_t get_extended_key(ham_u8_t *key_data, ham_size_t key_length,
                    ham_u32_t key_flags, ham_key_t *ext_key);

    /**
     * copy a key
     *
     * @a dest must have been initialized before calling this function; the
     * dest->data space will be reused when the specified size is large enough;
     * otherwise the old dest->data will be ham_mem_free()d and a new space
     * allocated.
     */
    ham_status_t copy_key(const ham_key_t *source, ham_key_t *dest) {
        /* extended key: copy the whole key */
        if (source->_flags&KEY_IS_EXTENDED) {
            ham_status_t st=get_extended_key((ham_u8_t *)source->data,
                        source->size, source->_flags, dest);
            if (st)
                return st;
            ham_assert(dest->data!=0, ("invalid extended key"));
            /* dest->size is set by db->get_extended_key() */
            ham_assert(dest->size == source->size, (0));
            /* the extended flag is set later, when this key is inserted */
            dest->_flags=source->_flags&(~KEY_IS_EXTENDED);
        }
        else if (source->size) {
            if (!(dest->flags&HAM_KEY_USER_ALLOC)) {
                if (!dest->data || dest->size<source->size) {
                    if (dest->data)
                        get_env()->get_allocator()->free(dest->data);
                    dest->data=(ham_u8_t *)
                                get_env()->get_allocator()->alloc(source->size);
                    if (!dest->data)
                        return (HAM_OUT_OF_MEMORY);
                }
            }
            memcpy(dest->data, source->data, source->size);
            dest->size=source->size;
            dest->_flags=source->_flags;
        }
        else {
            /* key.size is 0 */
            if (!(dest->flags & HAM_KEY_USER_ALLOC)) {
                if (dest->data)
                    get_env()->get_allocator()->free(dest->data);
                dest->data=0;
            }
            dest->size=0;
            dest->_flags=source->_flags;
        }
        return (HAM_SUCCESS);
    }

  private:
    /** the last error code */
    ham_status_t m_error;

    /** the user-provided context data */
    void *m_context;

    /** the backend pointer - btree, hashtable etc */
    ham_backend_t *m_backend;

    /** linked list of all cursors */
    Cursor *m_cursors;

    /** the prefix-comparison function */
    ham_prefix_compare_func_t m_prefix_func;

    /** the comparison function */
    ham_compare_func_t m_cmp_func;

    /** the duplicate keys record comparison function */
    ham_compare_func_t m_duperec_func;

    /** the database flags - a combination of the persistent flags
     * and runtime flags */
    ham_u32_t m_rt_flags;

    /** the environment of this database - can be NULL */
    Environment *m_env;

    /** the next database in a linked list of databases */
    Database *m_next;

    /** the cache for extended keys */
    ExtKeyCache *m_extkey_cache;

    /** the offset of this database in the environment _indexdata */
    ham_u16_t m_indexdata_offset;

    /** linked list of all record-level filters */
    ham_record_filter_t *m_record_filters;

    /** current data access mode (DAM) */
    ham_u16_t m_data_access_mode;

    /** non-zero after this istem has been opened/created */
    bool m_is_active;

    /** some database specific run-time data */
    ham_runtime_statistics_dbdata_t m_perf_data;

#if HAM_ENABLE_REMOTE
    /** the remote database handle */
    ham_u64_t m_remote_handle;
#endif

    /** the transaction tree */
    struct txn_optree_t m_optree;

    /** the object which does the actual work */
    DatabaseImplementation *m_impl;

    /** this is where key->data points to when returning a 
     * key to the user; used if Transactions are disabled */
    ByteArray m_key_arena;

    /** this is where record->data points to when returning a 
     * record to the user; used if Transactions are disabled */
    ByteArray m_record_arena;
};


/** check if a given data access mode / mode-set has been set */
inline bool dam_is_set(ham_u32_t coll, ham_u32_t mask) {
    return ((coll&mask)==mask);
}

/**
 * compare two keys
 *
 * this function will call the prefix-compare function and the
 * default compare function whenever it's necessary.
 *
 * This is the default key compare function, which uses memcmp to compare two keys.
 *
 * @return -1, 0, +1 or higher positive values are the result of a successful
 *         key comparison (0 if both keys match, -1 when LHS < RHS key, +1
 *         when LHS > RHS key).
 *
 * @return values less than -1 are @ref ham_status_t error codes and indicate
 *         a failed comparison execution: these are listed in
 *         @ref ham_status_codes .
 *
 * @sa ham_status_codes
 */
extern int HAM_CALLCONV
db_default_compare(ham_db_t *db,
                    const ham_u8_t *lhs, ham_size_t lhs_length,
                    const ham_u8_t *rhs, ham_size_t rhs_length);

/**
 * compare two recno-keys
 *
 * this function compares two record numbers
 *
 * @return -1, 0, +1 or higher positive values are the result of a successful
 *         key comparison (0 if both keys match, -1 when LHS < RHS key, +1
 *         when LHS > RHS key).
 *
 * @return values less than -1 are @ref ham_status_t error codes and indicate
 *         a failed comparison execution: these are listed in
 *         @ref ham_status_codes .
 *
 * @sa ham_status_codes
 */
extern int HAM_CALLCONV
db_default_recno_compare(ham_db_t *db,
                    const ham_u8_t *lhs, ham_size_t lhs_length,
                    const ham_u8_t *rhs, ham_size_t rhs_length);

/**
 * the default prefix compare function - uses memcmp
 *
 * compares the prefix of two keys
 *
 * @return -1, 0, +1 or higher positive values are the result of a successful
 *         key comparison (0 if both keys match, -1 when LHS < RHS key, +1
 *         when LHS > RHS key).
 *
 * @return values less than -1 are @ref ham_status_t error codes and indicate
 *         a failed comparison execution: these are listed in
 *         @ref ham_status_codes .
 *
 * @sa ham_status_codes
 */
extern int HAM_CALLCONV
db_default_prefix_compare(ham_db_t *db,
                    const ham_u8_t *lhs, ham_size_t lhs_length,
                    ham_size_t lhs_real_length,
                    const ham_u8_t *rhs, ham_size_t rhs_length,
                    ham_size_t rhs_real_length);

/**
 * compare two records for a duplicate key
 *
 * @return -1, 0, +1 or higher positive values are the result of a successful
 *         key comparison (0 if both keys match, -1 when LHS < RHS key, +1
 *         when LHS > RHS key).
 *
 * @return values less than -1 are @ref ham_status_t error codes and indicate
 *         a failed comparison execution: these are listed in
 *         @ref ham_status_codes .
 *
 * @sa ham_status_codes
 */
extern int HAM_CALLCONV
db_default_dupe_compare(ham_db_t *db,
                    const ham_u8_t *lhs, ham_size_t lhs_length,
                    const ham_u8_t *rhs, ham_size_t rhs_length);

/**
 * fetch a page.
 *
 * @param page_ref call-by-reference variable which will be set to
 *      point to the retrieved @ref Page instance.
 * @param db the database handle - if it's not available then please
 *      use env_fetch_page()
 * @param address the storage address (a.k.a. 'RID') where the page is
 *      located in the device store (file, memory, ...).
 * @param flags An optional, bit-wise combined set of the
 *      @ref db_fetch_page_flags flag collection.
 *
 * @return the retrieved page in @a *page_ref and HAM_SUCCESS as a
 *      function return value.
 * @return a NULL value in @a *page_ref and HAM_SUCCESS when the page
 *      could not be retrieved because the set conditions were not be
 *      met (see @ref DB_ONLY_FROM_CACHE)
 * @return one of the @ref ham_status_codes error codes as an error occurred.
 */
extern ham_status_t
db_fetch_page(Page **page_ref, Database *db,
                    ham_offset_t address, ham_u32_t flags);

/*
 * this is an internal function. do not use it unless you know what you're
 * doing.
 */
extern ham_status_t
db_fetch_page_impl(Page **page_ref, Environment *env, Database *db,
                    ham_offset_t address, ham_u32_t flags);

/**
 * @defgroup db_fetch_page_flags @ref db_fetch_page Flags
 * @{
 *
 * These flags can be bitwise-OR mixed with the @ref HAM_HINTS_MASK flags,
 * i.e. the hint bits as listed in @ref ham_hinting_flags
 *
 * @sa ham_hinting_flags
 */

/**
 * Force @ref db_fetch_page to only return a valid @ref Page instance
 * reference when it is still stored in the cache, otherwise a NULL pointer
 * will be returned instead (and no error code)!
 */
#define DB_ONLY_FROM_CACHE                0x0002

/**
 * @}
 */


/**
 * flush a page
 */
extern ham_status_t
db_flush_page(Environment *env, Page *page);

/**
 * Flush all pages, and clear the cache.
 *
 * @param flags Set to DB_FLUSH_NODELETE if you do NOT want the cache to
 * be cleared
 * @param cache
 */
extern ham_status_t
db_flush_all(Cache *cache, ham_u32_t flags);

#define DB_FLUSH_NODELETE       1

/**
 * Allocate a new page.
 *
 * @param page_ref call-by-reference result: will store the @ref Page
 *        instance reference.
 * @param db the database; if the database handle is not available, you
 *        can use env_alloc_page
 * @param type the page type of the new page. See @ref page_type_codes for
 *        a list of supported types.
 * @param flags optional allocation request flags. @a flags can be a mix
 *        of the following bits:
 *        - PAGE_IGNORE_FREELIST        ignores all freelist-operations
 *        - PAGE_CLEAR_WITH_ZERO        memset the persistent page with 0
 *
 * @note The page will be aligned at the current page size. Any wasted
 * space (due to the alignment) is added to the freelist.
 */
extern ham_status_t
db_alloc_page(Page **page_ref, Database *db,
                ham_u32_t type, ham_u32_t flags);

/*
 * this is an internal function. do not use it unless you know what you're
 * doing.
 */
extern ham_status_t
db_alloc_page_impl(Page **page_ref, Environment *env, Database *db,
                ham_u32_t type, ham_u32_t flags);

#define PAGE_IGNORE_FREELIST          8
#define PAGE_CLEAR_WITH_ZERO         16

/**
 * Free a page.
 *
 * @remark will also remove the page from the cache and free all extended keys,
 * if there are any.
 *
 * @remark valid flag: DB_MOVE_TO_FREELIST; marks the page as 'deleted'
 * in the freelist. Ignored in in-memory databases.
 */
extern ham_status_t
db_free_page(Page *page, ham_u32_t flags);

#define DB_MOVE_TO_FREELIST         1

/**
 * Write a page, then delete the page from memory.
 *
 * @remark This function is used by the cache; it shouldn't be used
 * anywhere else.
 */
extern ham_status_t
db_write_page_and_delete(Page *page, ham_u32_t flags);

/**
* @defgroup ham_database_flags
* @{
*/

/**
 * An internal database flag - use mmap instead of read(2).
 */
#define DB_USE_MMAP                  0x00000100

/**
 * An internal database flag - env handle is private to
 * the @ref Database instance
 */
#define DB_ENV_IS_PRIVATE            0x00080000

/**
 * An internal database flag - env handle is remote
 */
#define DB_IS_REMOTE                 0x00200000

/**
 * An internal database flag - disable txn flushin when they're committed
 */
#define DB_DISABLE_AUTO_FLUSH        0x00400000

/**
 * @}
 */

/*
 * insert a key/record pair in a txn node; if cursor is not NULL it will
 * be attached to the new txn_op structure
 */
struct txn_cursor_t;
<<<<<<< HEAD
extern ham_status_t
db_insert_txn(Database *db, ham_txn_t *txn, ham_key_t *key,
                ham_record_t *record, ham_u32_t flags,
=======
extern ham_status_t 
db_insert_txn(Database *db, Transaction *txn, ham_key_t *key, 
                ham_record_t *record, ham_u32_t flags, 
>>>>>>> d71e6922
                struct txn_cursor_t *cursor);

/*
 * erase a key/record pair from a txn; on success, cursor will be set to nil
 */
extern ham_status_t
db_erase_txn(Database *db, Transaction *txn, ham_key_t *key, ham_u32_t flags,
                struct txn_cursor_t *cursor);


#endif /* HAM_DB_H__ */<|MERGE_RESOLUTION|>--- conflicted
+++ resolved
@@ -148,21 +148,6 @@
     virtual ham_status_t check_integrity(Transaction *txn) = 0;
 
     /** get number of keys */
-<<<<<<< HEAD
-    virtual ham_status_t get_key_count(ham_txn_t *txn, ham_u32_t flags,
-                    ham_offset_t *keycount) = 0;
-
-    /** insert a key/value pair */
-    virtual ham_status_t insert(ham_txn_t *txn, ham_key_t *key,
-                    ham_record_t *record, ham_u32_t flags) = 0;
-
-    /** erase a key/value pair */
-    virtual ham_status_t erase(ham_txn_t *txn, ham_key_t *key,
-                    ham_u32_t flags) = 0;
-
-    /** lookup of a key/value pair */
-    virtual ham_status_t find(ham_txn_t *txn, ham_key_t *key,
-=======
     virtual ham_status_t get_key_count(Transaction *txn, ham_u32_t flags, 
                     ham_offset_t *keycount) = 0;
 
@@ -176,7 +161,6 @@
 
     /** lookup of a key/value pair */
     virtual ham_status_t find(Transaction *txn, ham_key_t *key, 
->>>>>>> d71e6922
                     ham_record_t *record, ham_u32_t flags) = 0;
 
     /** create a cursor */
@@ -239,30 +223,18 @@
     virtual ham_status_t check_integrity(Transaction *txn);
 
     /** get number of keys */
-<<<<<<< HEAD
-    virtual ham_status_t get_key_count(ham_txn_t *txn, ham_u32_t flags,
-                    ham_offset_t *keycount);
-
-    /** insert a key/value pair */
-    virtual ham_status_t insert(ham_txn_t *txn, ham_key_t *key,
-=======
     virtual ham_status_t get_key_count(Transaction *txn, ham_u32_t flags, 
                     ham_offset_t *keycount);
 
     /** insert a key/value pair */
     virtual ham_status_t insert(Transaction *txn, ham_key_t *key, 
->>>>>>> d71e6922
                     ham_record_t *record, ham_u32_t flags);
 
     /** erase a key/value pair */
     virtual ham_status_t erase(Transaction *txn, ham_key_t *key, ham_u32_t flags);
 
     /** lookup of a key/value pair */
-<<<<<<< HEAD
-    virtual ham_status_t find(ham_txn_t *txn, ham_key_t *key,
-=======
     virtual ham_status_t find(Transaction *txn, ham_key_t *key, 
->>>>>>> d71e6922
                     ham_record_t *record, ham_u32_t flags);
 
     /** create a cursor */
@@ -325,30 +297,18 @@
     virtual ham_status_t check_integrity(Transaction *txn);
 
     /** get number of keys */
-<<<<<<< HEAD
-    virtual ham_status_t get_key_count(ham_txn_t *txn, ham_u32_t flags,
-                    ham_offset_t *keycount);
-
-    /** insert a key/value pair */
-    virtual ham_status_t insert(ham_txn_t *txn, ham_key_t *key,
-=======
     virtual ham_status_t get_key_count(Transaction *txn, ham_u32_t flags, 
                     ham_offset_t *keycount);
 
     /** insert a key/value pair */
     virtual ham_status_t insert(Transaction *txn, ham_key_t *key, 
->>>>>>> d71e6922
                     ham_record_t *record, ham_u32_t flags);
 
     /** erase a key/value pair */
     virtual ham_status_t erase(Transaction *txn, ham_key_t *key, ham_u32_t flags);
 
     /** lookup of a key/value pair */
-<<<<<<< HEAD
-    virtual ham_status_t find(ham_txn_t *txn, ham_key_t *key,
-=======
     virtual ham_status_t find(Transaction *txn, ham_key_t *key, 
->>>>>>> d71e6922
                     ham_record_t *record, ham_u32_t flags);
 
     /** create a cursor */
@@ -624,27 +584,6 @@
     /** clones a cursor into *dest */
     void clone_cursor(Cursor *src, Cursor **dest);
 
-<<<<<<< HEAD
-    /**
-     * Resize the record data buffer. This buffer is an internal storage for
-     * record buffers. When a ham_record_t structure is returned to the user,
-     * the record->data pointer will point to this buffer.
-     *
-     * Set the size to 0, and the data is freed.
-     */
-    ham_status_t resize_record_allocdata(ham_size_t size);
-
-    /**
-     * Resize the key data buffer. This buffer is an internal storage for
-     * key buffers. When a ham_key_t structure is returned to the user,
-     * the key->data pointer will point to this buffer.
-     *
-     * Set the size to 0, and the data is freed.
-     */
-    ham_status_t resize_key_allocdata(ham_size_t size);
-
-=======
->>>>>>> d71e6922
 #if HAM_ENABLE_REMOTE
     /** get the remote database handle */
     ham_u64_t get_remote_handle(void) {
@@ -1107,15 +1046,9 @@
  * be attached to the new txn_op structure
  */
 struct txn_cursor_t;
-<<<<<<< HEAD
-extern ham_status_t
-db_insert_txn(Database *db, ham_txn_t *txn, ham_key_t *key,
-                ham_record_t *record, ham_u32_t flags,
-=======
 extern ham_status_t 
 db_insert_txn(Database *db, Transaction *txn, ham_key_t *key, 
                 ham_record_t *record, ham_u32_t flags, 
->>>>>>> d71e6922
                 struct txn_cursor_t *cursor);
 
 /*
