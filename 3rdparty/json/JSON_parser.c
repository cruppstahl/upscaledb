/* JSON_parser.c */

/* 2007-08-24 */

/*
Copyright (c) 2005 JSON.org

Permission is hereby granted, free of charge, to any person obtaining a copy
of this software and associated documentation files (the "Software"), to deal
in the Software without restriction, including without limitation the rights
to use, copy, modify, merge, publish, distribute, sublicense, and/or sell
copies of the Software, and to permit persons to whom the Software is
furnished to do so, subject to the following conditions:

The above copyright notice and this permission notice shall be included in all
copies or substantial portions of the Software.

The Software shall be used for Good, not Evil.

THE SOFTWARE IS PROVIDED "AS IS", WITHOUT WARRANTY OF ANY KIND, EXPRESS OR
IMPLIED, INCLUDING BUT NOT LIMITED TO THE WARRANTIES OF MERCHANTABILITY,
FITNESS FOR A PARTICULAR PURPOSE AND NONINFRINGEMENT. IN NO EVENT SHALL THE
AUTHORS OR COPYRIGHT HOLDERS BE LIABLE FOR ANY CLAIM, DAMAGES OR OTHER
LIABILITY, WHETHER IN AN ACTION OF CONTRACT, TORT OR OTHERWISE, ARISING FROM,
OUT OF OR IN CONNECTION WITH THE SOFTWARE OR THE USE OR OTHER DEALINGS IN THE
SOFTWARE.
*/

/*
    Callbacks, comments, Unicode handling by Jean Gressmann (jean@0x42.de), 2007-2008.
    
    For the added features the license above applies also.
    
    Changelog:
    
        2008/05/28
            - Made JSON_value structure ansi C compliant. This bug was report by
              trisk@acm.jhu.edu
        
        2008/05/20
            - Fixed bug reported by Charles.Kerr@noaa.gov where the switching
              from static to dynamic parse buffer did not copy the static parse
              buffer's content.
*/



#include <assert.h>
#include <ctype.h>
#include <float.h>
#include <stddef.h>
#include <stdio.h>
#include <stdlib.h>
#include <string.h>

#include "JSON_parser.h"
#include "ConvertUTF.h"

#if _MSC_VER >= 1400 /* Visual Studio 2005 and up */
#   pragma warning(disable:4996) // unsecure sscanf
#endif


#define true  1
#define false 0
#define __   -1     /* the universal error code */

/* values chosen so that the object size is approx equal to one page (4K) */
#ifndef JSON_PARSER_STACK_SIZE
#   define JSON_PARSER_STACK_SIZE 128
#endif

#ifndef JSON_PARSER_PARSE_BUFFER_SIZE
#   define JSON_PARSER_PARSE_BUFFER_SIZE 3500
#endif


typedef struct JSON_parser_struct {
    JSON_parser_callback callback;
    void* ctx;
    signed char state, before_comment_state, type, escaped, comment, allow_comments, handle_floats_manually;
    UTF16 utf16_decode_buffer[2];
    long depth;
    long top;
    signed char* stack;
    long stack_capacity;
    signed char static_stack[JSON_PARSER_STACK_SIZE];
    char* parse_buffer;
    size_t parse_buffer_capacity;
    size_t parse_buffer_count;
    size_t comment_begin_offset;
    char static_parse_buffer[JSON_PARSER_PARSE_BUFFER_SIZE];
} * JSON_parser;

#define COUNTOF(x) (sizeof(x)/sizeof(x[0]))

/*
    Characters are mapped into these 31 character classes. This allows for
    a significant reduction in the size of the state transition table.
*/



enum classes {
    C_SPACE,  /* space */
    C_WHITE,  /* other whitespace */
    C_LCURB,  /* {  */
    C_RCURB,  /* } */
    C_LSQRB,  /* [ */
    C_RSQRB,  /* ] */
    C_COLON,  /* : */
    C_COMMA,  /* , */
    C_QUOTE,  /* " */
    C_BACKS,  /* \ */
    C_SLASH,  /* / */
    C_PLUS,   /* + */
    C_MINUS,  /* - */
    C_POINT,  /* . */
    C_ZERO ,  /* 0 */
    C_DIGIT,  /* 123456789 */
    C_LOW_A,  /* a */
    C_LOW_B,  /* b */
    C_LOW_C,  /* c */
    C_LOW_D,  /* d */
    C_LOW_E,  /* e */
    C_LOW_F,  /* f */
    C_LOW_L,  /* l */
    C_LOW_N,  /* n */
    C_LOW_R,  /* r */
    C_LOW_S,  /* s */
    C_LOW_T,  /* t */
    C_LOW_U,  /* u */
    C_ABCDF,  /* ABCDF */
    C_E,      /* E */
    C_ETC,    /* everything else */
    C_STAR,   /* * */
    NR_CLASSES
};

static int ascii_class[128] = {
/*
    This array maps the 128 ASCII characters into character classes.
    The remaining Unicode characters should be mapped to C_ETC.
    Non-whitespace control characters are errors.
*/
    __,      __,      __,      __,      __,      __,      __,      __,
    __,      C_WHITE, C_WHITE, __,      __,      C_WHITE, __,      __,
    __,      __,      __,      __,      __,      __,      __,      __,
    __,      __,      __,      __,      __,      __,      __,      __,

    C_SPACE, C_ETC,   C_QUOTE, C_ETC,   C_ETC,   C_ETC,   C_ETC,   C_ETC,
    C_ETC,   C_ETC,   C_STAR,   C_PLUS,  C_COMMA, C_MINUS, C_POINT, C_SLASH,
    C_ZERO,  C_DIGIT, C_DIGIT, C_DIGIT, C_DIGIT, C_DIGIT, C_DIGIT, C_DIGIT,
    C_DIGIT, C_DIGIT, C_COLON, C_ETC,   C_ETC,   C_ETC,   C_ETC,   C_ETC,

    C_ETC,   C_ABCDF, C_ABCDF, C_ABCDF, C_ABCDF, C_E,     C_ABCDF, C_ETC,
    C_ETC,   C_ETC,   C_ETC,   C_ETC,   C_ETC,   C_ETC,   C_ETC,   C_ETC,
    C_ETC,   C_ETC,   C_ETC,   C_ETC,   C_ETC,   C_ETC,   C_ETC,   C_ETC,
    C_ETC,   C_ETC,   C_ETC,   C_LSQRB, C_BACKS, C_RSQRB, C_ETC,   C_ETC,

    C_ETC,   C_LOW_A, C_LOW_B, C_LOW_C, C_LOW_D, C_LOW_E, C_LOW_F, C_ETC,
    C_ETC,   C_ETC,   C_ETC,   C_ETC,   C_LOW_L, C_ETC,   C_LOW_N, C_ETC,
    C_ETC,   C_ETC,   C_LOW_R, C_LOW_S, C_LOW_T, C_LOW_U, C_ETC,   C_ETC,
    C_ETC,   C_ETC,   C_ETC,   C_LCURB, C_ETC,   C_RCURB, C_ETC,   C_ETC
};


/*
    The state codes.
*/
enum states {
    GO,  /* start    */
    OK,  /* ok       */
    OB,  /* object   */
    KE,  /* key      */
    CO,  /* colon    */
    VA,  /* value    */
    AR,  /* array    */
    ST,  /* string   */
    ES,  /* escape   */
    U1,  /* u1       */
    U2,  /* u2       */
    U3,  /* u3       */
    U4,  /* u4       */
    MI,  /* minus    */
    ZE,  /* zero     */
    IN,  /* integer  */
    FR,  /* fraction */
    E1,  /* e        */
    E2,  /* ex       */
    E3,  /* exp      */
    T1,  /* tr       */
    T2,  /* tru      */
    T3,  /* true     */
    F1,  /* fa       */
    F2,  /* fal      */
    F3,  /* fals     */
    F4,  /* false    */
    N1,  /* nu       */
    N2,  /* nul      */
    N3,  /* null     */
    C1,  /* /        */
    C2,  /* / *     */
    C3,  /* *        */
    FX,  /* *.* *eE* */
    D1,  /* second UTF-16 character decoding started by \ */
    D2,  /* second UTF-16 character proceeded by u */
    NR_STATES
};

enum actions
{
    CB = -10, /* comment begin */
    CE = -11, /* comment end */
    FA = -12, /* false */
    TR = -13, /* false */
    NU = -14, /* null */
    DE = -15, /* double detected by exponent e E */
    DF = -16, /* double detected by fraction . */
    SB = -17, /* string begin */
    MX = -18, /* integer detected by minus */
    ZX = -19, /* integer detected by zero */
    IX = -20, /* integer detected by 1-9 */
    EX = -21, /* next char is escaped */
    UC = -22, /* Unicode character read */
};


static int state_transition_table[NR_STATES][NR_CLASSES] = {
/*
    The state transition table takes the current state and the current symbol,
    and returns either a new state or an action. An action is represented as a
    negative number. A JSON text is accepted if at the end of the text the
    state is OK and if the mode is MODE_DONE.

                 white                                      1-9                                   ABCDF  etc
             space |  {  }  [  ]  :  ,  "  \  /  +  -  .  0  |  a  b  c  d  e  f  l  n  r  s  t  u  |  E  |  * */
/*start  GO*/ {GO,GO,-6,__,-5,__,__,__,__,__,CB,__,__,__,__,__,__,__,__,__,__,__,__,__,__,__,__,__,__,__,__,__},
/*ok     OK*/ {OK,OK,__,-8,__,-7,__,-3,__,__,CB,__,__,__,__,__,__,__,__,__,__,__,__,__,__,__,__,__,__,__,__,__},
/*object OB*/ {OB,OB,__,-9,__,__,__,__,SB,__,CB,__,__,__,__,__,__,__,__,__,__,__,__,__,__,__,__,__,__,__,__,__},
/*key    KE*/ {KE,KE,__,__,__,__,__,__,SB,__,CB,__,__,__,__,__,__,__,__,__,__,__,__,__,__,__,__,__,__,__,__,__},
/*colon  CO*/ {CO,CO,__,__,__,__,-2,__,__,__,CB,__,__,__,__,__,__,__,__,__,__,__,__,__,__,__,__,__,__,__,__,__},
/*value  VA*/ {VA,VA,-6,__,-5,__,__,__,SB,__,CB,__,MX,__,ZX,IX,__,__,__,__,__,FA,__,NU,__,__,TR,__,__,__,__,__},
/*array  AR*/ {AR,AR,-6,__,-5,-7,__,__,SB,__,CB,__,MX,__,ZX,IX,__,__,__,__,__,FA,__,NU,__,__,TR,__,__,__,__,__},
/*string ST*/ {ST,__,ST,ST,ST,ST,ST,ST,-4,EX,ST,ST,ST,ST,ST,ST,ST,ST,ST,ST,ST,ST,ST,ST,ST,ST,ST,ST,ST,ST,ST,ST},
/*escape ES*/ {__,__,__,__,__,__,__,__,ST,ST,ST,__,__,__,__,__,__,ST,__,__,__,ST,__,ST,ST,__,ST,U1,__,__,__,__},
/*u1     U1*/ {__,__,__,__,__,__,__,__,__,__,__,__,__,__,U2,U2,U2,U2,U2,U2,U2,U2,__,__,__,__,__,__,U2,U2,__,__},
/*u2     U2*/ {__,__,__,__,__,__,__,__,__,__,__,__,__,__,U3,U3,U3,U3,U3,U3,U3,U3,__,__,__,__,__,__,U3,U3,__,__},
/*u3     U3*/ {__,__,__,__,__,__,__,__,__,__,__,__,__,__,U4,U4,U4,U4,U4,U4,U4,U4,__,__,__,__,__,__,U4,U4,__,__},
/*u4     U4*/ {__,__,__,__,__,__,__,__,__,__,__,__,__,__,UC,UC,UC,UC,UC,UC,UC,UC,__,__,__,__,__,__,UC,UC,__,__},
/*minus  MI*/ {__,__,__,__,__,__,__,__,__,__,__,__,__,__,ZE,IN,__,__,__,__,__,__,__,__,__,__,__,__,__,__,__,__},
/*zero   ZE*/ {OK,OK,__,-8,__,-7,__,-3,__,__,CB,__,__,DF,__,__,__,__,__,__,__,__,__,__,__,__,__,__,__,__,__,__},
/*int    IN*/ {OK,OK,__,-8,__,-7,__,-3,__,__,CB,__,__,DF,IN,IN,__,__,__,__,DE,__,__,__,__,__,__,__,__,DE,__,__},
/*frac   FR*/ {OK,OK,__,-8,__,-7,__,-3,__,__,CB,__,__,__,FR,FR,__,__,__,__,E1,__,__,__,__,__,__,__,__,E1,__,__},
/*e      E1*/ {__,__,__,__,__,__,__,__,__,__,__,E2,E2,__,E3,E3,__,__,__,__,__,__,__,__,__,__,__,__,__,__,__,__},
/*ex     E2*/ {__,__,__,__,__,__,__,__,__,__,__,__,__,__,E3,E3,__,__,__,__,__,__,__,__,__,__,__,__,__,__,__,__},
/*exp    E3*/ {OK,OK,__,-8,__,-7,__,-3,__,__,__,__,__,__,E3,E3,__,__,__,__,__,__,__,__,__,__,__,__,__,__,__,__},
/*tr     T1*/ {__,__,__,__,__,__,__,__,__,__,__,__,__,__,__,__,__,__,__,__,__,__,__,__,T2,__,__,__,__,__,__,__},
/*tru    T2*/ {__,__,__,__,__,__,__,__,__,__,__,__,__,__,__,__,__,__,__,__,__,__,__,__,__,__,__,T3,__,__,__,__},
/*true   T3*/ {__,__,__,__,__,__,__,__,__,__,CB,__,__,__,__,__,__,__,__,__,OK,__,__,__,__,__,__,__,__,__,__,__},
/*fa     F1*/ {__,__,__,__,__,__,__,__,__,__,__,__,__,__,__,__,F2,__,__,__,__,__,__,__,__,__,__,__,__,__,__,__},
/*fal    F2*/ {__,__,__,__,__,__,__,__,__,__,__,__,__,__,__,__,__,__,__,__,__,__,F3,__,__,__,__,__,__,__,__,__},
/*fals   F3*/ {__,__,__,__,__,__,__,__,__,__,__,__,__,__,__,__,__,__,__,__,__,__,__,__,__,F4,__,__,__,__,__,__},
/*false  F4*/ {__,__,__,__,__,__,__,__,__,__,CB,__,__,__,__,__,__,__,__,__,OK,__,__,__,__,__,__,__,__,__,__,__},
/*nu     N1*/ {__,__,__,__,__,__,__,__,__,__,__,__,__,__,__,__,__,__,__,__,__,__,__,__,__,__,__,N2,__,__,__,__},
/*nul    N2*/ {__,__,__,__,__,__,__,__,__,__,__,__,__,__,__,__,__,__,__,__,__,__,N3,__,__,__,__,__,__,__,__,__},
/*null   N3*/ {__,__,__,__,__,__,__,__,__,__,CB,__,__,__,__,__,__,__,__,__,__,__,OK,__,__,__,__,__,__,__,__,__},
/*/      C1*/ {__,__,__,__,__,__,__,__,__,__,__,__,__,__,__,__,__,__,__,__,__,__,__,__,__,__,__,__,__,__,__,C2},
/*/*     C2*/ {C2,C2,C2,C2,C2,C2,C2,C2,C2,C2,C2,C2,C2,C2,C2,C2,C2,C2,C2,C2,C2,C2,C2,C2,C2,C2,C2,C2,C2,C2,C2,C3},
/**      C3*/ {C2,C2,C2,C2,C2,C2,C2,C2,C2,C2,CE,C2,C2,C2,C2,C2,C2,C2,C2,C2,C2,C2,C2,C2,C2,C2,C2,C2,C2,C2,C2,C3},
/*_.     FX*/ {OK,OK,__,-8,__,-7,__,-3,__,__,__,__,__,__,FR,FR,__,__,__,__,E1,__,__,__,__,__,__,__,__,E1,__,__},
/*\      D1*/ {__,__,__,__,__,__,__,__,__,D2,__,__,__,__,__,__,__,__,__,__,__,__,__,__,__,__,__,__,__,__,__,__},
/*\      D2*/ {__,__,__,__,__,__,__,__,__,__,__,__,__,__,__,__,__,__,__,__,__,__,__,__,__,__,__,U1,__,__,__,__},
};


/*
    These modes can be pushed on the stack.
*/
enum modes {
<<<<<<< HEAD
    MODE_ARRAY  = 1,
    MODE_DONE   = 2,
    MODE_KEY    = 3,
=======
    MODE_ARRAY 	= 1,
    MODE_DONE 	= 2,
    MODE_KEY 	= 3,
>>>>>>> f6f11c09
    MODE_OBJECT = 4
};

static int
push(JSON_parser jc, int mode)
{
/*
    Push a mode onto the stack. Return false if there is overflow.
*/
    jc->top += 1;
    if (jc->depth < 0) {
        if (jc->top >= jc->stack_capacity) {
            jc->stack_capacity *= 2;
            if (jc->stack == &jc->static_stack[0]) {
                jc->stack = (signed char*)malloc(jc->stack_capacity * sizeof(jc->static_stack[0]));
                memcpy(jc->stack, jc->static_stack, sizeof(jc->static_stack));
            } else {
                jc->stack = (signed char*)realloc(jc->stack, jc->stack_capacity * sizeof(jc->static_stack[0]));
            }
        }
    } else {
        if (jc->top >= jc->depth) {
            return false;
        }
    }
    
    jc->stack[jc->top] = mode;
    return true;
}


static int
pop(JSON_parser jc, int mode)
{
/*
    Pop the stack, assuring that the current mode matches the expectation.
    Return false if there is underflow or if the modes mismatch.
*/
    if (jc->top < 0 || jc->stack[jc->top] != mode) {
        return false;
    }
    jc->top -= 1;
    return true;
}


#define parse_buffer_clear(jc) \
    do {\
        jc->parse_buffer_count = 0;\
        jc->parse_buffer[0] = 0;\
    } while (0)
    
#define parse_buffer_pop_back_char(jc)\
    do {\
        assert(jc->parse_buffer_count >= 1);\
        --jc->parse_buffer_count;\
        jc->parse_buffer[jc->parse_buffer_count] = 0;\
    } while (0)
    
void delete_JSON_parser(JSON_parser jc)
{
    if (jc) {
        if (jc->stack != &jc->static_stack[0]) {
            free((void*)jc->stack);
        }
        if (jc->parse_buffer != &jc->static_parse_buffer[0]) {
            free((void*)jc->parse_buffer);
        }
        free((void*)jc);
     }
}


JSON_parser
new_JSON_parser(JSON_config* config)
{
/*
    new_JSON_parser starts the checking process by constructing a JSON_parser
    object. It takes a depth parameter that restricts the level of maximum
    nesting.

    To continue the process, call JSON_parser_char for each character in the
    JSON text, and then call JSON_parser_done to obtain the final result.
    These functions are fully reentrant.
*/

    int depth = 0;
    JSON_config default_config;
    
    JSON_parser jc = malloc(sizeof(struct JSON_parser_struct));
    
    memset(jc, 0, sizeof(*jc));
    
    
    /* initialize configuration */
    init_JSON_config(&default_config);
    
    /* set to default configuration if none was provided */
    if (config == NULL) {
        config = &default_config;
    }

    depth = config->depth;
    
    /* We need to be able to push at least one object */
    if (depth == 0) {
        depth = 1;
    }
    
    jc->state = GO;
    jc->top = -1;
    
    /* Do we want non-bound stack? */
    if (depth > 0) {
        jc->stack_capacity = depth;
        jc->depth = depth;
        if (depth <= COUNTOF(jc->static_stack)) {
            jc->stack = &jc->static_stack[0];
        } else {
            jc->stack = (signed char*)malloc(jc->stack_capacity * sizeof(jc->static_stack[0]));
        }
    } else {
        jc->stack_capacity = COUNTOF(jc->static_stack);
        jc->depth = -1;
        jc->stack = &jc->static_stack[0];
    }
    
    /* set parser to start */
    push(jc, MODE_DONE);
    
    /* set up the parse buffer */
    jc->parse_buffer = &jc->static_parse_buffer[0];
    jc->parse_buffer_capacity = COUNTOF(jc->static_parse_buffer);
    parse_buffer_clear(jc);
    
    /* set up callback, comment & float handling */
    jc->callback = config->callback;
    jc->ctx = config->callback_ctx;
    jc->allow_comments = config->allow_comments != 0;
    jc->handle_floats_manually = config->handle_floats_manually != 0;
    return jc;
}

static void grow_parse_buffer(JSON_parser jc)
{
    jc->parse_buffer_capacity *= 2;
    if (jc->parse_buffer == &jc->static_parse_buffer[0]) {
        jc->parse_buffer = (char*)malloc(jc->parse_buffer_capacity * sizeof(jc->parse_buffer[0]));
        memcpy(jc->parse_buffer, jc->static_parse_buffer, jc->parse_buffer_count);
    } else {
        jc->parse_buffer = (char*)realloc(jc->parse_buffer, jc->parse_buffer_capacity * sizeof(jc->parse_buffer[0]));
    }
}

#define parse_buffer_push_back_char(jc, c)\
    do {\
        if (jc->parse_buffer_count + 1 >= jc->parse_buffer_capacity) grow_parse_buffer(jc);\
        jc->parse_buffer[jc->parse_buffer_count++] = c;\
        jc->parse_buffer[jc->parse_buffer_count] = 0;\
    } while (0)


static int parse_parse_buffer(JSON_parser jc)
{
    if (jc->callback) {
        int result = 1;
        JSON_value value, *arg = NULL;
        
        if (jc->type != JSON_T_NONE) {
            assert(
                jc->type == JSON_T_NULL ||
                jc->type == JSON_T_FALSE ||
                jc->type == JSON_T_TRUE ||
                jc->type == JSON_T_FLOAT ||
                jc->type == JSON_T_INTEGER ||
                jc->type == JSON_T_STRING);
                
        
            switch(jc->type) {
                case JSON_T_FLOAT:
                    arg = &value;
                    if (jc->handle_floats_manually) {
                        value.vu.str.value = jc->parse_buffer;
                        value.vu.str.length = jc->parse_buffer_count;
                    } else {
                        result = sscanf(jc->parse_buffer, "%Lf", &value.vu.float_value);
                    }
                    break;
                case JSON_T_INTEGER:
                    arg = &value;
                    result = sscanf(jc->parse_buffer, JSON_PARSER_INTEGER_SSCANF_TOKEN, &value.vu.integer_value);
                    break;
                case JSON_T_STRING:
                    arg = &value;
                    value.vu.str.value = jc->parse_buffer;
                    value.vu.str.length = jc->parse_buffer_count;
                    break;
            }
            
            if (!(*jc->callback)(jc->ctx, jc->type, arg)) {
                return false;
            }
        }
    }
    
    parse_buffer_clear(jc);
    
    return true;
}

static int decode_unicode_char(JSON_parser jc)
{
    const unsigned chars = jc->utf16_decode_buffer[0] ? 2 : 1;
    int i;
    UTF16 *uc = chars == 1 ? &jc->utf16_decode_buffer[0] : &jc->utf16_decode_buffer[1];
    UTF16 x;
    char* p;
    
    assert(jc->parse_buffer_count >= 6);
    
    p = &jc->parse_buffer[jc->parse_buffer_count - 4];
    
    for (i = 0; i < 4; ++i, ++p) {
        x = *p;
        
        if (x >= 'a') {
            x -= ('a' - 10);
        } else if (x >= 'A') {
            x -= ('A' - 10);
        } else {
            x &= ~((UTF16) 0x30);
        }
        
        assert(x < 16);
        
        *uc |= x << ((3u - i) << 2);
    }
    
    /* clear UTF-16 char form buffer */
    jc->parse_buffer_count -= 6;
    jc->parse_buffer[jc->parse_buffer_count] = 0;
    
    /* attempt decoding ... */
    {
        UTF8* dec_start = (UTF8*)&jc->parse_buffer[jc->parse_buffer_count];
        UTF8* dec_start_dup = dec_start;
        UTF8* dec_end = dec_start + 6;
        
        const UTF16* enc_start = &jc->utf16_decode_buffer[0];
        const UTF16* enc_end = enc_start + chars;
    
        const ConversionResult result = ConvertUTF16toUTF8(
            &enc_start, enc_end, &dec_start, dec_end, strictConversion);
        
        const size_t new_chars = dec_start - dec_start_dup;
        
        /* was it a surrogate UTF-16 char? */
        if (chars == 1 && result == sourceExhausted) {
            return true;
        }
        
        if (result != conversionOK) {
            return false;
        }
        
        /* NOTE: clear decode buffer to resume string reading,
           otherwise we continue to read UTF-16 */
        jc->utf16_decode_buffer[0] = 0;
        
        assert(new_chars <= 6);
        
        jc->parse_buffer_count += new_chars;
        jc->parse_buffer[jc->parse_buffer_count] = 0;
    }
    
    return true;
}


int
JSON_parser_char(JSON_parser jc, int next_char)
{
/*
    After calling new_JSON_parser, call this function for each character (or
    partial character) in your JSON text. It can accept UTF-8, UTF-16, or
    UTF-32. It returns true if things are looking ok so far. If it rejects the
    text, it returns false.
*/
    int next_class, next_state;
    
/*
    Determine the character's class.
*/
    if (next_char < 0) {
        return false;
    }
    if (next_char >= 128) {
        next_class = C_ETC;
    } else {
        next_class = ascii_class[next_char];
        if (next_class <= __) {
            return false;
        }
    }
    
    if (jc->escaped) {
        jc->escaped = 0;
        /* remove the backslash */
        parse_buffer_pop_back_char(jc);
        switch(next_char) {
        case 'b':
            parse_buffer_push_back_char(jc, '\b');
            break;
        case 'f':
            parse_buffer_push_back_char(jc, '\f');
            break;
        case 'n':
            parse_buffer_push_back_char(jc, '\n');
            break;
        case 'r':
            parse_buffer_push_back_char(jc, '\r');
            break;
        case 't':
            parse_buffer_push_back_char(jc, '\t');
            break;
        case '"':
            parse_buffer_push_back_char(jc, '"');
            break;
        case '\\':
            parse_buffer_push_back_char(jc, '\\');
            break;
        case '/':
            parse_buffer_push_back_char(jc, '/');
            break;
        case 'u':
            parse_buffer_push_back_char(jc, '\\');
            parse_buffer_push_back_char(jc, 'u');
            break;
        default:
            return false;
        }
    } else if (!jc->comment) {
        if (jc->type != JSON_T_NONE || !(next_class == C_SPACE || next_class == C_WHITE) /* non-white-space */) {
            parse_buffer_push_back_char(jc, (char)next_char);
        }
    }
    
    
    
/*
    Get the next state from the state transition table.
*/
    next_state = state_transition_table[jc->state][next_class];
    if (next_state >= 0) {
/*
    Change the state.
*/
        jc->state = next_state;
    } else {
/*
    Or perform one of the actions.
*/
        switch (next_state) {
/* Unicode character */
        case UC:
            if(!decode_unicode_char(jc)) {
                return false;
            }
            /* check if we need to read a second UTF-16 char */
            if (jc->utf16_decode_buffer[0]) {
                jc->state = D1;
            } else {
                jc->state = ST;
            }
            break;
/* escaped char */
        case EX:
            jc->escaped = 1;
            jc->state = ES;
            break;
/* integer detected by minus */
        case MX:
            jc->type = JSON_T_INTEGER;
            jc->state = MI;
            break;
/* integer detected by zero */
        case ZX:
            jc->type = JSON_T_INTEGER;
            jc->state = ZE;
            break;
/* integer detected by 1-9 */
        case IX:
            jc->type = JSON_T_INTEGER;
            jc->state = IN;
            break;
            
/* floating point number detected by exponent*/
        case DE:
            assert(jc->type != JSON_T_FALSE);
            assert(jc->type != JSON_T_TRUE);
            assert(jc->type != JSON_T_NULL);
            assert(jc->type != JSON_T_STRING);
            jc->type = JSON_T_FLOAT;
            jc->state = E1;
            break;
        
/* floating point number detected by fraction */
        case DF:
            assert(jc->type != JSON_T_FALSE);
            assert(jc->type != JSON_T_TRUE);
            assert(jc->type != JSON_T_NULL);
            assert(jc->type != JSON_T_STRING);
            jc->type = JSON_T_FLOAT;
            jc->state = FX;
            break;
/* string begin " */
        case SB:
            parse_buffer_clear(jc);
            assert(jc->type == JSON_T_NONE);
            jc->type = JSON_T_STRING;
            jc->state = ST;
            break;
        
/* n */
        case NU:
            assert(jc->type == JSON_T_NONE);
            jc->type = JSON_T_NULL;
            jc->state = N1;
            break;
/* f */
        case FA:
            assert(jc->type == JSON_T_NONE);
            jc->type = JSON_T_FALSE;
            jc->state = F1;
            break;
/* t */
        case TR:
            assert(jc->type == JSON_T_NONE);
            jc->type = JSON_T_TRUE;
            jc->state = T1;
            break;
        
/* closing comment */
        case CE:
            jc->comment = 0;
            assert(jc->parse_buffer_count == 0);
            assert(jc->type == JSON_T_NONE);
            jc->state = jc->before_comment_state;
            break;
        
/* opening comment  */
        case CB:
            if (!jc->allow_comments) {
                return false;
            }
            parse_buffer_pop_back_char(jc);
            if (!parse_parse_buffer(jc)) {
                return false;
            }
            assert(jc->parse_buffer_count == 0);
            assert(jc->type != JSON_T_STRING);
            switch (jc->stack[jc->top]) {
            case MODE_ARRAY:
            case MODE_OBJECT:
                switch(jc->state) {
                case VA:
                case AR:
                    jc->before_comment_state = jc->state;
                    break;
                default:
                    jc->before_comment_state = OK;
                    break;
                }
                break;
            default:
                jc->before_comment_state = jc->state;
                break;
            }
            jc->type = JSON_T_NONE;
            jc->state = C1;
            jc->comment = 1;
            break;
/* empty } */
        case -9:
            parse_buffer_clear(jc);
            if (jc->callback && !(*jc->callback)(jc->ctx, JSON_T_OBJECT_END, NULL)) {
                return false;
            }
            if (!pop(jc, MODE_KEY)) {
                return false;
            }
            jc->state = OK;
            break;

/* } */ case -8:
            parse_buffer_pop_back_char(jc);
            if (!parse_parse_buffer(jc)) {
                return false;
            }
            if (jc->callback && !(*jc->callback)(jc->ctx, JSON_T_OBJECT_END, NULL)) {
                return false;
            }
            if (!pop(jc, MODE_OBJECT)) {
                return false;
            }
            jc->type = JSON_T_NONE;
            jc->state = OK;
            break;

/* ] */ case -7:
            parse_buffer_pop_back_char(jc);
            if (!parse_parse_buffer(jc)) {
                return false;
            }
            if (jc->callback && !(*jc->callback)(jc->ctx, JSON_T_ARRAY_END, NULL)) {
                return false;
            }
            if (!pop(jc, MODE_ARRAY)) {
                return false;
            }
            
            jc->type = JSON_T_NONE;
            jc->state = OK;
            break;

/* { */ case -6:
            parse_buffer_pop_back_char(jc);
            if (jc->callback && !(*jc->callback)(jc->ctx, JSON_T_OBJECT_BEGIN, NULL)) {
                return false;
            }
            if (!push(jc, MODE_KEY)) {
                return false;
            }
            assert(jc->type == JSON_T_NONE);
            jc->state = OB;
            break;

/* [ */ case -5:
            parse_buffer_pop_back_char(jc);
            if (jc->callback && !(*jc->callback)(jc->ctx, JSON_T_ARRAY_BEGIN, NULL)) {
                return false;
            }
            if (!push(jc, MODE_ARRAY)) {
                return false;
            }
            assert(jc->type == JSON_T_NONE);
            jc->state = AR;
            break;

/* string end " */ case -4:
            parse_buffer_pop_back_char(jc);
            switch (jc->stack[jc->top]) {
            case MODE_KEY:
                assert(jc->type == JSON_T_STRING);
                jc->type = JSON_T_NONE;
                jc->state = CO;
                
                if (jc->callback) {
                    JSON_value value;
                    value.vu.str.value = jc->parse_buffer;
                    value.vu.str.length = jc->parse_buffer_count;
                    if (!(*jc->callback)(jc->ctx, JSON_T_KEY, &value)) {
                        return false;
                    }
                }
                parse_buffer_clear(jc);
                break;
            case MODE_ARRAY:
            case MODE_OBJECT:
                assert(jc->type == JSON_T_STRING);
                if (!parse_parse_buffer(jc)) {
                    return false;
                }
                jc->type = JSON_T_NONE;
                jc->state = OK;
                break;
            default:
                return false;
            }
            break;

/* , */ case -3:
            parse_buffer_pop_back_char(jc);
            if (!parse_parse_buffer(jc)) {
                return false;
            }
            switch (jc->stack[jc->top]) {
            case MODE_OBJECT:
/*
    A comma causes a flip from object mode to key mode.
*/
                if (!pop(jc, MODE_OBJECT) || !push(jc, MODE_KEY)) {
                    return false;
                }
                assert(jc->type != JSON_T_STRING);
                jc->type = JSON_T_NONE;
                jc->state = KE;
                break;
            case MODE_ARRAY:
                assert(jc->type != JSON_T_STRING);
                jc->type = JSON_T_NONE;
                jc->state = VA;
                break;
            default:
                return false;
            }
            break;

/* : */ case -2:
/*
    A colon causes a flip from key mode to object mode.
*/
            parse_buffer_pop_back_char(jc);
            if (!pop(jc, MODE_KEY) || !push(jc, MODE_OBJECT)) {
                return false;
            }
            assert(jc->type == JSON_T_NONE);
            jc->state = VA;
            break;
/*
    Bad action.
*/
        default:
            return false;
        }
    }
    return true;
}


int
JSON_parser_done(JSON_parser jc)
{
    const int result = jc->state == OK && pop(jc, MODE_DONE);

    return result;
}


int JSON_parser_is_legal_white_space_string(const char* s)
{
    int c, char_class;
    
    if (s == NULL) {
        return false;
    }
    
    for (; *s; ++s) {
        c = *s;
        
        if (c < 0 || c >= 128) {
            return false;
        }
        
        char_class = ascii_class[c];
        
        if (char_class != C_SPACE && char_class != C_WHITE) {
            return false;
        }
    }
    
    return true;
}



void init_JSON_config(JSON_config* config)
{
    if (config) {
        memset(config, 0, sizeof(*config));
        
        config->depth = JSON_PARSER_STACK_SIZE - 1;
    }
}<|MERGE_RESOLUTION|>--- conflicted
+++ resolved
@@ -278,15 +278,9 @@
     These modes can be pushed on the stack.
 */
 enum modes {
-<<<<<<< HEAD
-    MODE_ARRAY  = 1,
-    MODE_DONE   = 2,
-    MODE_KEY    = 3,
-=======
     MODE_ARRAY 	= 1,
     MODE_DONE 	= 2,
     MODE_KEY 	= 3,
->>>>>>> f6f11c09
     MODE_OBJECT = 4
 };
 
