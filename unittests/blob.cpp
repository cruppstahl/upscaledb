/**
 * Copyright (C) 2005-2008 Christoph Rupp (chris@crupp.de).
 *
 * This program is free software; you can redistribute it and/or modify it
 * under the terms of the GNU General Public License as published by the
 * Free Software Foundation; either version 2 of the License, or
 * (at your option) any later version.
 *
 * See files COPYING.* for License information.
 */

#include "../src/config.h"

#include <stdexcept>
#include <cstring>
#include <ham/hamsterdb.h>
#include "../src/db.h"
#include "../src/blob.h"
#include "../src/env.h"
#include "../src/page.h"
#include "../src/btree_key.h"
#include "../src/freelist.h"
#include "os.hpp"

#include "bfc-testsuite.hpp"
#include "hamster_fixture.hpp"

using namespace bfc;

class BlobTest : public hamsterDB_fixture
{
    define_super(hamsterDB_fixture);

public:
    BlobTest(ham_bool_t inmemory=HAM_FALSE, ham_bool_t use_txn=HAM_FALSE,
                ham_size_t cachesize=0, ham_size_t pagesize=0,
                const char *name="BlobTest")
    :   hamsterDB_fixture(name),
        m_db(0), m_inmemory(inmemory), m_use_txn(use_txn),
        m_cachesize(cachesize), m_pagesize(pagesize)
    {
        testrunner::get_instance()->register_fixture(this);
        BFC_REGISTER_TEST(BlobTest, structureTest);
        BFC_REGISTER_TEST(BlobTest, dupeStructureTest);
        BFC_REGISTER_TEST(BlobTest, allocReadFreeTest);
        BFC_REGISTER_TEST(BlobTest, replaceTest);
        BFC_REGISTER_TEST(BlobTest, replaceWithBigTest);
        BFC_REGISTER_TEST(BlobTest, replaceWithSmallTest);
        BFC_REGISTER_TEST(BlobTest, replaceBiggerAndBiggerTest);
        /* negative tests are not necessary, because hamsterdb asserts that
         * blob-IDs actually exist */
        BFC_REGISTER_TEST(BlobTest, multipleAllocReadFreeTest);
        BFC_REGISTER_TEST(BlobTest, hugeBlobTest);
        BFC_REGISTER_TEST(BlobTest, smallBlobTest);
    }

protected:
    ham_db_t *m_db;
    ham_env_t *m_env;
    ham_bool_t m_inmemory;
    ham_bool_t m_use_txn;
    ham_size_t m_cachesize;
    ham_size_t m_pagesize;

public:
    virtual void setup()
    {
        __super::setup();

        ham_parameter_t params[3]=
        {
            { HAM_PARAM_CACHESIZE, m_cachesize },
            // set pagesize, otherwise 16-bit limit bugs in freelist
            // will fire on Win32
            { HAM_PARAM_PAGESIZE, (m_pagesize ? m_pagesize : 4096) },
            { 0, 0 }
        };

        os::unlink(BFC_OPATH(".test"));

        BFC_ASSERT_EQUAL(0, ham_new(&m_db));
        BFC_ASSERT_EQUAL(0,
                ham_create_ex(m_db, BFC_OPATH(".test"),
                    (m_inmemory
                        ? HAM_IN_MEMORY_DB
                        : (m_use_txn
                            ? HAM_ENABLE_TRANSACTIONS
                            : 0)),
                        0644, &params[0]));
        m_env=ham_get_env(m_db);
    }
    
    virtual void teardown()
    {
        __super::teardown();

        /* clear the changeset, otherwise ham_close will complain */
        if (!m_inmemory && m_env)
            ((Environment *)m_env)->get_changeset().clear();

        BFC_ASSERT_EQUAL(0, ham_close(m_db, 0));
        ham_delete(m_db);
    }

    void structureTest(void)
    {
        blob_t b;
        ::memset(&b, 0, sizeof(b));

        blob_set_self(&b, (ham_offset_t)0x12345ull);
        BFC_ASSERT_EQUAL((ham_offset_t)0x12345ull,
                        blob_get_self(&b));

        blob_set_alloc_size(&b, 0x789ull);
        BFC_ASSERT_EQUAL((ham_u64_t)0x789ull, blob_get_alloc_size(&b));

        blob_set_size(&b, 0x123ull);
        BFC_ASSERT_EQUAL((ham_u64_t)0x123ull, blob_get_size(&b));

        blob_set_flags(&b, 0x13);
        BFC_ASSERT_EQUAL((ham_u32_t)0x13, blob_get_flags(&b));
    }

    void dupeStructureTest(void)
    {
        dupe_table_t t;
        ::memset(&t, 0, sizeof(t));

        dupe_table_set_count(&t, 0x789ull);
        BFC_ASSERT_EQUAL((ham_u32_t)0x789ull, dupe_table_get_count(&t));

        dupe_table_set_capacity(&t, 0x123ull);
        BFC_ASSERT_EQUAL((ham_u32_t)0x123ull, dupe_table_get_capacity(&t));

        dupe_entry_t *e=dupe_table_get_entry(&t, 0);
        dupe_entry_set_flags(e, 0x13);
        BFC_ASSERT_EQUAL((ham_u8_t)0x13, dupe_entry_get_flags(e));

        dupe_entry_set_rid(e, (ham_offset_t)0x12345ull);
        BFC_ASSERT_EQUAL((ham_offset_t)0x12345ull,
                        dupe_entry_get_rid(e));
    }

    void allocReadFreeTest(void)
    {
        ham_u8_t buffer[64];
        ham_offset_t blobid;
        ham_record_t record;
        ::memset(&record, 0, sizeof(record));
        ::memset(&buffer, 0x12, sizeof(buffer));

        record.size=sizeof(buffer);
        record.data=buffer;
        BFC_ASSERT_EQUAL(0,
                blob_allocate((Environment *)m_env, (Database *)m_db,
                                &record, 0, &blobid));
        BFC_ASSERT(blobid!=0);

        BFC_ASSERT_EQUAL(0, blob_read((Database *)m_db, 0, blobid, &record, 0));
        BFC_ASSERT_EQUAL(record.size, (ham_size_t)sizeof(buffer));
        BFC_ASSERT(0==::memcmp(buffer, record.data, record.size));

        BFC_ASSERT_EQUAL(0,
                blob_free((Environment *)m_env,
                                (Database *)m_db, blobid, 0));
    }

    void replaceTest(void)
    {
        ham_u8_t buffer[64], buffer2[64];
        ham_offset_t blobid, blobid2;
        ham_record_t record;
        ::memset(&record,  0, sizeof(record));
        ::memset(&buffer,  0x12, sizeof(buffer));
        ::memset(&buffer2, 0x15, sizeof(buffer2));

        record.size=sizeof(buffer);
        record.data=buffer;
        BFC_ASSERT_EQUAL(0,
                blob_allocate((Environment *)m_env, (Database *)m_db,
                                &record, 0, &blobid));
        BFC_ASSERT(blobid!=0);

        BFC_ASSERT_EQUAL(0, blob_read((Database *)m_db, 0, blobid, &record, 0));
        BFC_ASSERT_EQUAL(record.size, (ham_size_t)sizeof(buffer));
        BFC_ASSERT(0==::memcmp(buffer, record.data, record.size));

        record.size=sizeof(buffer2);
        record.data=buffer2;
        BFC_ASSERT_EQUAL(0,
                blob_overwrite((Environment *)m_env, (Database *)m_db,
                                blobid, &record, 0, &blobid2));
        BFC_ASSERT(blobid2!=0);

<<<<<<< HEAD
        BFC_ASSERT_EQUAL(0,
                blob_read((Database *)m_db, blobid2, &record, 0));
=======
        BFC_ASSERT_EQUAL(0, 
                blob_read((Database *)m_db, 0, blobid2, &record, 0));
>>>>>>> d71e6922
        BFC_ASSERT_EQUAL(record.size, (ham_size_t)sizeof(buffer2));
        BFC_ASSERT(0==::memcmp(buffer2, record.data, record.size));

        BFC_ASSERT_EQUAL(0,
                blob_free((Environment *)m_env, (Database *)m_db,
                                blobid2, 0));
    }

    void replaceWithBigTest(void)
    {
        ham_u8_t buffer[64], buffer2[128];
        ham_offset_t blobid, blobid2;
        ham_record_t record;
        ::memset(&record,  0, sizeof(record));
        ::memset(&buffer,  0x12, sizeof(buffer));
        ::memset(&buffer2, 0x15, sizeof(buffer2));

        record.data=buffer;
        record.size=sizeof(buffer);
        BFC_ASSERT_EQUAL(0,
                blob_allocate((Environment *)m_env, (Database *)m_db,
                                &record, 0, &blobid));
        BFC_ASSERT(blobid!=0);

<<<<<<< HEAD
        BFC_ASSERT_EQUAL(0,
                blob_read((Database *)m_db, blobid, &record, 0));
=======
        BFC_ASSERT_EQUAL(0, 
                blob_read((Database *)m_db, 0, blobid, &record, 0));
>>>>>>> d71e6922
        BFC_ASSERT_EQUAL(record.size, (ham_size_t)sizeof(buffer));
        BFC_ASSERT(0==::memcmp(buffer, record.data, record.size));

        record.size=sizeof(buffer2);
        record.data=buffer2;
        BFC_ASSERT_EQUAL(0,
                blob_overwrite((Environment *)m_env, (Database *)m_db, blobid,
                    &record, 0, &blobid2));
        BFC_ASSERT(blobid2!=0);

<<<<<<< HEAD
        BFC_ASSERT_EQUAL(0,
                blob_read((Database *)m_db, blobid2, &record, 0));
=======
        BFC_ASSERT_EQUAL(0, 
                blob_read((Database *)m_db, 0, blobid2, &record, 0));
>>>>>>> d71e6922
        BFC_ASSERT_EQUAL(record.size, (ham_size_t)sizeof(buffer2));
        BFC_ASSERT(0==::memcmp(buffer2, record.data, record.size));

        BFC_ASSERT_EQUAL(0,
                blob_free((Environment *)m_env, (Database *)m_db, blobid2, 0));
    }

    void replaceWithSmallTest(void)
    {
        ham_u8_t buffer[128], buffer2[64];
        ham_offset_t blobid, blobid2;
        ham_record_t record;
        ::memset(&record,  0, sizeof(record));
        ::memset(&buffer,  0x12, sizeof(buffer));
        ::memset(&buffer2, 0x15, sizeof(buffer2));

        record.data=buffer;
        record.size=sizeof(buffer);
        BFC_ASSERT_EQUAL(0,
                blob_allocate((Environment *)m_env, (Database *)m_db, &record,
                                0, &blobid));
        BFC_ASSERT(blobid!=0);

<<<<<<< HEAD
        BFC_ASSERT_EQUAL(0,
                blob_read((Database *)m_db, blobid, &record, 0));
=======
        BFC_ASSERT_EQUAL(0, 
                blob_read((Database *)m_db, 0, blobid, &record, 0));
>>>>>>> d71e6922
        BFC_ASSERT_EQUAL(record.size, (ham_size_t)sizeof(buffer));
        BFC_ASSERT(0==::memcmp(buffer, record.data, record.size));

        record.size=sizeof(buffer2);
        record.data=buffer2;
        BFC_ASSERT_EQUAL(0,
                blob_overwrite((Environment *)m_env, (Database *)m_db,
                                blobid, &record, 0, &blobid2));
        BFC_ASSERT(blobid2!=0);

<<<<<<< HEAD
        BFC_ASSERT_EQUAL(0,
                blob_read((Database *)m_db, blobid2, &record, 0));
=======
        BFC_ASSERT_EQUAL(0, 
                blob_read((Database *)m_db, 0, blobid2, &record, 0));
>>>>>>> d71e6922
        BFC_ASSERT_EQUAL(record.size, (ham_size_t)sizeof(buffer2));
        BFC_ASSERT(0==::memcmp(buffer2, record.data, record.size));

        /* make sure that at least 64bit are in the freelist */
        if (!m_inmemory) {
            ham_offset_t addr;
            BFC_ASSERT_EQUAL(0, freel_alloc_area(&addr,
                            (Environment *)m_env, (Database *)m_db, 64));
            BFC_ASSERT(addr!=0);
        }

        BFC_ASSERT_EQUAL(0,
                blob_free((Environment *)m_env,
                                (Database *)m_db, blobid2, 0));

        /* and now another 64bit should be in the freelist */
        if (!m_inmemory) {
            ham_offset_t addr;
            BFC_ASSERT_EQUAL(0, freel_alloc_area(&addr,
                        (Environment *)m_env, (Database *)m_db, 64));
            BFC_ASSERT(addr!=0);
        }
    }

    void replaceBiggerAndBiggerTest(void)
    {
        const int BLOCKS=32;
        unsigned ps=((Environment *)m_env)->get_pagesize();
        ham_u8_t *buffer=(ham_u8_t *)malloc(ps*BLOCKS*2);
        ham_offset_t blobid, blobid2;
        ham_record_t record;
        ::memset(&record, 0, sizeof(record));
        ::memset(buffer,  0, ps*BLOCKS*2);

        /* first: create a big blob and erase it - we want to use the
         * space from the freelist */
        record.data=buffer;
        record.size=ps*BLOCKS*2;
        BFC_ASSERT_EQUAL(0,
                blob_allocate((Environment *)m_env, (Database *)m_db, &record, 0, &blobid));
        BFC_ASSERT(blobid!=0);

        /* verify it */
        BFC_ASSERT_EQUAL(0, blob_read((Database *)m_db, 0, blobid, &record, 0));
        BFC_ASSERT_EQUAL(record.size, (ham_size_t)ps*BLOCKS*2);

        /* and erase it */
        BFC_ASSERT_EQUAL(0, blob_free((Environment *)m_env, (Database *)m_db, blobid, 0));

        /* now use a loop to allocate the buffer, and make it bigger and
         * bigger */
        for (int i=1; i<32; i++) {
            record.size=i*ps;
            record.data=(void *)buffer;
            ::memset(buffer, i, record.size);
            if (i==1) {
                BFC_ASSERT_EQUAL(0,
                        blob_allocate((Environment *)m_env,
                            (Database *)m_db, &record, 0, &blobid2));
            }
            else {
                BFC_ASSERT_EQUAL(0,
                        blob_overwrite((Environment *)m_env, (Database *)m_db, blobid,
                                    &record, 0, &blobid2));
            }
            blobid=blobid2;
            BFC_ASSERT(blobid!=0);
        }
        BFC_ASSERT_EQUAL(0, blob_free((Environment *)m_env, (Database *)m_db, blobid, 0));
        ::free(buffer);
    }

    void loopInsert(int loops, int factor)
    {
        ham_u8_t *buffer;
        ham_offset_t *blobid;
        ham_record_t record;
        ham_txn_t *txn = 0; /* need a txn object for the blob routines */
        ::memset(&record, 0, sizeof(record));
        ::memset(&buffer, 0x12, sizeof(buffer));

        blobid=(ham_offset_t *)::malloc(sizeof(ham_offset_t)*loops);
        BFC_ASSERT(blobid!=0);
        if (!m_inmemory && m_use_txn)
            BFC_ASSERT(ham_txn_begin(&txn, m_env, 0, 0, 0)==HAM_SUCCESS);

        for (int i=0; i<loops; i++) {
            buffer=(ham_u8_t *)::malloc((i+1)*factor);
            BFC_ASSERT_I(buffer!=0, i);
            ::memset(buffer, (char)i, (i+1)*factor);

            ham_record_t rec={0};
            rec.data=buffer;
            rec.size=(ham_size_t)((i+1)*factor);
            BFC_ASSERT_EQUAL(0,
                        blob_allocate((Environment *)m_env, (Database *)m_db, &rec,
                            0, &blobid[i]));
            BFC_ASSERT_I(blobid[i]!=0, i);

            ::free(buffer);
        }

        for (int i=0; i<loops; i++) {
            buffer=(ham_u8_t *)::malloc((i+1)*factor);
            BFC_ASSERT_I(buffer!=0, i);
            ::memset(buffer, (char)i, (i+1)*factor);

<<<<<<< HEAD
            BFC_ASSERT_EQUAL_I(0,
                    blob_read((Database *)m_db, blobid[i], &record, 0), i);
=======
            BFC_ASSERT_EQUAL_I(0, 
                    blob_read((Database *)m_db, 0, blobid[i], &record, 0), i);
>>>>>>> d71e6922
            BFC_ASSERT_EQUAL_I(record.size, (ham_size_t)(i+1)*factor, i);
            BFC_ASSERT_I(0==::memcmp(buffer, record.data, record.size), i);

            ::free(buffer);
        }

        for (int i=0; i<loops; i++) {
            BFC_ASSERT_EQUAL_I(0,
                    blob_free((Environment *)m_env, (Database *)m_db, blobid[i], 0), i);
        }

        ::free(blobid);
        if (!m_inmemory && m_use_txn)
            BFC_ASSERT(ham_txn_commit(txn, 0)==HAM_SUCCESS);
    }

    void multipleAllocReadFreeTest(void)
    {
        loopInsert(20, 2048);
    }

    void hugeBlobTest(void)
    {
        loopInsert(10, 1024*1024*4);
    }

    void smallBlobTest(void)
    {
        loopInsert(20, 64);
    }

};

class FileBlobTest : public BlobTest
{
public:
    FileBlobTest(ham_size_t cachesize=1024,
                ham_size_t pagesize=0, const char *name="FileBlobTest")
    : BlobTest(HAM_FALSE, HAM_TRUE, cachesize, pagesize, name)
    {
    }
};

class FileBlobNoTxnTest : public BlobTest
{
public:
    FileBlobNoTxnTest(ham_size_t cachesize=1024,
                ham_size_t pagesize=0, const char *name="FileBlobNoTxnTest")
    : BlobTest(HAM_FALSE, HAM_FALSE, cachesize, pagesize, name)
    {
    }
};

class FileBlobTest64Kpage : public FileBlobTest
{
public:
    FileBlobTest64Kpage(ham_size_t cachesize=64*1024,
                ham_size_t pagesize=64*1024, const char *name="FileBlobTest64Kpage")
    : FileBlobTest(cachesize, pagesize, name)
    {
    }
};

class NoCacheBlobTest : public BlobTest
{
public:
    NoCacheBlobTest(ham_size_t cachesize=0,
                ham_size_t pagesize=0, const char *name="NoCacheBlobTest")
    : BlobTest(HAM_FALSE, HAM_TRUE, cachesize, pagesize, name)
    {
    }
};

class NoCacheBlobNoTxnTest : public BlobTest
{
public:
    NoCacheBlobNoTxnTest(ham_size_t cachesize=0,
                ham_size_t pagesize=0, const char *name="NoCacheBlobNoTxnTest")
    : BlobTest(HAM_FALSE, HAM_FALSE, cachesize, pagesize, name)
    {
    }
};

class NoCacheBlobTest64Kpage : public NoCacheBlobTest
{
public:
    NoCacheBlobTest64Kpage(ham_size_t cachesize=0, ham_size_t pagesize=64*1024,
           const char *name="NoCacheBlobTest64Kpage")
    : NoCacheBlobTest(cachesize, pagesize, name)
    {
    }
};


class InMemoryBlobTest : public BlobTest
{
public:
    InMemoryBlobTest(ham_size_t cachesize=0, ham_size_t pagesize=0,
            const char *name="InMemoryBlobTest")
    : BlobTest(HAM_TRUE, HAM_FALSE, cachesize, pagesize, name)
    {
    }
};

class InMemoryBlobTest64Kpage : public InMemoryBlobTest
{
public:
    InMemoryBlobTest64Kpage(ham_size_t cachesize=0, ham_size_t pagesize=64*1024,
            const char *name="InMemoryBlobTest64Kpage")
    : InMemoryBlobTest(cachesize, pagesize, name)
    {
    }
};


BFC_REGISTER_FIXTURE(FileBlobTest);
BFC_REGISTER_FIXTURE(FileBlobNoTxnTest);
BFC_REGISTER_FIXTURE(NoCacheBlobTest);
BFC_REGISTER_FIXTURE(NoCacheBlobNoTxnTest);
BFC_REGISTER_FIXTURE(InMemoryBlobTest);

/* re-run these tests with the Win32/Win64 pagesize setting as well! */
BFC_REGISTER_FIXTURE(FileBlobTest64Kpage);
BFC_REGISTER_FIXTURE(NoCacheBlobTest64Kpage);
BFC_REGISTER_FIXTURE(InMemoryBlobTest64Kpage);<|MERGE_RESOLUTION|>--- conflicted
+++ resolved
@@ -192,13 +192,8 @@
                                 blobid, &record, 0, &blobid2));
         BFC_ASSERT(blobid2!=0);
 
-<<<<<<< HEAD
-        BFC_ASSERT_EQUAL(0,
-                blob_read((Database *)m_db, blobid2, &record, 0));
-=======
         BFC_ASSERT_EQUAL(0, 
                 blob_read((Database *)m_db, 0, blobid2, &record, 0));
->>>>>>> d71e6922
         BFC_ASSERT_EQUAL(record.size, (ham_size_t)sizeof(buffer2));
         BFC_ASSERT(0==::memcmp(buffer2, record.data, record.size));
 
@@ -223,13 +218,8 @@
                                 &record, 0, &blobid));
         BFC_ASSERT(blobid!=0);
 
-<<<<<<< HEAD
-        BFC_ASSERT_EQUAL(0,
-                blob_read((Database *)m_db, blobid, &record, 0));
-=======
         BFC_ASSERT_EQUAL(0, 
                 blob_read((Database *)m_db, 0, blobid, &record, 0));
->>>>>>> d71e6922
         BFC_ASSERT_EQUAL(record.size, (ham_size_t)sizeof(buffer));
         BFC_ASSERT(0==::memcmp(buffer, record.data, record.size));
 
@@ -240,13 +230,8 @@
                     &record, 0, &blobid2));
         BFC_ASSERT(blobid2!=0);
 
-<<<<<<< HEAD
-        BFC_ASSERT_EQUAL(0,
-                blob_read((Database *)m_db, blobid2, &record, 0));
-=======
         BFC_ASSERT_EQUAL(0, 
                 blob_read((Database *)m_db, 0, blobid2, &record, 0));
->>>>>>> d71e6922
         BFC_ASSERT_EQUAL(record.size, (ham_size_t)sizeof(buffer2));
         BFC_ASSERT(0==::memcmp(buffer2, record.data, record.size));
 
@@ -270,13 +255,8 @@
                                 0, &blobid));
         BFC_ASSERT(blobid!=0);
 
-<<<<<<< HEAD
-        BFC_ASSERT_EQUAL(0,
-                blob_read((Database *)m_db, blobid, &record, 0));
-=======
         BFC_ASSERT_EQUAL(0, 
                 blob_read((Database *)m_db, 0, blobid, &record, 0));
->>>>>>> d71e6922
         BFC_ASSERT_EQUAL(record.size, (ham_size_t)sizeof(buffer));
         BFC_ASSERT(0==::memcmp(buffer, record.data, record.size));
 
@@ -287,13 +267,8 @@
                                 blobid, &record, 0, &blobid2));
         BFC_ASSERT(blobid2!=0);
 
-<<<<<<< HEAD
-        BFC_ASSERT_EQUAL(0,
-                blob_read((Database *)m_db, blobid2, &record, 0));
-=======
         BFC_ASSERT_EQUAL(0, 
                 blob_read((Database *)m_db, 0, blobid2, &record, 0));
->>>>>>> d71e6922
         BFC_ASSERT_EQUAL(record.size, (ham_size_t)sizeof(buffer2));
         BFC_ASSERT(0==::memcmp(buffer2, record.data, record.size));
 
@@ -401,13 +376,8 @@
             BFC_ASSERT_I(buffer!=0, i);
             ::memset(buffer, (char)i, (i+1)*factor);
 
-<<<<<<< HEAD
-            BFC_ASSERT_EQUAL_I(0,
-                    blob_read((Database *)m_db, blobid[i], &record, 0), i);
-=======
             BFC_ASSERT_EQUAL_I(0, 
                     blob_read((Database *)m_db, 0, blobid[i], &record, 0), i);
->>>>>>> d71e6922
             BFC_ASSERT_EQUAL_I(record.size, (ham_size_t)(i+1)*factor, i);
             BFC_ASSERT_I(0==::memcmp(buffer, record.data, record.size), i);
 
