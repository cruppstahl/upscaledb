--- conflicted
+++ resolved
@@ -65,14 +65,9 @@
                 ham_env_create(m_env, BFC_OPATH(".test"),
                     HAM_ENABLE_DUPLICATES
                         |HAM_ENABLE_RECOVERY
-<<<<<<< HEAD
-                        |HAM_ENABLE_TRANSACTIONS, 0664));
-        BFC_ASSERT_EQUAL(0,
-=======
                         |HAM_ENABLE_TRANSACTIONS
                         |HAM_DISABLE_ASYNCHRONOUS_FLUSH, 0664));
         BFC_ASSERT_EQUAL(0, 
->>>>>>> 6f319463
                 ham_env_create_db(m_env, m_db, 13, 0, 0));
         BFC_ASSERT_EQUAL(0, createCursor(&m_cursor));
     }
