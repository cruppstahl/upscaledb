/**
 * Copyright (C) 2005-2008 Christoph Rupp (chris@crupp.de).
 *
 * This program is free software; you can redistribute it and/or modify it
 * under the terms of the GNU General Public License as published by the
 * Free Software Foundation; either version 2 of the License, or
 * (at your option) any later version.
 *
 * See files COPYING.* for License information.
 */

#include "../src/config.h"

#include <stdexcept>
#include <cstring>
#include <vector>
#include <ham/hamsterdb.h>
#include "../src/btree_cursor.h"
#include "../src/db.h"
#include "../src/page.h"
#include "../src/error.h"
#include "../src/btree.h"
#include "../src/env.h"
#include "../src/cursor.h"
#include "os.hpp"

#include "bfc-testsuite.hpp"
#include "hamster_fixture.hpp"

using namespace bfc;

class BtreeCursorTest : public hamsterDB_fixture
{
    define_super(hamsterDB_fixture);

public:
    BtreeCursorTest(bool inmemory=false, ham_size_t pagesize=0,
                    const char *name="BtreeCursorTest")
    :   hamsterDB_fixture(name),
        m_db(0), m_inmemory(inmemory), m_pagesize(pagesize)
    {
        testrunner::get_instance()->register_fixture(this);
        BFC_REGISTER_TEST(BtreeCursorTest, createCloseTest);
        BFC_REGISTER_TEST(BtreeCursorTest, cloneTest);
        BFC_REGISTER_TEST(BtreeCursorTest, moveTest);
        BFC_REGISTER_TEST(BtreeCursorTest, moveSplitTest);
        BFC_REGISTER_TEST(BtreeCursorTest, overwriteTest);
        BFC_REGISTER_TEST(BtreeCursorTest, structureTest);
        BFC_REGISTER_TEST(BtreeCursorTest, linkedListTest);
        BFC_REGISTER_TEST(BtreeCursorTest, linkedListReverseCloseTest);
        BFC_REGISTER_TEST(BtreeCursorTest, cursorGetErasedItemTest);
        BFC_REGISTER_TEST(BtreeCursorTest, couplingTest);
    }

protected:
    ham_db_t *m_db;
    ham_env_t *m_env;
    bool m_inmemory;
    ham_size_t m_pagesize;

public:
    virtual void setup()
    {
        __super::setup();

        ham_parameter_t params[]=
        {
            // set pagesize, otherwise 16-bit limit bugs in freelist
            // will fire on Win32
            { HAM_PARAM_PAGESIZE, (m_pagesize ? m_pagesize : 4096) },
            { 0, 0 }
        };

        os::unlink(BFC_OPATH(".test"));

        BFC_ASSERT_EQUAL(0, ham_new(&m_db));
        BFC_ASSERT_EQUAL(0, ham_create_ex(m_db, BFC_OPATH(".test"),
                    HAM_ENABLE_DUPLICATES|(m_inmemory?HAM_IN_MEMORY_DB:0),
                    0664, params));

        m_env=ham_get_env(m_db);
    }

    virtual void teardown()
    {
        __super::teardown();

        BFC_ASSERT_EQUAL(0, ham_close(m_db, 0));
        BFC_ASSERT_EQUAL(0, ham_delete(m_db));
    }

    void createCloseTest(void)
    {
        ham_cursor_t *c;

        BFC_ASSERT(ham_cursor_create(m_db, 0, 0, &c)==0);
        BFC_ASSERT_EQUAL(0, ham_cursor_close(c));
    }

    void cloneTest(void)
    {
        ham_cursor_t *cursor, *clone;

        BFC_ASSERT_EQUAL(0, ham_cursor_create(m_db, 0, 0, &cursor));
        BFC_ASSERT(cursor!=0);
        Cursor *c=new Cursor(*(Cursor *)cursor);
        clone=(ham_cursor_t *)c;
        BFC_ASSERT(clone!=0);
        BFC_ASSERT_EQUAL(0, ham_cursor_close(clone));
        BFC_ASSERT_EQUAL(0, ham_cursor_close(cursor));
    }

    void overwriteTest(void)
    {
        ham_cursor_t *cursor;
        ham_key_t key;
        ham_record_t rec;
        memset(&key, 0, sizeof(key));
        memset(&rec, 0, sizeof(rec));
        int x=5;
        key.size=sizeof(x);
        key.data=&x;
        rec.size=sizeof(x);
        rec.data=&x;

        BFC_ASSERT_EQUAL(0, ham_cursor_create(m_db, 0, 0, &cursor));
        BFC_ASSERT_EQUAL(0, ham_cursor_insert(cursor, &key, &rec, 0));
        BFC_ASSERT_EQUAL(0, ham_cursor_overwrite(cursor, &rec, 0));

        BtreeBackend *be=(BtreeBackend *)((Database *)m_db)->get_backend();
        Page *page;
<<<<<<< HEAD
        BFC_ASSERT_EQUAL(0,
                db_fetch_page(&page, (Database *)m_db, btree_get_rootpage(be), 0));
=======
        BFC_ASSERT_EQUAL(0, 
                db_fetch_page(&page, (Database *)m_db, be->get_rootpage(), 0));
>>>>>>> 96f7517a
        BFC_ASSERT(page!=0);
        BFC_ASSERT_EQUAL(0, page->uncouple_all_cursors());

        BFC_ASSERT_EQUAL(0, ham_cursor_overwrite(cursor, &rec, 0));

        BFC_ASSERT_EQUAL(0, ham_cursor_close(cursor));
    }

    void moveSplitTest(void)
    {
        ham_cursor_t *cursor, *cursor2, *cursor3;
        ham_key_t key;
        ham_record_t rec;
        ham_parameter_t params[]={
            { HAM_PARAM_PAGESIZE, 1024 },
            { HAM_PARAM_KEYSIZE, 128 },
            { 0, 0 }
        };
        memset(&key, 0, sizeof(key));
        memset(&rec, 0, sizeof(rec));

        BFC_ASSERT_EQUAL(0, ham_close(m_db, 0));
        BFC_ASSERT_EQUAL(0,
                ham_create_ex(m_db, BFC_OPATH(".test"),
                        (m_inmemory ? HAM_IN_MEMORY_DB : 0),
                        0664, &params[0]));
        m_env=ham_get_env(m_db);

        BFC_ASSERT_EQUAL(0, ham_cursor_create(m_db, 0, 0, &cursor));
        BFC_ASSERT_EQUAL(0, ham_cursor_create(m_db, 0, 0, &cursor2));
        BFC_ASSERT_EQUAL(0, ham_cursor_create(m_db, 0, 0, &cursor3));

        for (int i=0; i<64; i++) {
            key.size=sizeof(i);
            key.data=&i;
            rec.size=sizeof(i);
            rec.data=&i;

            BFC_ASSERT_EQUAL(0, ham_insert(m_db, 0, &key, &rec, 0));
        }

        BFC_ASSERT_EQUAL(0,
                ham_cursor_move(cursor, &key, &rec, HAM_CURSOR_FIRST));
        BFC_ASSERT_EQUAL(0, *(int *)key.data);
        BFC_ASSERT_EQUAL(0, *(int *)rec.data);
        BFC_ASSERT_EQUAL(0,
                ham_cursor_move(cursor, &key, &rec, HAM_CURSOR_LAST));
        BFC_ASSERT_EQUAL(63, *(int *)key.data);
        BFC_ASSERT_EQUAL(63, *(int *)rec.data);

        for (int i=0; i<64; i++) {
            BFC_ASSERT_EQUAL(0,
                    ham_cursor_move(cursor2, &key, &rec, HAM_CURSOR_NEXT));
            BFC_ASSERT_EQUAL(i, *(int *)key.data);
            BFC_ASSERT_EQUAL(i, *(int *)rec.data);
        }
        BFC_ASSERT_EQUAL(HAM_KEY_NOT_FOUND,
                ham_cursor_move(cursor2, 0, 0, HAM_CURSOR_NEXT));
        for (int i=63; i>=0; i--) {
            BFC_ASSERT_EQUAL(0,
                    ham_cursor_move(cursor3, &key, &rec, HAM_CURSOR_PREVIOUS));
            BFC_ASSERT_EQUAL(i, *(int *)key.data);
            BFC_ASSERT_EQUAL(i, *(int *)rec.data);
        }
        BFC_ASSERT_EQUAL(HAM_KEY_NOT_FOUND,
                ham_cursor_move(cursor3, 0, 0, HAM_CURSOR_PREVIOUS));

        BFC_ASSERT_EQUAL(0, ham_cursor_close(cursor));
        BFC_ASSERT_EQUAL(0, ham_cursor_close(cursor2));
        BFC_ASSERT_EQUAL(0, ham_cursor_close(cursor3));
    }

    void moveTest(void)
    {
        ham_cursor_t *cursor;

        BFC_ASSERT_EQUAL(0, ham_cursor_create(m_db, 0, 0, &cursor));

        /* no move, and cursor is nil: returns 0 if key/rec is 0 */
        BFC_ASSERT_EQUAL(0,
                    ham_cursor_move(cursor, 0, 0, 0));

        BFC_ASSERT_EQUAL(HAM_KEY_NOT_FOUND,
                    ham_cursor_move(cursor, 0, 0, HAM_CURSOR_FIRST));
        BFC_ASSERT_EQUAL(HAM_KEY_NOT_FOUND,
                    ham_cursor_move(cursor, 0, 0, HAM_CURSOR_NEXT));
        BFC_ASSERT_EQUAL(HAM_KEY_NOT_FOUND,
                    ham_cursor_move(cursor, 0, 0, HAM_CURSOR_LAST));
        BFC_ASSERT_EQUAL(HAM_KEY_NOT_FOUND,
                    ham_cursor_move(cursor, 0, 0, HAM_CURSOR_PREVIOUS));

        BFC_ASSERT_EQUAL(0, ham_cursor_close(cursor));
    }

    void structureTest(void)
    {
        ham_cursor_t *c;
        btree_cursor_t *btc;

        BFC_ASSERT(ham_cursor_create(m_db, 0, 0, &c)==0);

        btc=((Cursor *)c)->get_btree_cursor();

        ham_u32_t flags=btree_cursor_get_flags(btc);
        BFC_ASSERT(btree_cursor_get_flags(btc)==0);
        btree_cursor_set_flags(btc, 0x13);
        BFC_ASSERT(btree_cursor_get_flags(btc)==0x13);
        btree_cursor_set_flags(btc, 0);
        BFC_ASSERT(btree_cursor_get_flags(btc)==0);
        btree_cursor_set_flags(btc, flags);

        BFC_ASSERT_EQUAL(0, ham_cursor_close(c));
    }

    void linkedListTest(void)
    {
        ham_cursor_t *cursor[5], *clone;

        BFC_ASSERT_EQUAL((ham_cursor_t *)0, ((Database *)m_db)->get_cursors());

        for (int i=0; i<5; i++) {
            BFC_ASSERT_EQUAL(0, ham_cursor_create(m_db, 0, 0, &cursor[i]));
            BFC_ASSERT_EQUAL(cursor[i], ((Database *)m_db)->get_cursors());
        }

        BFC_ASSERT_EQUAL(0, ham_cursor_clone(cursor[0], &clone));
        BFC_ASSERT(clone!=0);
        BFC_ASSERT_EQUAL(clone, ((Database *)m_db)->get_cursors());

        for (int i=0; i<5; i++) {
            BFC_ASSERT_EQUAL(0,
                    ham_cursor_close(cursor[i]));
        }
        BFC_ASSERT_EQUAL(0, ham_cursor_close(clone));

        BFC_ASSERT_EQUAL((ham_cursor_t *)0, ((Database *)m_db)->get_cursors());
    }

    void linkedListReverseCloseTest(void)
    {
        ham_cursor_t *cursor[5], *clone;

        BFC_ASSERT_EQUAL((ham_cursor_t *)0, ((Database *)m_db)->get_cursors());

        for (int i=0; i<5; i++) {
            BFC_ASSERT_EQUAL(0, ham_cursor_create(m_db, 0, 0, &cursor[i]));
            BFC_ASSERT(cursor[i]!=0);
            BFC_ASSERT_EQUAL(cursor[i], ((Database *)m_db)->get_cursors());
        }

        BFC_ASSERT_EQUAL(0, ham_cursor_clone(cursor[0], &clone));
        BFC_ASSERT(clone!=0);
        BFC_ASSERT_EQUAL((ham_cursor_t *)clone,
                ((Database *)m_db)->get_cursors());

        for (int i=4; i>=0; i--) {
            BFC_ASSERT_EQUAL(0,
                    ham_cursor_close(cursor[i]));
        }
        BFC_ASSERT_EQUAL(0, ham_cursor_close(clone));

        BFC_ASSERT_EQUAL((ham_cursor_t *)0,
                ((Database *)m_db)->get_cursors());
    }

    void cursorGetErasedItemTest(void)
    {
        ham_cursor_t *cursor, *cursor2;
        ham_key_t key;
        ham_record_t rec;
        int value=0;
        ::memset(&key, 0, sizeof(key));
        ::memset(&rec, 0, sizeof(rec));
        key.data=&value;
        key.size=sizeof(value);

        value=1;
        BFC_ASSERT_EQUAL(0, ham_insert(m_db, 0, &key, &rec, 0));
        value=2;
        BFC_ASSERT_EQUAL(0, ham_insert(m_db, 0, &key, &rec, 0));

        BFC_ASSERT_EQUAL(0, ham_cursor_create(m_db, 0, 0, &cursor));
        BFC_ASSERT_EQUAL(0, ham_cursor_create(m_db, 0, 0, &cursor2));
        value=1;
        BFC_ASSERT_EQUAL(0, ham_cursor_find(cursor, &key, 0));
        BFC_ASSERT_EQUAL(0, ham_erase(m_db, 0, &key, 0));
        BFC_ASSERT_EQUAL(HAM_CURSOR_IS_NIL,
                ham_cursor_move(cursor, &key, 0, 0));
        BFC_ASSERT_EQUAL(0,
                ham_cursor_move(cursor, &key, 0, HAM_CURSOR_FIRST));
        BFC_ASSERT_EQUAL(0,
                ham_cursor_move(cursor2, &key, 0, HAM_CURSOR_FIRST));
        BFC_ASSERT_EQUAL(0,
                ham_cursor_erase(cursor, 0));
        BFC_ASSERT_EQUAL(HAM_CURSOR_IS_NIL,
                ham_cursor_move(cursor2, &key, 0, 0));

        BFC_ASSERT_EQUAL(0, ham_cursor_close(cursor));
        BFC_ASSERT_EQUAL(0, ham_cursor_close(cursor2));
    }

    void couplingTest(void)
    {
        ham_cursor_t *c, *clone;
        btree_cursor_t *btc;
        ham_key_t key1, key2, key3;
        ham_record_t rec;
        int v1=1, v2=2, v3=3;

        memset(&key1, 0, sizeof(key1));
        memset(&key2, 0, sizeof(key2));
        memset(&key3, 0, sizeof(key3));
        key1.size=sizeof(int);
        key1.data=(void *)&v1;
        key2.size=sizeof(int);
        key2.data=(void *)&v2;
        key3.size=sizeof(int);
        key3.data=(void *)&v3;
        memset(&rec, 0, sizeof(rec));

        BFC_ASSERT_EQUAL(0, ham_cursor_create(m_db, 0, 0, &c));
        btc=((Cursor *)c)->get_btree_cursor();
        /* after create: cursor is NIL */
        BFC_ASSERT(!btree_cursor_is_coupled(btc));
        BFC_ASSERT(!btree_cursor_is_uncoupled(btc));

        /* after insert: cursor is NIL */
        BFC_ASSERT_EQUAL(0, ham_insert(m_db, 0, &key2, &rec, 0));
        BFC_ASSERT(!btree_cursor_is_coupled(btc));
        BFC_ASSERT(!btree_cursor_is_uncoupled(btc));

        /* move to item: cursor is coupled */
        BFC_ASSERT_EQUAL(0, ham_cursor_find(c, &key2, 0));
        BFC_ASSERT(btree_cursor_is_coupled(btc));
        BFC_ASSERT(!btree_cursor_is_uncoupled(btc));

        /* clone the coupled cursor */
        BFC_ASSERT_EQUAL(0, ham_cursor_clone(c, &clone));
        BFC_ASSERT_EQUAL(0, ham_cursor_close(clone));

        /* insert item BEFORE the first item - cursor is uncoupled */
        BFC_ASSERT_EQUAL(0, ham_insert(m_db, 0, &key1, &rec, 0));
        BFC_ASSERT(!btree_cursor_is_coupled(btc));
        BFC_ASSERT(btree_cursor_is_uncoupled(btc));

        /* move to item: cursor is coupled */
        BFC_ASSERT_EQUAL(0, ham_cursor_find(c, &key2, 0));
        BFC_ASSERT(btree_cursor_is_coupled(btc));
        BFC_ASSERT(!btree_cursor_is_uncoupled(btc));

        /* insert duplicate - cursor stays coupled */
        BFC_ASSERT_EQUAL(0,
                ham_insert(m_db, 0, &key2, &rec, HAM_DUPLICATE));
        BFC_ASSERT(btree_cursor_is_coupled(btc));
        BFC_ASSERT(!btree_cursor_is_uncoupled(btc));

        /* insert item AFTER the middle item - cursor stays coupled */
        BFC_ASSERT_EQUAL(0,
                ham_insert(m_db, 0, &key3, &rec, 0));
        BFC_ASSERT(btree_cursor_is_coupled(btc));
        BFC_ASSERT(!btree_cursor_is_uncoupled(btc));

        BFC_ASSERT_EQUAL(0, ham_cursor_close(c));
    }

};

class BtreeCursorTest64Kpage : public BtreeCursorTest
{
public:
    BtreeCursorTest64Kpage(bool inmemory=false, ham_size_t pagesize = 64*1024,
            const char *name="BtreeCursorTest64Kpage")
    : BtreeCursorTest(inmemory, pagesize, name)
    {
    }
};

class InMemoryBtreeCursorTest : public BtreeCursorTest
{
public:
    InMemoryBtreeCursorTest(ham_size_t pagesize = 0,
            const char *name="InMemoryBtreeCursorTest")
    :   BtreeCursorTest(true, pagesize, name)
    {
    }
};

class InMemoryBtreeCursorTest64Kpage : public InMemoryBtreeCursorTest
{
public:
    InMemoryBtreeCursorTest64Kpage(ham_size_t pagesize = 64*1024,
            const char *name="InMemoryBtreeCursorTest64Kpage")
    : InMemoryBtreeCursorTest(pagesize, name)
    {
    }
};

BFC_REGISTER_FIXTURE(BtreeCursorTest);
BFC_REGISTER_FIXTURE(InMemoryBtreeCursorTest);

BFC_REGISTER_FIXTURE(BtreeCursorTest64Kpage);
BFC_REGISTER_FIXTURE(InMemoryBtreeCursorTest64Kpage);

<|MERGE_RESOLUTION|>--- conflicted
+++ resolved
@@ -129,13 +129,8 @@
 
         BtreeBackend *be=(BtreeBackend *)((Database *)m_db)->get_backend();
         Page *page;
-<<<<<<< HEAD
-        BFC_ASSERT_EQUAL(0,
-                db_fetch_page(&page, (Database *)m_db, btree_get_rootpage(be), 0));
-=======
         BFC_ASSERT_EQUAL(0, 
                 db_fetch_page(&page, (Database *)m_db, be->get_rootpage(), 0));
->>>>>>> 96f7517a
         BFC_ASSERT(page!=0);
         BFC_ASSERT_EQUAL(0, page->uncouple_all_cursors());
 
